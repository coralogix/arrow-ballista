--- conflicted
+++ resolved
@@ -31,13 +31,9 @@
 [dependencies]
 ballista = { path = "../ballista/rust/client", version = "0.7.0" }
 clap = { version = "3", features = ["derive", "cargo"] }
-<<<<<<< HEAD
 datafusion = { git = "https://github.com/coralogix/arrow-datafusion", branch = "upstream-merge-into-ludicrous-speed" }
 datafusion-proto = { git = "https://github.com/coralogix/arrow-datafusion", branch = "upstream-merge-into-ludicrous-speed" }
-=======
-datafusion = { git = "https://github.com/apache/arrow-datafusion", rev = "12.0.0-rc1" }
-datafusion-cli = { git = "https://github.com/apache/arrow-datafusion", rev = "12.0.0-rc1" }
->>>>>>> d34d9d5c
+datafusion-cli = { git = "https://github.com/coralogix/arrow-datafusion", branch = "upstream-merge-into-ludicrous-speed" }
 dirs = "4.0.0"
 env_logger = "0.9"
 mimalloc = { version = "0.1", default-features = false }
