# Licensed to the Apache Software Foundation (ASF) under one
# or more contributor license agreements.  See the NOTICE file
# distributed with this work for additional information
# regarding copyright ownership.  The ASF licenses this file
# to you under the Apache License, Version 2.0 (the
# "License"); you may not use this file except in compliance
# with the License.  You may obtain a copy of the License at
#
#   http://www.apache.org/licenses/LICENSE-2.0
#
# Unless required by applicable law or agreed to in writing,
# software distributed under the License is distributed on an
# "AS IS" BASIS, WITHOUT WARRANTIES OR CONDITIONS OF ANY
# KIND, either express or implied.  See the License for the
# specific language governing permissions and limitations
# under the License.

[workspace]
members = [
    "benchmarks",
    "ballista/rust/client",
    "ballista/rust/core",
    "ballista/rust/executor",
    "ballista/rust/scheduler",
    "examples",
]
exclude = ["ballista-cli", "python"]

# cargo build --profile release-lto
[profile.release-lto]
codegen-units = 1
<<<<<<< HEAD
lto = true
=======
inherits = "release"
lto = true
>>>>>>> a2c794e7
<|MERGE_RESOLUTION|>--- conflicted
+++ resolved
@@ -29,9 +29,5 @@
 # cargo build --profile release-lto
 [profile.release-lto]
 codegen-units = 1
-<<<<<<< HEAD
-lto = true
-=======
 inherits = "release"
-lto = true
->>>>>>> a2c794e7
+lto = true