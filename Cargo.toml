# Licensed to the Apache Software Foundation (ASF) under one
# or more contributor license agreements.  See the NOTICE file
# distributed with this work for additional information
# regarding copyright ownership.  The ASF licenses this file
# to you under the Apache License, Version 2.0 (the
# "License"); you may not use this file except in compliance
# with the License.  You may obtain a copy of the License at
#
#   http://www.apache.org/licenses/LICENSE-2.0
#
# Unless required by applicable law or agreed to in writing,
# software distributed under the License is distributed on an
# "AS IS" BASIS, WITHOUT WARRANTIES OR CONDITIONS OF ANY
# KIND, either express or implied.  See the License for the
# specific language governing permissions and limitations
# under the License.

[workspace]
exclude = ["python"]
members = ["ballista-cli", "ballista/client", "ballista/core", "ballista/executor", "ballista/scheduler", "ballista/tests", "benchmarks", "examples"]
resolver = "2"

[workspace.dependencies]
arrow = { git = "https://github.com/Coralogix/arrow-rs.git", tag = "v48.0.0-cx.0", features = ['ipc_compression'] }
arrow-flight = { git = "https://github.com/Coralogix/arrow-rs.git", tag = "v48.0.0-cx.0", features = ["flight-sql-experimental"] }
arrow-schema = { git = "https://github.com/Coralogix/arrow-rs.git", tag = "v48.0.0-cx.0" }
configure_me = { version = "0.4.0" }
configure_me_codegen = { version = "0.4.4" }

<<<<<<< HEAD
datafusion = { git = "https://github.com/coralogix/arrow-datafusion.git", tag = "v34.0.0-cx.0", features=["avro"] }
datafusion-cli = { git = "https://github.com/coralogix/arrow-datafusion.git", tag = "v34.0.0-cx.0" }
datafusion-proto = { git = "https://github.com/coralogix/arrow-datafusion.git", tag = "v34.0.0-cx.0" }
object_store = "0.8.0"
sqlparser = "0.40.0"
=======
datafusion = { git = "https://github.com/coralogix/arrow-datafusion.git", tag = "v32.0.0-cx.5", features = ["avro"] }
datafusion-cli = { git = "https://github.com/coralogix/arrow-datafusion.git", tag = "v32.0.0-cx.5" }
datafusion-proto = { git = "https://github.com/coralogix/arrow-datafusion.git", tag = "v32.0.0-cx.5" }
lazy_static = "1.4.0"
object_store = "0.7.1"
prometheus = { version = "0.13", features = ["process"] }
sqlparser = "0.39.0"
>>>>>>> 55da427c
tonic = { version = "0.10" }
tonic-build = { version = "0.10", default-features = false, features = [
    "transport",
    "prost"
] }
tracing = "0.1.36"
tracing-appender = "0.2.2"
tracing-subscriber = { version = "0.3.15", features = ["env-filter"] }

# cargo build --profile release-lto
[profile.release-lto]
codegen-units = 1
inherits = "release"
lto = true

# the release profile takes a long time to build so we can use this profile during development to save time
# cargo build --profile release-nonlto
[profile.release-nonlto]
codegen-units = 16
debug = false
debug-assertions = false
incremental = false
inherits = "release"
lto = false
opt-level = 3
overflow-checks = false
panic = 'unwind'
<<<<<<< HEAD
rpath = false
=======
rpath = false

[patch.crates-io]
arrow = { git = "https://github.com/Coralogix/arrow-rs.git", tag = "v48.0.0-cx.0" }
arrow-array = { git = "https://github.com/Coralogix/arrow-rs.git", tag = "v48.0.0-cx.0" }
arrow-buffer = { git = "https://github.com/Coralogix/arrow-rs.git", tag = "v48.0.0-cx.0" }
arrow-data = { git = "https://github.com/Coralogix/arrow-rs.git", tag = "v48.0.0-cx.0" }
arrow-flight = { git = "https://github.com/Coralogix/arrow-rs.git", tag = "v48.0.0-cx.0" }
arrow-ord = { git = "https://github.com/Coralogix/arrow-rs.git", tag = "v48.0.0-cx.0" }
arrow-schema = { git = "https://github.com/Coralogix/arrow-rs.git", tag = "v48.0.0-cx.0" }
object_store = { git = "https://github.com/Coralogix/arrow-rs.git", tag = "object-store0.7.1-cx-1" }
parquet = { git = "https://github.com/Coralogix/arrow-rs.git", tag = "v48.0.0-cx.0" }
>>>>>>> 55da427c
<|MERGE_RESOLUTION|>--- conflicted
+++ resolved
@@ -27,13 +27,6 @@
 configure_me = { version = "0.4.0" }
 configure_me_codegen = { version = "0.4.4" }
 
-<<<<<<< HEAD
-datafusion = { git = "https://github.com/coralogix/arrow-datafusion.git", tag = "v34.0.0-cx.0", features=["avro"] }
-datafusion-cli = { git = "https://github.com/coralogix/arrow-datafusion.git", tag = "v34.0.0-cx.0" }
-datafusion-proto = { git = "https://github.com/coralogix/arrow-datafusion.git", tag = "v34.0.0-cx.0" }
-object_store = "0.8.0"
-sqlparser = "0.40.0"
-=======
 datafusion = { git = "https://github.com/coralogix/arrow-datafusion.git", tag = "v32.0.0-cx.5", features = ["avro"] }
 datafusion-cli = { git = "https://github.com/coralogix/arrow-datafusion.git", tag = "v32.0.0-cx.5" }
 datafusion-proto = { git = "https://github.com/coralogix/arrow-datafusion.git", tag = "v32.0.0-cx.5" }
@@ -41,7 +34,6 @@
 object_store = "0.7.1"
 prometheus = { version = "0.13", features = ["process"] }
 sqlparser = "0.39.0"
->>>>>>> 55da427c
 tonic = { version = "0.10" }
 tonic-build = { version = "0.10", default-features = false, features = [
     "transport",
@@ -69,9 +61,6 @@
 opt-level = 3
 overflow-checks = false
 panic = 'unwind'
-<<<<<<< HEAD
-rpath = false
-=======
 rpath = false
 
 [patch.crates-io]
@@ -83,5 +72,4 @@
 arrow-ord = { git = "https://github.com/Coralogix/arrow-rs.git", tag = "v48.0.0-cx.0" }
 arrow-schema = { git = "https://github.com/Coralogix/arrow-rs.git", tag = "v48.0.0-cx.0" }
 object_store = { git = "https://github.com/Coralogix/arrow-rs.git", tag = "object-store0.7.1-cx-1" }
-parquet = { git = "https://github.com/Coralogix/arrow-rs.git", tag = "v48.0.0-cx.0" }
->>>>>>> 55da427c
+parquet = { git = "https://github.com/Coralogix/arrow-rs.git", tag = "v48.0.0-cx.0" }