--- conflicted
+++ resolved
@@ -27,19 +27,11 @@
 configure_me = { version = "0.4.0" }
 configure_me_codegen = { version = "0.4.4" }
 
-<<<<<<< HEAD
-datafusion = { git = "https://github.com/coralogix/arrow-datafusion.git", tag = "v32.0.0-cx.5", features=["avro"] }
-datafusion-cli = { git = "https://github.com/coralogix/arrow-datafusion.git", tag = "v32.0.0-cx.5" }
-datafusion-proto = { git = "https://github.com/coralogix/arrow-datafusion.git", tag = "v32.0.0-cx.5" }
-object_store = "0.7.1"
-sqlparser = "0.39.0"
-=======
 datafusion = { git = "https://github.com/coralogix/arrow-datafusion.git", tag = "v34.0.0-cx.0", features=["avro"] }
 datafusion-cli = { git = "https://github.com/coralogix/arrow-datafusion.git", tag = "v34.0.0-cx.0" }
 datafusion-proto = { git = "https://github.com/coralogix/arrow-datafusion.git", tag = "v34.0.0-cx.0" }
 object_store = "0.8.0"
 sqlparser = "0.40.0"
->>>>>>> 886a891e
 tonic = { version = "0.10" }
 tonic-build = { version = "0.10", default-features = false, features = [
     "transport",
@@ -67,15 +59,4 @@
 opt-level = 3
 overflow-checks = false
 panic = 'unwind'
-rpath = false
-
-[patch.crates-io]
-arrow = { git = "https://github.com/Coralogix/arrow-rs.git", tag = "v48.0.0-cx.0" }
-arrow-array = { git = "https://github.com/Coralogix/arrow-rs.git", tag = "v48.0.0-cx.0" }
-arrow-buffer = { git = "https://github.com/Coralogix/arrow-rs.git", tag = "v48.0.0-cx.0" }
-arrow-data = { git = "https://github.com/Coralogix/arrow-rs.git", tag = "v48.0.0-cx.0" }
-arrow-flight = { git = "https://github.com/Coralogix/arrow-rs.git", tag = "v48.0.0-cx.0" }
-arrow-ord = { git = "https://github.com/Coralogix/arrow-rs.git", tag = "v48.0.0-cx.0" }
-arrow-schema = { git = "https://github.com/Coralogix/arrow-rs.git", tag = "v48.0.0-cx.0" }
-parquet = { git = "https://github.com/Coralogix/arrow-rs.git", tag = "v48.0.0-cx.0" }
-object_store = { git = "https://github.com/Coralogix/arrow-rs.git", tag = "object-store0.7.1-cx-1" }+rpath = false