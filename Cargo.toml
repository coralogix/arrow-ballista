# Licensed to the Apache Software Foundation (ASF) under one
# or more contributor license agreements.  See the NOTICE file
# distributed with this work for additional information
# regarding copyright ownership.  The ASF licenses this file
# to you under the Apache License, Version 2.0 (the
# "License"); you may not use this file except in compliance
# with the License.  You may obtain a copy of the License at
#
#   http://www.apache.org/licenses/LICENSE-2.0
#
# Unless required by applicable law or agreed to in writing,
# software distributed under the License is distributed on an
# "AS IS" BASIS, WITHOUT WARRANTIES OR CONDITIONS OF ANY
# KIND, either express or implied.  See the License for the
# specific language governing permissions and limitations
# under the License.

[workspace]
exclude = ["python"]
members = ["ballista-cli", "ballista/client", "ballista/core", "ballista/executor", "ballista/scheduler", "ballista/tests", "benchmarks", "examples"]
resolver = "2"

[workspace.dependencies]
arrow = { git = "https://github.com/Coralogix/arrow-rs.git", tag = "v48.0.0-cx.0", features = ['ipc_compression'] }
arrow-flight = { git = "https://github.com/Coralogix/arrow-rs.git", tag = "v48.0.0-cx.0", features = ["flight-sql-experimental"] }
arrow-schema = { git = "https://github.com/Coralogix/arrow-rs.git", tag = "v48.0.0-cx.0" }
configure_me = { version = "0.4.0" }
configure_me_codegen = { version = "0.4.4" }

<<<<<<< HEAD
datafusion = { git = "https://github.com/coralogix/arrow-datafusion.git", tag = "v32.0.0-cx.4", features=["avro"] }
datafusion-cli = { git = "https://github.com/coralogix/arrow-datafusion.git", tag = "v32.0.0-cx.4" }
datafusion-proto = { git = "https://github.com/coralogix/arrow-datafusion.git", tag = "v32.0.0-cx.4" }
object_store = { git = "https://github.com/Coralogix/arrow-rs.git", branch = "object-store0.7.1-cx.1" }

=======
datafusion = { git = "https://github.com/coralogix/arrow-datafusion.git", tag = "v32.0.0-cx.5", features=["avro"] }
datafusion-cli = { git = "https://github.com/coralogix/arrow-datafusion.git", tag = "v32.0.0-cx.5" }
datafusion-proto = { git = "https://github.com/coralogix/arrow-datafusion.git", tag = "v32.0.0-cx.5" }
object_store = "0.7.0"
>>>>>>> c9a84a52
sqlparser = "0.39.0"
tonic = { version = "0.10" }
tonic-build = { version = "0.10", default-features = false, features = [
    "transport",
    "prost"
] }
tracing = "0.1.36"
tracing-appender = "0.2.2"
tracing-subscriber = { version = "0.3.15", features = ["env-filter"] }

# cargo build --profile release-lto
[profile.release-lto]
codegen-units = 1
inherits = "release"
lto = true

# the release profile takes a long time to build so we can use this profile during development to save time
# cargo build --profile release-nonlto
[profile.release-nonlto]
codegen-units = 16
debug = false
debug-assertions = false
incremental = false
inherits = "release"
lto = false
opt-level = 3
overflow-checks = false
panic = 'unwind'
rpath = false

[patch.crates-io]
arrow = { git = "https://github.com/Coralogix/arrow-rs.git", tag = "v48.0.0-cx.0" }
arrow-array = { git = "https://github.com/Coralogix/arrow-rs.git", tag = "v48.0.0-cx.0" }
arrow-buffer = { git = "https://github.com/Coralogix/arrow-rs.git", tag = "v48.0.0-cx.0" }
arrow-data = { git = "https://github.com/Coralogix/arrow-rs.git", tag = "v48.0.0-cx.0" }
arrow-flight = { git = "https://github.com/Coralogix/arrow-rs.git", tag = "v48.0.0-cx.0" }
arrow-ord = { git = "https://github.com/Coralogix/arrow-rs.git", tag = "v48.0.0-cx.0" }
arrow-schema = { git = "https://github.com/Coralogix/arrow-rs.git", tag = "v48.0.0-cx.0" }
parquet = { git = "https://github.com/Coralogix/arrow-rs.git", tag = "v48.0.0-cx.0" }
object_store = { git = "https://github.com/Coralogix/arrow-rs.git", branch = "object-store0.7.1-cx.1" }
<|MERGE_RESOLUTION|>--- conflicted
+++ resolved
@@ -27,18 +27,10 @@
 configure_me = { version = "0.4.0" }
 configure_me_codegen = { version = "0.4.4" }
 
-<<<<<<< HEAD
-datafusion = { git = "https://github.com/coralogix/arrow-datafusion.git", tag = "v32.0.0-cx.4", features=["avro"] }
-datafusion-cli = { git = "https://github.com/coralogix/arrow-datafusion.git", tag = "v32.0.0-cx.4" }
-datafusion-proto = { git = "https://github.com/coralogix/arrow-datafusion.git", tag = "v32.0.0-cx.4" }
-object_store = { git = "https://github.com/Coralogix/arrow-rs.git", branch = "object-store0.7.1-cx.1" }
-
-=======
 datafusion = { git = "https://github.com/coralogix/arrow-datafusion.git", tag = "v32.0.0-cx.5", features=["avro"] }
 datafusion-cli = { git = "https://github.com/coralogix/arrow-datafusion.git", tag = "v32.0.0-cx.5" }
 datafusion-proto = { git = "https://github.com/coralogix/arrow-datafusion.git", tag = "v32.0.0-cx.5" }
-object_store = "0.7.0"
->>>>>>> c9a84a52
+object_store = { git = "https://github.com/Coralogix/arrow-rs.git", branch = "object-store0.7.1-cx.1" }
 sqlparser = "0.39.0"
 tonic = { version = "0.10" }
 tonic-build = { version = "0.10", default-features = false, features = [
