--- conflicted
+++ resolved
@@ -21,26 +21,16 @@
 resolver = "2"
 
 [workspace.dependencies]
-<<<<<<< HEAD
 arrow = { git = "https://github.com/Coralogix/arrow-rs.git", tag="v48.0.0-cx.0", features = ["ipc_compression"] }
-arrow-schema = { git = "https://github.com/Coralogix/arrow-rs.git", tag="v48.0.0-cx.0" }
-arrow-flight = { git = "https://github.com/Coralogix/arrow-rs.git", tag="v48.0.0-cx.0", features = ["flight-sql-experimental"] }
-=======
-arrow = { git = "https://github.com/Coralogix/arrow-rs.git", tag = "v48.0.0-cx.0", features = ['ipc_compression'] }
+arrow-schema = { git = "https://github.com/Coralogix/arrow-rs.git", tag = "v48.0.0-cx.0" }
 arrow-flight = { git = "https://github.com/Coralogix/arrow-rs.git", tag = "v48.0.0-cx.0", features = ["flight-sql-experimental"] }
-arrow-schema = { git = "https://github.com/Coralogix/arrow-rs.git", tag = "v48.0.0-cx.0" }
->>>>>>> aa6327f1
 configure_me = { version = "0.4.0" }
 configure_me_codegen = { version = "0.4.4" }
 
 datafusion = { git = "https://github.com/coralogix/arrow-datafusion.git", tag = "v32.0.0-cx.5", features=["avro"] }
 datafusion-cli = { git = "https://github.com/coralogix/arrow-datafusion.git", tag = "v32.0.0-cx.5" }
 datafusion-proto = { git = "https://github.com/coralogix/arrow-datafusion.git", tag = "v32.0.0-cx.5" }
-<<<<<<< HEAD
-object_store = { version = "0.7.1", features=["aws"] }
-=======
 object_store = "0.7.1"
->>>>>>> aa6327f1
 sqlparser = "0.39.0"
 tonic = { version = "0.10" }
 tonic-build = { version = "0.10", default-features = false, features = [
@@ -69,9 +59,6 @@
 opt-level = 3
 overflow-checks = false
 panic = 'unwind'
-<<<<<<< HEAD
-rpath = false
-=======
 rpath = false
 
 [patch.crates-io]
@@ -83,5 +70,4 @@
 arrow-ord = { git = "https://github.com/Coralogix/arrow-rs.git", tag = "v48.0.0-cx.0" }
 arrow-schema = { git = "https://github.com/Coralogix/arrow-rs.git", tag = "v48.0.0-cx.0" }
 parquet = { git = "https://github.com/Coralogix/arrow-rs.git", tag = "v48.0.0-cx.0" }
-object_store = { git = "https://github.com/Coralogix/arrow-rs.git", tag = "object-store0.7.1-cx-1" }
->>>>>>> aa6327f1
+object_store = { git = "https://github.com/Coralogix/arrow-rs.git", tag = "object-store0.7.1-cx-1" }