# Licensed to the Apache Software Foundation (ASF) under one
# or more contributor license agreements.  See the NOTICE file
# distributed with this work for additional information
# regarding copyright ownership.  The ASF licenses this file
# to you under the Apache License, Version 2.0 (the
# "License"); you may not use this file except in compliance
# with the License.  You may obtain a copy of the License at
#
#   http://www.apache.org/licenses/LICENSE-2.0
#
# Unless required by applicable law or agreed to in writing,
# software distributed under the License is distributed on an
# "AS IS" BASIS, WITHOUT WARRANTIES OR CONDITIONS OF ANY
# KIND, either express or implied.  See the License for the
# specific language governing permissions and limitations
# under the License.

[package]
name = "ballista-benchmarks"
description = "Ballista Benchmarks"
version = "5.0.0"
edition = "2021"
authors = ["Apache Arrow <dev@arrow.apache.org>"]
homepage = "https://github.com/apache/arrow-ballista"
repository = "https://github.com/apache/arrow-ballista"
license = "Apache-2.0"
publish = false
rust-version = "1.59"

[features]
simd = ["datafusion/simd"]
snmalloc = ["snmalloc-rs"]

[dependencies]
ballista = { path = "../ballista/rust/client" }
<<<<<<< HEAD
datafusion = { git = "https://github.com/coralogix/arrow-datafusion", branch = "upstream-merge-into-ludicrous-speed" }
datafusion-proto = { git = "https://github.com/coralogix/arrow-datafusion", branch = "upstream-merge-into-ludicrous-speed" }
=======
datafusion = { git = "https://github.com/apache/arrow-datafusion", rev = "12.0.0-rc1" }
datafusion-proto = { git = "https://github.com/apache/arrow-datafusion", rev = "12.0.0-rc1" }
>>>>>>> d34d9d5c
env_logger = "0.9"
futures = "0.3"
mimalloc = { version = "0.1", optional = true, default-features = false }
num_cpus = "1.13.0"
rand = "0.8.4"
serde = "1.0.136"
serde_json = "1.0.78"
snmalloc-rs = { version = "0.3", optional = true }
structopt = { version = "0.3", default-features = false }
tokio = { version = "^1.0", features = ["macros", "rt", "rt-multi-thread", "parking_lot"] }

[dev-dependencies]
ballista-core = { path = "../ballista/rust/core" }<|MERGE_RESOLUTION|>--- conflicted
+++ resolved
@@ -33,13 +33,7 @@
 
 [dependencies]
 ballista = { path = "../ballista/rust/client" }
-<<<<<<< HEAD
-datafusion = { git = "https://github.com/coralogix/arrow-datafusion", branch = "upstream-merge-into-ludicrous-speed" }
-datafusion-proto = { git = "https://github.com/coralogix/arrow-datafusion", branch = "upstream-merge-into-ludicrous-speed" }
-=======
-datafusion = { git = "https://github.com/apache/arrow-datafusion", rev = "12.0.0-rc1" }
-datafusion-proto = { git = "https://github.com/apache/arrow-datafusion", rev = "12.0.0-rc1" }
->>>>>>> d34d9d5c
+datafusion = { path = "../datafusion" }
 env_logger = "0.9"
 futures = "0.3"
 mimalloc = { version = "0.1", optional = true, default-features = false }
