// Licensed to the Apache Software Foundation (ASF) under one
// or more contributor license agreements.  See the NOTICE file
// distributed with this work for additional information
// regarding copyright ownership.  The ASF licenses this file
// to you under the Apache License, Version 2.0 (the
// "License"); you may not use this file except in compliance
// with the License.  You may obtain a copy of the License at
//
//   http://www.apache.org/licenses/LICENSE-2.0
//
// Unless required by applicable law or agreed to in writing,
// software distributed under the License is distributed on an
// "AS IS" BASIS, WITHOUT WARRANTIES OR CONDITIONS OF ANY
// KIND, either express or implied.  See the License for the
// specific language governing permissions and limitations
// under the License.

//! Benchmark derived from TPC-H. This is not an official TPC-H benchmark.

use ballista::context::BallistaContext;
use ballista::prelude::{
    BallistaConfig, BALLISTA_DEFAULT_BATCH_SIZE, BALLISTA_DEFAULT_SHUFFLE_PARTITIONS,
    BALLISTA_JOB_NAME,
};
use datafusion::arrow::array::*;
use datafusion::arrow::util::display::array_value_to_string;
use datafusion::datasource::file_format::csv::DEFAULT_CSV_EXTENSION;
use datafusion::datasource::file_format::parquet::DEFAULT_PARQUET_EXTENSION;
use datafusion::datasource::listing::ListingTableUrl;
use datafusion::datasource::{MemTable, TableProvider};
use datafusion::error::{DataFusionError, Result};
use datafusion::execution::context::SessionState;
use datafusion::logical_expr::LogicalPlan;
use datafusion::logical_expr::{expr::Cast, Expr};
use datafusion::parquet::basic::Compression;
use datafusion::parquet::file::properties::WriterProperties;
use datafusion::physical_plan::display::DisplayableExecutionPlan;
use datafusion::physical_plan::{collect, displayable};
use datafusion::prelude::*;
use datafusion::{
    arrow::datatypes::{DataType, Field, Schema},
    datasource::file_format::{csv::CsvFormat, FileFormat},
    DATAFUSION_VERSION,
};
use datafusion::{
    arrow::record_batch::RecordBatch, datasource::file_format::parquet::ParquetFormat,
};
use datafusion::{
    arrow::util::pretty,
    datasource::listing::{ListingOptions, ListingTable, ListingTableConfig},
};
use futures::future::join_all;
use rand::prelude::*;
use serde::Serialize;
use std::ops::Div;
use std::{
    fs::{self, File},
    io::Write,
    iter::Iterator,
    path::{Path, PathBuf},
    sync::Arc,
    time::{Instant, SystemTime},
};
use structopt::StructOpt;
use tokio::task::JoinHandle;

#[cfg(feature = "snmalloc")]
#[global_allocator]
static ALLOC: snmalloc_rs::SnMalloc = snmalloc_rs::SnMalloc;

#[cfg(feature = "mimalloc")]
#[global_allocator]
static ALLOC: mimalloc::MiMalloc = mimalloc::MiMalloc;

#[derive(Debug, StructOpt, Clone)]
struct BallistaBenchmarkOpt {
    /// Query number
    #[structopt(short, long)]
    query: usize,

    /// Activate debug mode to see query results
    #[structopt(short, long)]
    debug: bool,

    /// Path to expected results
    #[structopt(short = "e", long = "expected")]
    expected_results: Option<String>,

    /// Number of iterations of each test run
    #[structopt(short = "i", long = "iterations", default_value = "3")]
    iterations: usize,

    /// Batch size when reading CSV or Parquet files
    #[structopt(short = "s", long = "batch-size", default_value = "8192")]
    batch_size: usize,

    /// Path to data files
    #[structopt(parse(from_os_str), required = true, short = "p", long = "path")]
    path: PathBuf,

    /// File format: `csv` or `parquet`
    #[structopt(short = "f", long = "format", default_value = "csv")]
    file_format: String,

    // /// Load the data into a MemTable before executing the query
    // #[structopt(short = "m", long = "mem-table")]
    // mem_table: bool,
    /// Number of partitions to process in parallel
    #[structopt(short = "n", long = "partitions", default_value = "2")]
    partitions: usize,

    /// Ballista executor host
    #[structopt(long = "host")]
    host: Option<String>,

    /// Ballista executor port
    #[structopt(long = "port")]
    port: Option<u16>,

    /// Path to output directory where JSON summary file should be written to
    #[structopt(parse(from_os_str), short = "o", long = "output")]
    output_path: Option<PathBuf>,
}

#[derive(Debug, StructOpt, Clone)]
struct DataFusionBenchmarkOpt {
    /// Query number
    #[structopt(short, long)]
    query: usize,

    /// Activate debug mode to see query results
    #[structopt(short, long)]
    debug: bool,

    /// Number of iterations of each test run
    #[structopt(short = "i", long = "iterations", default_value = "3")]
    iterations: usize,

    /// Number of partitions to process in parallel
    #[structopt(short = "n", long = "partitions", default_value = "2")]
    partitions: usize,

    /// Batch size when reading CSV or Parquet files
    #[structopt(short = "s", long = "batch-size", default_value = "8192")]
    batch_size: usize,

    /// Path to data files
    #[structopt(parse(from_os_str), required = true, short = "p", long = "path")]
    path: PathBuf,

    /// File format: `csv` or `parquet`
    #[structopt(short = "f", long = "format", default_value = "csv")]
    file_format: String,

    /// Load the data into a MemTable before executing the query
    #[structopt(short = "m", long = "mem-table")]
    mem_table: bool,

    /// Path to output directory where JSON summary file should be written to
    #[structopt(parse(from_os_str), short = "o", long = "output")]
    output_path: Option<PathBuf>,
}

#[derive(Debug, StructOpt, Clone)]
struct BallistaLoadtestOpt {
    #[structopt(short = "q", long)]
    query_list: String,

    /// Activate debug mode to see query results
    #[structopt(short, long)]
    debug: bool,

    /// Number of requests
    #[structopt(short = "r", long = "requests", default_value = "100")]
    requests: usize,

    /// Number of connections
    #[structopt(short = "c", long = "concurrency", default_value = "5")]
    concurrency: usize,

    /// Number of partitions to process in parallel
    #[structopt(short = "n", long = "partitions", default_value = "2")]
    partitions: usize,

    /// Batch size when reading CSV or Parquet files
    #[structopt(short = "s", long = "batch-size", default_value = "8192")]
    batch_size: usize,

    /// Path to data files
    #[structopt(parse(from_os_str), required = true, short = "p", long = "data-path")]
    path: PathBuf,

    /// Path to sql files
    #[structopt(parse(from_os_str), required = true, long = "sql-path")]
    sql_path: PathBuf,

    /// File format: `csv` or `parquet`
    #[structopt(short = "f", long = "format", default_value = "parquet")]
    file_format: String,

    /// Ballista executor host
    #[structopt(long = "host")]
    host: Option<String>,

    /// Ballista executor port
    #[structopt(long = "port")]
    port: Option<u16>,
}

#[derive(Debug, StructOpt)]
struct ConvertOpt {
    /// Path to csv files
    #[structopt(parse(from_os_str), required = true, short = "i", long = "input")]
    input_path: PathBuf,

    /// Output path
    #[structopt(parse(from_os_str), required = true, short = "o", long = "output")]
    output_path: PathBuf,

    /// Output file format: `csv` or `parquet`
    #[structopt(short = "f", long = "format")]
    file_format: String,

    /// Compression to use when writing Parquet files
    #[structopt(short = "c", long = "compression", default_value = "zstd")]
    compression: String,

    /// Number of partitions to produce
    #[structopt(short = "n", long = "partitions", default_value = "1")]
    partitions: usize,

    /// Batch size when reading CSV or Parquet files
    #[structopt(short = "s", long = "batch-size", default_value = "8192")]
    batch_size: usize,
}

#[derive(Debug, StructOpt)]
#[structopt(about = "benchmark command")]
enum BenchmarkSubCommandOpt {
    #[structopt(name = "ballista")]
    BallistaBenchmark(BallistaBenchmarkOpt),
    #[structopt(name = "datafusion")]
    DataFusionBenchmark(DataFusionBenchmarkOpt),
}

#[derive(Debug, StructOpt)]
#[structopt(about = "loadtest command")]
enum LoadtestOpt {
    #[structopt(name = "ballista-load")]
    BallistaLoadtest(BallistaLoadtestOpt),
}

#[derive(Debug, StructOpt)]
#[structopt(name = "TPC-H", about = "TPC-H Benchmarks.")]
enum TpchOpt {
    Benchmark(BenchmarkSubCommandOpt),
    Convert(ConvertOpt),
    Loadtest(LoadtestOpt),
}

const TABLES: &[&str] = &[
    "part", "supplier", "partsupp", "customer", "orders", "lineitem", "nation", "region",
];

#[tokio::main]
async fn main() -> Result<()> {
    use BenchmarkSubCommandOpt::*;
    use LoadtestOpt::*;

    env_logger::init();
    match TpchOpt::from_args() {
        TpchOpt::Benchmark(BallistaBenchmark(opt)) => {
            benchmark_ballista(opt).await.map(|_| ())
        }
        TpchOpt::Benchmark(DataFusionBenchmark(opt)) => {
            benchmark_datafusion(opt).await.map(|_| ())
        }
        TpchOpt::Convert(opt) => convert_tbl(opt).await,
        TpchOpt::Loadtest(BallistaLoadtest(opt)) => {
            loadtest_ballista(opt).await.map(|_| ())
        }
    }
}

#[allow(clippy::await_holding_lock)]
async fn benchmark_datafusion(opt: DataFusionBenchmarkOpt) -> Result<Vec<RecordBatch>> {
    println!("Running benchmarks with the following options: {opt:?}");
    let mut benchmark_run = BenchmarkRun::new(opt.query);
    let config = SessionConfig::new()
        .with_target_partitions(opt.partitions)
        .with_batch_size(opt.batch_size);
    let ctx = SessionContext::with_config(config);

    // register tables
    for table in TABLES {
        let table_provider = {
            let mut session_state = ctx.state();
            get_table(
                &mut session_state,
                opt.path.to_str().unwrap(),
                table,
                opt.file_format.as_str(),
                opt.partitions,
            )
            .await?
        };
        if opt.mem_table {
            println!("Loading table '{table}' into memory");
            let start = Instant::now();
            let memtable =
                MemTable::load(table_provider, Some(opt.partitions), &ctx.state())
                    .await?;
            println!(
                "Loaded table '{}' into memory in {} ms",
                table,
                start.elapsed().as_millis()
            );
            ctx.register_table(*table, Arc::new(memtable))?;
        } else {
            ctx.register_table(*table, table_provider)?;
        }
    }

    let mut millis = vec![];
    // run benchmark
    let mut result: Vec<RecordBatch> = Vec::with_capacity(1);
    for i in 0..opt.iterations {
        let start = Instant::now();
        let plans = create_logical_plans(&ctx, opt.query).await?;
        for plan in plans {
            result = execute_query(&ctx, &plan, opt.debug).await?;
        }
        let elapsed = start.elapsed().as_secs_f64() * 1000.0;
        millis.push(elapsed);
        let row_count = result.iter().map(|b| b.num_rows()).sum();
        println!(
            "Query {} iteration {} took {:.1} ms and returned {} rows",
            opt.query, i, elapsed, row_count
        );
        benchmark_run.add_result(elapsed, row_count);
    }

    let avg = millis.iter().sum::<f64>() / millis.len() as f64;
    println!("Query {} avg time: {:.2} ms", opt.query, avg);

    if let Some(path) = &opt.output_path {
        write_summary_json(&mut benchmark_run, path)?;
    }

    Ok(result)
}

async fn benchmark_ballista(opt: BallistaBenchmarkOpt) -> Result<()> {
    println!("Running benchmarks with the following options: {opt:?}");
    let mut benchmark_run = BenchmarkRun::new(opt.query);

    let config = BallistaConfig::builder()
        .set(
            BALLISTA_DEFAULT_SHUFFLE_PARTITIONS,
            &format!("{}", opt.partitions),
        )
        .set(
            BALLISTA_JOB_NAME,
            &format!("Query derived from TPC-H q{}", opt.query),
        )
        .set(BALLISTA_DEFAULT_BATCH_SIZE, &format!("{}", opt.batch_size))
        .build()
        .map_err(|e| DataFusionError::Execution(format!("{e:?}")))?;

    let ctx =
        BallistaContext::remote(opt.host.unwrap().as_str(), opt.port.unwrap(), &config)
            .await
            .map_err(|e| DataFusionError::Execution(format!("{e:?}")))?;

    // register tables with Ballista context
    let path = opt.path.to_str().unwrap();
    let file_format = opt.file_format.as_str();

    register_tables(path, file_format, &ctx, opt.debug).await?;

    let mut millis = vec![];

    // run benchmark
    let queries = get_query_sql(opt.query)?;
    println!(
        "Running benchmark with queries {}:\n {:?}",
        opt.query, queries
    );
    let mut batches = vec![];
    for i in 0..opt.iterations {
        let start = Instant::now();
        for sql in &queries {
            let df = ctx
                .sql(sql)
                .await
                .map_err(|e| DataFusionError::Plan(format!("{e:?}")))
                .unwrap();
            let plan = df.clone().into_optimized_plan()?;
            if opt.debug {
                println!("=== Optimized logical plan ===\n{plan:?}\n");
            }
            batches = df
                .collect()
                .await
                .map_err(|e| DataFusionError::Plan(format!("{e:?}")))
                .unwrap();
        }
        let elapsed = start.elapsed().as_secs_f64() * 1000.0;
        millis.push(elapsed);
        let row_count = batches.iter().map(|b| b.num_rows()).sum();
        println!(
            "Query {} iteration {} took {:.1} ms and returned {} rows",
            opt.query, i, elapsed, row_count
        );
        benchmark_run.add_result(elapsed, row_count);
        if opt.debug {
            pretty::print_batches(&batches)?;
        }

        if let Some(expected_results_path) = opt.expected_results.as_ref() {
            let expected = get_expected_results(opt.query, expected_results_path).await?;
            assert_expected_results(&expected, &batches)
        }
    }

    let avg = millis.iter().sum::<f64>() / millis.len() as f64;
    println!("Query {} avg time: {:.2} ms", opt.query, avg);

    if let Some(path) = &opt.output_path {
        write_summary_json(&mut benchmark_run, path)?;
    }

    Ok(())
}

fn write_summary_json(benchmark_run: &mut BenchmarkRun, path: &Path) -> Result<()> {
    let json =
        serde_json::to_string_pretty(&benchmark_run).expect("summary is serializable");
    let filename = format!(
        "tpch-q{}-{}.json",
        benchmark_run.query, benchmark_run.start_time
    );
    let path = path.join(filename);
    println!(
        "Writing summary file to {}",
        path.as_os_str().to_str().unwrap()
    );
    let mut file = File::create(path)?;
    file.write_all(json.as_bytes())?;
    Ok(())
}

async fn loadtest_ballista(opt: BallistaLoadtestOpt) -> Result<()> {
    println!("Running loadtest_ballista with the following options: {opt:?}");

    let config = BallistaConfig::builder()
        .set(
            BALLISTA_DEFAULT_SHUFFLE_PARTITIONS,
            &format!("{}", opt.partitions),
        )
        .set(BALLISTA_DEFAULT_BATCH_SIZE, &format!("{}", opt.batch_size))
        .build()
        .map_err(|e| DataFusionError::Execution(format!("{e:?}")))?;

    let concurrency = opt.concurrency;
    let request_amount = opt.requests;
    let mut clients = vec![];

    for _num in 0..concurrency {
        clients.push(
            BallistaContext::remote(
                opt.host.clone().unwrap().as_str(),
                opt.port.unwrap(),
                &config,
            )
            .await
            .map_err(|e| DataFusionError::Execution(format!("{e:?}")))?,
        );
    }

    // register tables with Ballista context
    let path = opt.path.to_str().unwrap();
    let file_format = opt.file_format.as_str();
    let sql_path = opt.sql_path.to_str().unwrap().to_string();

    for ctx in &clients {
        register_tables(path, file_format, ctx, opt.debug).await?;
    }

    let request_per_thread = request_amount.div(concurrency);
    // run benchmark
    let query_list: Vec<usize> = opt
        .query_list
        .split(',')
        .map(|s| s.parse().unwrap())
        .collect();
    println!("query list: {:?} ", &query_list);

    let total = Instant::now();
    let mut futures = vec![];

    for (client_id, client) in clients.into_iter().enumerate() {
        let query_list_clone = query_list.clone();
        let sql_path_clone = sql_path.clone();
        let handle = tokio::spawn(async move {
            for i in 0..request_per_thread {
                let query_id = query_list_clone
                    .get(
                        (0..query_list_clone.len())
                            .choose(&mut rand::thread_rng())
                            .unwrap(),
                    )
                    .unwrap();
                let sql =
                    get_query_sql_by_path(query_id.to_owned(), sql_path_clone.clone())
                        .unwrap();
                println!(
                    "Client {} Round {} Query {} started",
                    &client_id, &i, query_id
                );
                let start = Instant::now();
                let df = client
                    .sql(&sql)
                    .await
                    .map_err(|e| DataFusionError::Plan(format!("{e:?}")))
                    .unwrap();
                let batches = df
                    .collect()
                    .await
                    .map_err(|e| DataFusionError::Plan(format!("{e:?}")))
                    .unwrap();
                let elapsed = start.elapsed().as_secs_f64() * 1000.0;
                println!(
                    "Client {} Round {} Query {} took {:.1} ms ",
                    &client_id, &i, query_id, elapsed
                );
                if opt.debug && !batches.is_empty() {
                    pretty::print_batches(&batches).unwrap();
                }
            }
        });
        futures.push(handle);
    }
    join_all(futures).await;
    let elapsed = total.elapsed().as_secs_f64() * 1000.0;
    println!("###############################");
    println!("load test  took {elapsed:.1} ms");
    Ok(())
}

fn get_query_sql_by_path(query: usize, mut sql_path: String) -> Result<String> {
    if sql_path.ends_with('/') {
        sql_path.pop();
    }
    if query > 0 && query < 23 {
<<<<<<< HEAD
        let filename = format!("{sql_path}/q{query}.sql");
=======
        let filename = format!("{}/q{}.sql", sql_path, query);
>>>>>>> 763aa238
        Ok(fs::read_to_string(filename).expect("failed to read query"))
    } else {
        Err(DataFusionError::Plan(
            "invalid query. Expected value between 1 and 22".to_owned(),
        ))
    }
}

async fn register_tables(
    path: &str,
    file_format: &str,
    ctx: &BallistaContext,
    debug: bool,
) -> Result<()> {
    for table in TABLES {
        match file_format {
            // dbgen creates .tbl ('|' delimited) files without header
            "tbl" => {
                let path = find_path(path, table, "tbl")?;
                let schema = get_schema(table);
                let options = CsvReadOptions::new()
                    .schema(&schema)
                    .delimiter(b'|')
                    .has_header(false)
                    .file_extension(".tbl");
                if debug {
                    println!(
                        "Registering table '{table}' using TBL files at path {path}"
                    );
                }
                ctx.register_csv(table, &path, options)
                    .await
                    .map_err(|e| DataFusionError::Plan(format!("{e:?}")))?;
            }
            "csv" => {
                let path = find_path(path, table, "csv")?;
                let schema = get_schema(table);
                let options = CsvReadOptions::new().schema(&schema).has_header(true);
                if debug {
                    println!(
                        "Registering table '{table}' using CSV files at path {path}"
                    );
                }
                ctx.register_csv(table, &path, options)
                    .await
                    .map_err(|e| DataFusionError::Plan(format!("{e:?}")))?;
            }
            "parquet" => {
                let path = find_path(path, table, "parquet")?;
                if debug {
                    println!(
                        "Registering table '{table}' using Parquet files at path {path}"
                    );
                }
                ctx.register_parquet(table, &path, ParquetReadOptions::default())
                    .await
                    .map_err(|e| DataFusionError::Plan(format!("{e:?}")))?;
            }
            other => {
                return Err(DataFusionError::Plan(format!(
                    "Invalid file format '{other}'"
                )))
            }
        }
    }
    Ok(())
}

fn find_path(path: &str, table: &str, ext: &str) -> Result<String> {
    let path1 = format!("{path}/{table}.{ext}");
    let path2 = format!("{path}/{table}");
    if Path::new(&path1).exists() {
        Ok(path1)
    } else if Path::new(&path2).exists() {
        Ok(path2)
    } else {
        Err(DataFusionError::Plan(format!(
            "Could not find {ext} files at {path1} or {path2}"
        )))
    }
}

/// Get the SQL statements from the specified query file
fn get_query_sql(query: usize) -> Result<Vec<String>> {
    if query > 0 && query < 23 {
        let possibilities = vec![
            format!("queries/q{query}.sql"),
            format!("benchmarks/queries/q{query}.sql"),
        ];
        let mut errors = vec![];
        for filename in possibilities {
            match fs::read_to_string(&filename) {
                Ok(contents) => {
                    return Ok(contents
                        .split(';')
                        .map(|s| s.trim())
                        .filter(|s| !s.is_empty())
                        .map(|s| s.to_string())
                        .collect())
                }
                Err(e) => errors.push(format!("{filename}: {e}")),
            };
        }
        Err(DataFusionError::Plan(format!(
            "invalid query. Could not find query: {errors:?}"
        )))
    } else {
        Err(DataFusionError::Plan(
            "invalid query. Expected value between 1 and 22".to_owned(),
        ))
    }
}

/// Create a logical plan for each query in the specified query file
async fn create_logical_plans(
    ctx: &SessionContext,
    query: usize,
) -> Result<Vec<LogicalPlan>> {
    let session_state = ctx.state();
    let sqls = get_query_sql(query)?;
    let join_handles = sqls
        .into_iter()
        .map(|sql| {
            let session_state = session_state.clone();
            tokio::spawn(
                async move { session_state.create_logical_plan(sql.as_str()).await },
            )
        })
        .collect::<Vec<JoinHandle<Result<LogicalPlan>>>>();
    futures::future::join_all(join_handles)
        .await
        .into_iter()
        .collect::<std::result::Result<Vec<Result<LogicalPlan>>, tokio::task::JoinError>>(
        )
        .map_err(|e| DataFusionError::Internal(format!("{e:?}")))?
        .into_iter()
        .collect()
}

async fn execute_query(
    ctx: &SessionContext,
    plan: &LogicalPlan,
    debug: bool,
) -> Result<Vec<RecordBatch>> {
    if debug {
        println!("=== Logical plan ===\n{plan:?}\n");
    }
    let session_state = ctx.state();
    let plan = session_state.optimize(plan)?;
    if debug {
        println!("=== Optimized logical plan ===\n{plan:?}\n");
    }
    let physical_plan = session_state.create_physical_plan(&plan).await?;
    if debug {
        println!(
            "=== Physical plan ===\n{}\n",
            displayable(physical_plan.as_ref()).indent()
        );
    }
    let task_ctx = ctx.task_ctx();
    let result = collect(physical_plan.clone(), task_ctx).await?;
    if debug {
        println!(
            "=== Physical plan with metrics ===\n{}\n",
            DisplayableExecutionPlan::with_metrics(physical_plan.as_ref()).indent()
        );
        if !result.is_empty() {
            pretty::print_batches(&result)?;
        }
    }
    Ok(result)
}

async fn convert_tbl(opt: ConvertOpt) -> Result<()> {
    let output_root_path = Path::new(&opt.output_path);
    for table in TABLES {
        let start = Instant::now();
        let schema = get_schema(table);

        let input_path = format!("{}/{}.tbl", opt.input_path.to_str().unwrap(), table);
        let options = CsvReadOptions::new()
            .schema(&schema)
            .delimiter(b'|')
            .file_extension(".tbl");

        let config = SessionConfig::new().with_batch_size(opt.batch_size);
        let ctx = SessionContext::with_config(config);
        let session_state = ctx.state();

        // build plan to read the TBL file
        let mut csv = ctx.read_csv(&input_path, options).await?;

        // optionally, repartition the file
        if opt.partitions > 1 {
            csv = csv.repartition(Partitioning::RoundRobinBatch(opt.partitions))?
        }

        // create the physical plan
        let csv = csv.into_optimized_plan()?;
        let csv = session_state.optimize(&csv)?;
        let csv = session_state.create_physical_plan(&csv).await?;

        let output_path = output_root_path.join(table);
        let output_path = output_path.to_str().unwrap().to_owned();

        println!(
            "Converting '{}' to {} files in directory '{}'",
            &input_path, &opt.file_format, &output_path
        );
        match opt.file_format.as_str() {
            "csv" => ctx.write_csv(csv, output_path).await?,
            "parquet" => {
                let compression = match opt.compression.as_str() {
                    "none" => Compression::UNCOMPRESSED,
                    "snappy" => Compression::SNAPPY,
                    "brotli" => Compression::BROTLI,
                    "gzip" => Compression::GZIP,
                    "lz4" => Compression::LZ4,
                    "lz0" => Compression::LZO,
                    "zstd" => Compression::ZSTD,
                    other => {
                        return Err(DataFusionError::NotImplemented(format!(
                            "Invalid compression format: {other}"
                        )))
                    }
                };
                let props = WriterProperties::builder()
                    .set_compression(compression)
                    .build();
                ctx.write_parquet(csv, output_path, Some(props)).await?
            }
            other => {
                return Err(DataFusionError::NotImplemented(format!(
                    "Invalid output format: {other}"
                )))
            }
        }
        println!("Conversion completed in {} ms", start.elapsed().as_millis());
    }

    Ok(())
}

async fn get_table(
    ctx: &mut SessionState,
    path: &str,
    table: &str,
    table_format: &str,
    target_partitions: usize,
) -> Result<Arc<dyn TableProvider>> {
    let (format, path, extension): (Arc<dyn FileFormat>, String, &'static str) =
        match table_format {
            // dbgen creates .tbl ('|' delimited) files without header
            "tbl" => {
                let path = format!("{path}/{table}.tbl");

                let format = CsvFormat::default()
                    .with_delimiter(b'|')
                    .with_has_header(false);

                (Arc::new(format), path, ".tbl")
            }
            "csv" => {
                let path = format!("{path}/{table}");
                let format = CsvFormat::default()
                    .with_delimiter(b',')
                    .with_has_header(true);

                (Arc::new(format), path, DEFAULT_CSV_EXTENSION)
            }
            "parquet" => {
                let path = format!("{}/{}", path, table);
<<<<<<< HEAD
                let format = ParquetFormat::default().with_enable_pruning(Some(true));
=======
                let format = ParquetFormat::new(ctx.config_options())
                    .with_enable_pruning(Some(true));
>>>>>>> 763aa238

                (Arc::new(format), path, DEFAULT_PARQUET_EXTENSION)
            }
            other => {
                unimplemented!("Invalid file format '{}'", other);
            }
        };
    let schema = Arc::new(get_schema(table));

    let options = ListingOptions {
        format,
        file_extension: extension.to_owned(),
        target_partitions,
        collect_stat: true,
        table_partition_cols: vec![],
        file_sort_order: None,
<<<<<<< HEAD
        infinite_source: false,
=======
>>>>>>> 763aa238
    };

    let url = ListingTableUrl::parse(path)?;
    let config = ListingTableConfig::new(url).with_listing_options(options);

    let config = if table_format == "parquet" {
        config.infer_schema(ctx).await?
    } else {
        config.with_schema(schema)
    };

    Ok(Arc::new(ListingTable::try_new(config)?))
}

fn get_schema(table: &str) -> Schema {
    // note that the schema intentionally uses signed integers so that any generated Parquet
    // files can also be used to benchmark tools that only support signed integers, such as
    // Apache Spark

    match table {
        "part" => Schema::new(vec![
            Field::new("p_partkey", DataType::Int64, false),
            Field::new("p_name", DataType::Utf8, false),
            Field::new("p_mfgr", DataType::Utf8, false),
            Field::new("p_brand", DataType::Utf8, false),
            Field::new("p_type", DataType::Utf8, false),
            Field::new("p_size", DataType::Int32, false),
            Field::new("p_container", DataType::Utf8, false),
            Field::new("p_retailprice", DataType::Decimal128(15, 2), false),
            Field::new("p_comment", DataType::Utf8, false),
        ]),

        "supplier" => Schema::new(vec![
            Field::new("s_suppkey", DataType::Int64, false),
            Field::new("s_name", DataType::Utf8, false),
            Field::new("s_address", DataType::Utf8, false),
            Field::new("s_nationkey", DataType::Int64, false),
            Field::new("s_phone", DataType::Utf8, false),
            Field::new("s_acctbal", DataType::Decimal128(15, 2), false),
            Field::new("s_comment", DataType::Utf8, false),
        ]),

        "partsupp" => Schema::new(vec![
            Field::new("ps_partkey", DataType::Int64, false),
            Field::new("ps_suppkey", DataType::Int64, false),
            Field::new("ps_availqty", DataType::Int32, false),
            Field::new("ps_supplycost", DataType::Decimal128(15, 2), false),
            Field::new("ps_comment", DataType::Utf8, false),
        ]),

        "customer" => Schema::new(vec![
            Field::new("c_custkey", DataType::Int64, false),
            Field::new("c_name", DataType::Utf8, false),
            Field::new("c_address", DataType::Utf8, false),
            Field::new("c_nationkey", DataType::Int64, false),
            Field::new("c_phone", DataType::Utf8, false),
            Field::new("c_acctbal", DataType::Decimal128(15, 2), false),
            Field::new("c_mktsegment", DataType::Utf8, false),
            Field::new("c_comment", DataType::Utf8, false),
        ]),

        "orders" => Schema::new(vec![
            Field::new("o_orderkey", DataType::Int64, false),
            Field::new("o_custkey", DataType::Int64, false),
            Field::new("o_orderstatus", DataType::Utf8, false),
            Field::new("o_totalprice", DataType::Decimal128(15, 2), false),
            Field::new("o_orderdate", DataType::Date32, false),
            Field::new("o_orderpriority", DataType::Utf8, false),
            Field::new("o_clerk", DataType::Utf8, false),
            Field::new("o_shippriority", DataType::Int32, false),
            Field::new("o_comment", DataType::Utf8, false),
        ]),

        "lineitem" => Schema::new(vec![
            Field::new("l_orderkey", DataType::Int64, false),
            Field::new("l_partkey", DataType::Int64, false),
            Field::new("l_suppkey", DataType::Int64, false),
            Field::new("l_linenumber", DataType::Int32, false),
            Field::new("l_quantity", DataType::Decimal128(15, 2), false),
            Field::new("l_extendedprice", DataType::Decimal128(15, 2), false),
            Field::new("l_discount", DataType::Decimal128(15, 2), false),
            Field::new("l_tax", DataType::Decimal128(15, 2), false),
            Field::new("l_returnflag", DataType::Utf8, false),
            Field::new("l_linestatus", DataType::Utf8, false),
            Field::new("l_shipdate", DataType::Date32, false),
            Field::new("l_commitdate", DataType::Date32, false),
            Field::new("l_receiptdate", DataType::Date32, false),
            Field::new("l_shipinstruct", DataType::Utf8, false),
            Field::new("l_shipmode", DataType::Utf8, false),
            Field::new("l_comment", DataType::Utf8, false),
        ]),

        "nation" => Schema::new(vec![
            Field::new("n_nationkey", DataType::Int64, false),
            Field::new("n_name", DataType::Utf8, false),
            Field::new("n_regionkey", DataType::Int64, false),
            Field::new("n_comment", DataType::Utf8, false),
        ]),

        "region" => Schema::new(vec![
            Field::new("r_regionkey", DataType::Int64, false),
            Field::new("r_name", DataType::Utf8, false),
            Field::new("r_comment", DataType::Utf8, false),
        ]),

        _ => unimplemented!(),
    }
}

#[derive(Debug, Serialize)]
struct BenchmarkRun {
    /// Benchmark crate version
    benchmark_version: String,
    /// DataFusion crate version
    datafusion_version: String,
    /// Number of CPU cores
    num_cpus: usize,
    /// Start time
    start_time: u64,
    /// CLI arguments
    arguments: Vec<String>,
    /// query number
    query: usize,
    /// list of individual run times and row counts
    iterations: Vec<QueryResult>,
}

impl BenchmarkRun {
    fn new(query: usize) -> Self {
        Self {
            benchmark_version: env!("CARGO_PKG_VERSION").to_owned(),
            datafusion_version: DATAFUSION_VERSION.to_owned(),
            num_cpus: num_cpus::get(),
            start_time: SystemTime::now()
                .duration_since(SystemTime::UNIX_EPOCH)
                .expect("current time is later than UNIX_EPOCH")
                .as_secs(),
            arguments: std::env::args()
                .skip(1)
                .into_iter()
                .collect::<Vec<String>>(),
            query,
            iterations: vec![],
        }
    }

    fn add_result(&mut self, elapsed: f64, row_count: usize) {
        self.iterations.push(QueryResult { elapsed, row_count })
    }
}

/// Compare actual results against expected results at scale factor 1
fn assert_expected_results(expected: &[RecordBatch], actual: &[RecordBatch]) {
    // assert schema equality without comparing nullable values
    assert_eq!(
        nullable_schema(expected[0].schema()),
        nullable_schema(actual[0].schema())
    );

    // convert both datasets to Vec<Vec<String>> for simple comparison
    let expected_vec = result_vec(expected);
    let actual_vec = result_vec(actual);

    // basic result comparison
    assert_eq!(expected_vec.len(), actual_vec.len());

    // compare each row. this works as all TPC-H queries have deterministically ordered results
    for i in 0..actual_vec.len() {
        assert_eq!(expected_vec[i], actual_vec[i]);
    }
}

/// Get the expected answer for a specific query at scale factor 1
async fn get_expected_results(n: usize, path: &str) -> Result<Vec<RecordBatch>> {
    let ctx = SessionContext::new();
    let schema = string_schema(get_answer_schema(n));
    let options = CsvReadOptions::new()
        .schema(&schema)
        .delimiter(b'|')
        .file_extension(".out");
    let answer_path = format!("{path}/answers/q{n}.out");
    println!("Looking for expected results at {answer_path}");
    let df = ctx.read_csv(&answer_path, options).await?;
    let df = df.select(
        get_answer_schema(n)
            .fields()
            .iter()
            .map(|field| {
                Expr::Alias(
                    Box::new(Expr::Cast(Cast {
                        expr: Box::new(trim(col(Field::name(field)))),
                        data_type: Field::data_type(field).to_owned(),
                    })),
                    Field::name(field).to_string(),
                )
            })
            .collect::<Vec<Expr>>(),
    )?;
    df.collect().await
}

// convert the schema to the same but with all columns set to nullable=true.
// this allows direct schema comparison ignoring nullable.
fn nullable_schema(schema: Arc<Schema>) -> Schema {
    Schema::new(
        schema
            .fields()
            .iter()
            .map(|field| {
                Field::new(Field::name(field), Field::data_type(field).to_owned(), true)
            })
            .collect::<Vec<Field>>(),
    )
}

/// Converts the results into a 2d array of strings, `result[row][column]`
/// Special cases nulls to NULL for testing
fn result_vec(results: &[RecordBatch]) -> Vec<Vec<String>> {
    let mut result = vec![];
    for batch in results {
        for row_index in 0..batch.num_rows() {
            let row_vec = batch
                .columns()
                .iter()
                .map(|column| col_str(column, row_index))
                .collect();
            result.push(row_vec);
        }
    }
    result
}

fn get_answer_schema(n: usize) -> Schema {
    match n {
        1 => Schema::new(vec![
            Field::new("l_returnflag", DataType::Utf8, true),
            Field::new("l_linestatus", DataType::Utf8, true),
            Field::new("sum_qty", DataType::Float64, true),
            Field::new("sum_base_price", DataType::Float64, true),
            Field::new("sum_disc_price", DataType::Float64, true),
            Field::new("sum_charge", DataType::Float64, true),
            Field::new("avg_qty", DataType::Float64, true),
            Field::new("avg_price", DataType::Decimal128(19, 6), false), //TODO should be precision 2
            Field::new("avg_disc", DataType::Float64, true),
            Field::new("count_order", DataType::Int64, true),
        ]),

        2 => Schema::new(vec![
            Field::new("s_acctbal", DataType::Decimal128(15, 2), true),
            Field::new("s_name", DataType::Utf8, true),
            Field::new("n_name", DataType::Utf8, true),
            Field::new("p_partkey", DataType::Int32, true),
            Field::new("p_mfgr", DataType::Utf8, true),
            Field::new("s_address", DataType::Utf8, true),
            Field::new("s_phone", DataType::Utf8, true),
            Field::new("s_comment", DataType::Utf8, true),
        ]),

        3 => Schema::new(vec![
            Field::new("l_orderkey", DataType::Int32, true),
            Field::new("revenue", DataType::Decimal128(19, 6), true), //TODO should be precision 2
            Field::new("o_orderdate", DataType::Date32, true),
            Field::new("o_shippriority", DataType::Int32, true),
        ]),

        4 => Schema::new(vec![
            Field::new("o_orderpriority", DataType::Utf8, true),
            Field::new("order_count", DataType::Int64, true),
        ]),

        5 => Schema::new(vec![
            Field::new("n_name", DataType::Utf8, true),
            Field::new("revenue", DataType::Decimal128(38, 4), true), //TODO should be precision 2
        ]),

        6 => Schema::new(vec![Field::new(
            "revenue",
            DataType::Decimal128(25, 2),
            true,
        )]),

        7 => Schema::new(vec![
            Field::new("supp_nation", DataType::Utf8, true),
            Field::new("cust_nation", DataType::Utf8, true),
            Field::new("l_year", DataType::Int32, true),
            Field::new("revenue", DataType::Decimal128(38, 4), true), //TODO should be precision 2
        ]),

        8 => Schema::new(vec![
            Field::new("o_year", DataType::Int32, true),
            Field::new("mkt_share", DataType::Decimal128(38, 4), true), //TODO should be precision 2
        ]),

        9 => Schema::new(vec![
            Field::new("nation", DataType::Utf8, true),
            Field::new("o_year", DataType::Int32, true),
            Field::new("sum_profit", DataType::Decimal128(38, 4), true), //TODO should be precision 2
        ]),

        10 => Schema::new(vec![
            Field::new("c_custkey", DataType::Int32, true),
            Field::new("c_name", DataType::Utf8, true),
            Field::new("revenue", DataType::Decimal128(38, 4), true), //TODO should be precision 2
            Field::new("c_acctbal", DataType::Decimal128(15, 2), true),
            Field::new("n_name", DataType::Utf8, true),
            Field::new("c_address", DataType::Utf8, true),
            Field::new("c_phone", DataType::Utf8, true),
            Field::new("c_comment", DataType::Utf8, true),
        ]),

        11 => Schema::new(vec![
            Field::new("ps_partkey", DataType::Int32, true),
            Field::new("value", DataType::Decimal128(36, 2), true),
        ]),

        12 => Schema::new(vec![
            Field::new("l_shipmode", DataType::Utf8, true),
            Field::new("high_line_count", DataType::Int64, true),
            Field::new("low_line_count", DataType::Int64, true),
        ]),

        13 => Schema::new(vec![
            Field::new("c_count", DataType::Int64, true),
            Field::new("custdist", DataType::Int64, true),
        ]),

        14 => Schema::new(vec![
            Field::new("promo_revenue", DataType::Decimal128(38, 38), true), //TODO should be precision 2
        ]),

        15 => Schema::new(vec![Field::new("promo_revenue", DataType::Float64, true)]),

        16 => Schema::new(vec![
            Field::new("p_brand", DataType::Utf8, true),
            Field::new("p_type", DataType::Utf8, true),
            Field::new("c_phone", DataType::Int32, true),
            Field::new("c_comment", DataType::Int32, true),
        ]),

        17 => Schema::new(vec![
            Field::new("avg_yearly", DataType::Decimal128(38, 3), true), //TODO should be precision 2
        ]),

        18 => Schema::new(vec![
            Field::new("c_name", DataType::Utf8, true),
            Field::new("c_custkey", DataType::Int64, true),
            Field::new("o_orderkey", DataType::Int64, true),
            Field::new("o_orderdate", DataType::Date32, true),
            Field::new("o_totalprice", DataType::Decimal128(15, 2), true),
            Field::new("sum_l_quantity", DataType::Decimal128(25, 2), true),
        ]),

        19 => Schema::new(vec![
            Field::new("revenue", DataType::Decimal128(38, 4), true), //TODO should be precision 2
        ]),

        20 => Schema::new(vec![
            Field::new("s_name", DataType::Utf8, true),
            Field::new("s_address", DataType::Utf8, true),
        ]),

        21 => Schema::new(vec![
            Field::new("s_name", DataType::Utf8, true),
            Field::new("numwait", DataType::Int64, true),
        ]),

        22 => Schema::new(vec![
            Field::new("cntrycode", DataType::Utf8, true),
            Field::new("numcust", DataType::Int64, true),
            Field::new("totacctbal", DataType::Decimal128(25, 2), true),
        ]),

        _ => unimplemented!(),
    }
}

/// convert expected schema to all utf8 so columns can be read as strings to be parsed separately
/// this is due to the fact that the csv parser cannot handle leading/trailing spaces
fn string_schema(schema: Schema) -> Schema {
    Schema::new(
        schema
            .fields()
            .iter()
            .map(|field| {
                Field::new(
                    Field::name(field),
                    DataType::Utf8,
                    Field::is_nullable(field),
                )
            })
            .collect::<Vec<Field>>(),
    )
}

/// Specialised String representation
fn col_str(column: &ArrayRef, row_index: usize) -> String {
    if column.is_null(row_index) {
        return "NULL".to_string();
    }

    // Special case ListArray as there is no pretty print support for it yet
    if let DataType::FixedSizeList(_, n) = column.data_type() {
        let array = column
            .as_any()
            .downcast_ref::<FixedSizeListArray>()
            .unwrap()
            .value(row_index);

        let mut r = Vec::with_capacity(*n as usize);
        for i in 0..*n {
            r.push(col_str(&array, i as usize));
        }
        return format!("[{}]", r.join(","));
    }

    array_value_to_string(column, row_index).unwrap()
}

#[derive(Debug, Serialize)]
struct QueryResult {
    elapsed: f64,
    row_count: usize,
}

#[cfg(test)]
mod tests {
    use super::*;
    use std::env;
    use std::sync::Arc;

    #[tokio::test]
    async fn q1() -> Result<()> {
        verify_query(1).await
    }

    #[tokio::test]
    async fn q2() -> Result<()> {
        verify_query(2).await
    }

    #[tokio::test]
    async fn q3() -> Result<()> {
        verify_query(3).await
    }

    #[tokio::test]
    async fn q4() -> Result<()> {
        verify_query(4).await
    }

    #[tokio::test]
    async fn q5() -> Result<()> {
        verify_query(5).await
    }

    #[tokio::test]
    async fn q6() -> Result<()> {
        verify_query(6).await
    }

    #[tokio::test]
    async fn q7() -> Result<()> {
        verify_query(7).await
    }

    #[tokio::test]
    async fn q8() -> Result<()> {
        verify_query(8).await
    }

    #[tokio::test]
    async fn q9() -> Result<()> {
        verify_query(9).await
    }

    #[tokio::test]
    async fn q10() -> Result<()> {
        verify_query(10).await
    }

    #[tokio::test]
    async fn q11() -> Result<()> {
        verify_query(11).await
    }

    #[tokio::test]
    async fn q12() -> Result<()> {
        verify_query(12).await
    }

    #[tokio::test]
    async fn q13() -> Result<()> {
        verify_query(13).await
    }

    #[tokio::test]
    async fn q14() -> Result<()> {
        verify_query(14).await
    }

    #[tokio::test]
    async fn q15() -> Result<()> {
        verify_query(15).await
    }

    #[tokio::test]
    async fn q16() -> Result<()> {
        verify_query(16).await
    }

    #[tokio::test]
    async fn q17() -> Result<()> {
        verify_query(17).await
    }

    #[tokio::test]
    async fn q18() -> Result<()> {
        verify_query(18).await
    }

    #[tokio::test]
    async fn q19() -> Result<()> {
        verify_query(19).await
    }

    #[tokio::test]
    async fn q20() -> Result<()> {
        verify_query(20).await
    }

    #[tokio::test]
    async fn q21() -> Result<()> {
        verify_query(21).await
    }

    #[tokio::test]
    async fn q22() -> Result<()> {
        verify_query(22).await
    }

    #[tokio::test]
    async fn run_q1() -> Result<()> {
        run_query(1).await
    }

    #[tokio::test]
    async fn run_2() -> Result<()> {
        run_query(2).await
    }

    #[tokio::test]
    async fn run_q3() -> Result<()> {
        run_query(3).await
    }

    #[tokio::test]
    async fn run_q4() -> Result<()> {
        run_query(4).await
    }

    #[tokio::test]
    async fn run_q5() -> Result<()> {
        run_query(5).await
    }

    #[tokio::test]
    async fn run_q6() -> Result<()> {
        run_query(6).await
    }

    #[tokio::test]
    async fn run_q7() -> Result<()> {
        run_query(7).await
    }

    #[tokio::test]
    async fn run_q8() -> Result<()> {
        run_query(8).await
    }

    #[tokio::test]
    async fn run_q9() -> Result<()> {
        run_query(9).await
    }

    #[tokio::test]
    async fn run_q10() -> Result<()> {
        run_query(10).await
    }

    #[tokio::test]
    async fn run_q11() -> Result<()> {
        run_query(11).await
    }

    #[tokio::test]
    async fn run_q12() -> Result<()> {
        run_query(12).await
    }

    #[tokio::test]
    async fn run_q13() -> Result<()> {
        run_query(13).await
    }

    #[tokio::test]
    async fn run_q14() -> Result<()> {
        run_query(14).await
    }

    #[ignore] // https://github.com/apache/arrow-datafusion/issues/166
    #[tokio::test]
    async fn run_q15() -> Result<()> {
        run_query(15).await
    }

    #[tokio::test]
    async fn run_q16() -> Result<()> {
        run_query(16).await
    }

    #[tokio::test]
    async fn run_q17() -> Result<()> {
        run_query(17).await
    }

    #[tokio::test]
    async fn run_q18() -> Result<()> {
        run_query(18).await
    }

    #[tokio::test]
    async fn run_q19() -> Result<()> {
        run_query(19).await
    }

    #[tokio::test]
    async fn run_q20() -> Result<()> {
        run_query(20).await
    }

    #[tokio::test]
    async fn run_q21() -> Result<()> {
        run_query(21).await
    }

    #[tokio::test]
    async fn run_q22() -> Result<()> {
        run_query(22).await
    }

    async fn run_query(n: usize) -> Result<()> {
        // Tests running query with empty tables, to see whether they run successfully.

        let config = SessionConfig::new()
            .with_target_partitions(1)
            .with_batch_size(10);
        let ctx = SessionContext::with_config(config);

        for &table in TABLES {
            let schema = get_schema(table);
            let batch = RecordBatch::new_empty(Arc::new(schema.to_owned()));

            let provider = MemTable::try_new(Arc::new(schema), vec![vec![batch]])?;

            ctx.register_table(table, Arc::new(provider))?;
        }

        let plans = create_logical_plans(&ctx, n).await?;
        for plan in plans {
            execute_query(&ctx, &plan, false).await?;
        }

        Ok(())
    }

    async fn verify_query(n: usize) -> Result<()> {
        if let Ok(path) = env::var("TPCH_DATA") {
            // load expected answers from tpch-dbgen
            // read csv as all strings, trim and cast to expected type as the csv string
            // to value parser does not handle data with leading/trailing spaces
            let expected = get_expected_results(n, &path).await?;

            // run the query to compute actual results of the query
            let opt = DataFusionBenchmarkOpt {
                query: n,
                debug: false,
                iterations: 1,
                partitions: 2,
                batch_size: 8192,
                path: PathBuf::from(path.to_string()),
                file_format: "tbl".to_string(),
                mem_table: false,
                output_path: None,
            };
            let actual = benchmark_datafusion(opt).await?;

            assert_expected_results(&expected, &actual)
        } else {
            println!("TPCH_DATA environment variable not set, skipping test");
        }

        Ok(())
    }

    mod ballista_round_trip {
        use super::*;
        use ballista_core::serde::BallistaCodec;
        use datafusion::datasource::listing::ListingTableUrl;
        use datafusion::execution::options::ReadOptions;
        use datafusion::physical_plan::ExecutionPlan;
        use datafusion_proto::logical_plan::AsLogicalPlan;
        use datafusion_proto::physical_plan::AsExecutionPlan;
        use std::ops::Deref;

        async fn round_trip_query(n: usize) -> Result<()> {
            let config = SessionConfig::new()
                .with_target_partitions(1)
                .with_batch_size(10);
            let ctx = SessionContext::with_config(config);
            let session_state = ctx.state();
            let codec: BallistaCodec<
                datafusion_proto::protobuf::LogicalPlanNode,
                datafusion_proto::protobuf::PhysicalPlanNode,
            > = BallistaCodec::default();

            // set tpch_data_path to dummy value and skip physical plan serde test when TPCH_DATA
            // is not set.
            let tpch_data_path =
                env::var("TPCH_DATA").unwrap_or_else(|_| "./".to_string());
            let path = ListingTableUrl::parse(tpch_data_path)?;

            for &table in TABLES {
                let schema = get_schema(table);
                let options = CsvReadOptions::new()
                    .schema(&schema)
                    .delimiter(b'|')
                    .has_header(false)
                    .file_extension(".tbl");
                let cfg = SessionConfig::new();
                let listing_options = options.to_listing_options(&cfg);
                let config = ListingTableConfig::new(path.clone())
                    .with_listing_options(listing_options)
                    .with_schema(Arc::new(schema));
                let provider = ListingTable::try_new(config)?;
                ctx.register_table(table, Arc::new(provider))?;
            }

            // test logical plan round trip
            let plans = create_logical_plans(&ctx, n).await?;
            for plan in plans {
                // test optimized logical plan round trip
                let plan = session_state.optimize(&plan)?;
                let proto: datafusion_proto::protobuf::LogicalPlanNode =
                    datafusion_proto::protobuf::LogicalPlanNode::try_from_logical_plan(
                        &plan,
                        codec.logical_extension_codec(),
                    )
                    .unwrap();
                let round_trip: LogicalPlan = proto
                    .try_into_logical_plan(&ctx, codec.logical_extension_codec())
                    .unwrap();
                assert_eq!(
                    format!("{plan:?}"),
                    format!("{round_trip:?}"),
                    "optimized logical plan round trip failed"
                );

                // test physical plan roundtrip
                if env::var("TPCH_DATA").is_ok() {
                    let physical_plan = session_state.create_physical_plan(&plan).await?;
                    let proto: datafusion_proto::protobuf::PhysicalPlanNode =
                        datafusion_proto::protobuf::PhysicalPlanNode::try_from_physical_plan(
                            physical_plan.clone(),
                            codec.physical_extension_codec(),
                        )
                        .unwrap();
                    let runtime = ctx.runtime_env();
                    let round_trip: Arc<dyn ExecutionPlan> = proto
                        .try_into_physical_plan(
                            &ctx,
                            runtime.deref(),
                            codec.physical_extension_codec(),
                        )
                        .unwrap();
                    assert_eq!(
                        format!("{physical_plan:?}"),
                        format!("{round_trip:?}"),
                        "physical plan round trip failed"
                    );
                }
            }

            Ok(())
        }

        macro_rules! test_round_trip {
            ($tn:ident, $query:expr) => {
                #[tokio::test]
                async fn $tn() -> Result<()> {
                    round_trip_query($query).await
                }
            };
        }

        test_round_trip!(q1, 1);
        test_round_trip!(q2, 2);
        test_round_trip!(q3, 3);
        test_round_trip!(q4, 4);
        test_round_trip!(q5, 5);
        test_round_trip!(q6, 6);
        test_round_trip!(q7, 7);
        test_round_trip!(q8, 8);
        test_round_trip!(q9, 9);
        test_round_trip!(q10, 10);
        test_round_trip!(q11, 11);
        test_round_trip!(q12, 12);
        test_round_trip!(q13, 13);
        test_round_trip!(q14, 14);
        // test_round_trip!(q15, 15); https://github.com/apache/arrow-ballista/issues/330
        // test_round_trip!(q16, 16); https://github.com/apache/arrow-ballista/issues/330
        test_round_trip!(q17, 17);
        test_round_trip!(q18, 18);
        test_round_trip!(q19, 19);
        test_round_trip!(q20, 20);
        test_round_trip!(q21, 21);
        // test_round_trip!(q22, 22); https://github.com/apache/arrow-ballista/issues/330
    }
}<|MERGE_RESOLUTION|>--- conflicted
+++ resolved
@@ -332,6 +332,7 @@
         }
         let elapsed = start.elapsed().as_secs_f64() * 1000.0;
         millis.push(elapsed);
+        millis.push(elapsed);
         let row_count = result.iter().map(|b| b.num_rows()).sum();
         println!(
             "Query {} iteration {} took {:.1} ms and returned {} rows",
@@ -553,11 +554,7 @@
         sql_path.pop();
     }
     if query > 0 && query < 23 {
-<<<<<<< HEAD
         let filename = format!("{sql_path}/q{query}.sql");
-=======
-        let filename = format!("{}/q{}.sql", sql_path, query);
->>>>>>> 763aa238
         Ok(fs::read_to_string(filename).expect("failed to read query"))
     } else {
         Err(DataFusionError::Plan(
@@ -830,12 +827,7 @@
             }
             "parquet" => {
                 let path = format!("{}/{}", path, table);
-<<<<<<< HEAD
                 let format = ParquetFormat::default().with_enable_pruning(Some(true));
-=======
-                let format = ParquetFormat::new(ctx.config_options())
-                    .with_enable_pruning(Some(true));
->>>>>>> 763aa238
 
                 (Arc::new(format), path, DEFAULT_PARQUET_EXTENSION)
             }
@@ -852,10 +844,7 @@
         collect_stat: true,
         table_partition_cols: vec![],
         file_sort_order: None,
-<<<<<<< HEAD
         infinite_source: false,
-=======
->>>>>>> 763aa238
     };
 
     let url = ListingTableUrl::parse(path)?;
