# Licensed to the Apache Software Foundation (ASF) under one
# or more contributor license agreements.  See the NOTICE file
# distributed with this work for additional information
# regarding copyright ownership.  The ASF licenses this file
# to you under the Apache License, Version 2.0 (the
# "License"); you may not use this file except in compliance
# with the License.  You may obtain a copy of the License at
#
#   http://www.apache.org/licenses/LICENSE-2.0
#
# Unless required by applicable law or agreed to in writing,
# software distributed under the License is distributed on an
# "AS IS" BASIS, WITHOUT WARRANTIES OR CONDITIONS OF ANY
# KIND, either express or implied.  See the License for the
# specific language governing permissions and limitations
# under the License.

[package]
name = "ballista-core"
description = "Ballista Distributed Compute"
license = "Apache-2.0"
version = "0.7.0"
homepage = "https://github.com/apache/arrow-ballista"
repository = "https://github.com/apache/arrow-ballista"
readme = "README.md"
authors = ["Apache Arrow <dev@arrow.apache.org>"]
edition = "2018"
build = "build.rs"

[features]
# Used for testing ONLY: causes all values to hash to the same value (test for collisions)
force_hash_collisions = ["datafusion/force_hash_collisions"]
simd = ["datafusion/simd"]

[dependencies]
ahash = { version = "0.7", default-features = false }

arrow-flight = { version = "18.0.0" }
async-trait = "0.1.41"
chrono = { version = "0.4", default-features = false }
clap = { version = "3", features = ["derive", "cargo"] }
<<<<<<< HEAD
datafusion = { git = "https://github.com/coralogix/arrow-datafusion", branch = "upstream" }
datafusion-proto = { git = "https://github.com/coralogix/arrow-datafusion", branch = "upstream" }
=======
datafusion = { git = "https://github.com/apache/arrow-datafusion", rev = "6a5de4fe08597896ab6375e3e4b76c5744dcfba7" }
datafusion-proto = { git = "https://github.com/apache/arrow-datafusion", rev = "6a5de4fe08597896ab6375e3e4b76c5744dcfba7" }
>>>>>>> a2c794e7
futures = "0.3"
hashbrown = "0.12"

libloading = "0.7.3"
log = "0.4"
object_store = "0.3.0"
once_cell = "1.9.0"

parking_lot = "0.12"
parse_arg = "0.1.3"
prost = "0.10"
prost-types = "0.10"
serde = { version = "1", features = ["derive"] }
sqlparser = "0.18"
tokio = "1.0"
tonic = "0.7"
uuid = { version = "1.0", features = ["v4"] }
walkdir = "2.3.2"

[dev-dependencies]
tempfile = "3"

[build-dependencies]
rustc_version = "0.4.0"
tonic-build = { version = "0.7" }<|MERGE_RESOLUTION|>--- conflicted
+++ resolved
@@ -39,13 +39,8 @@
 async-trait = "0.1.41"
 chrono = { version = "0.4", default-features = false }
 clap = { version = "3", features = ["derive", "cargo"] }
-<<<<<<< HEAD
 datafusion = { git = "https://github.com/coralogix/arrow-datafusion", branch = "upstream" }
 datafusion-proto = { git = "https://github.com/coralogix/arrow-datafusion", branch = "upstream" }
-=======
-datafusion = { git = "https://github.com/apache/arrow-datafusion", rev = "6a5de4fe08597896ab6375e3e4b76c5744dcfba7" }
-datafusion-proto = { git = "https://github.com/apache/arrow-datafusion", rev = "6a5de4fe08597896ab6375e3e4b76c5744dcfba7" }
->>>>>>> a2c794e7
 futures = "0.3"
 hashbrown = "0.12"
 
