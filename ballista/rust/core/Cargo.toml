--- conflicted
+++ resolved
@@ -39,13 +39,7 @@
 async-trait = "0.1.41"
 chrono = { version = "0.4", default-features = false }
 clap = { version = "3", features = ["derive", "cargo"] }
-<<<<<<< HEAD
-datafusion = { git = "https://github.com/coralogix/arrow-datafusion", branch = "upstream-merge-into-ludicrous-speed" }
-datafusion-proto = { git = "https://github.com/coralogix/arrow-datafusion", branch = "upstream-merge-into-ludicrous-speed" }
-=======
-datafusion = { git = "https://github.com/apache/arrow-datafusion", rev = "12.0.0-rc1" }
-datafusion-proto = { git = "https://github.com/apache/arrow-datafusion", rev = "12.0.0-rc1" }
->>>>>>> d34d9d5c
+datafusion = { path = "../../../datafusion" }
 futures = "0.3"
 hashbrown = "0.12"
 
