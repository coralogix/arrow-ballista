--- conflicted
+++ resolved
@@ -273,7 +273,6 @@
     use prost::Message;
     use std::any::Any;
 
-    use datafusion::datafusion_proto;
     use datafusion::datafusion_proto::from_proto::parse_expr;
     use std::convert::TryInto;
     use std::fmt;
@@ -294,11 +293,7 @@
             >,
         }
 
-<<<<<<< HEAD
-        #[derive(Clone, PartialEq, Eq, ::prost::Message)]
-=======
         #[derive(Clone, Eq, PartialEq, ::prost::Message)]
->>>>>>> 93916c37
         pub struct TopKExecProto {
             #[prost(uint64, tag = "1")]
             pub k: u64,
@@ -310,7 +305,7 @@
     use crate::serde::{
         AsExecutionPlan, AsLogicalPlan, LogicalExtensionCodec, PhysicalExtensionCodec,
     };
-    use datafusion_proto::protobuf::LogicalPlanNode;
+    use datafusion::datafusion_proto::protobuf::LogicalPlanNode;
     use proto::{TopKExecProto, TopKPlanProto};
 
     struct TopKPlanNode {
