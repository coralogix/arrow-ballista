--- conflicted
+++ resolved
@@ -37,15 +37,6 @@
 use ballista_core::serde::protobuf::{
     CancelTasksParams, CancelTasksResult, HeartBeatParams, LaunchTaskParams,
     LaunchTaskResult, RegisterExecutorParams, StopExecutorParams, StopExecutorResult,
-<<<<<<< HEAD
-    TaskDefinition, UpdateTaskStatusParams,
-};
-use ballista_core::serde::scheduler::ExecutorState;
-use ballista_core::serde::{AsExecutionPlan, BallistaCodec};
-use datafusion::datafusion_proto::logical_plan::AsLogicalPlan;
-use datafusion::execution::context::TaskContext;
-use datafusion::physical_plan::ExecutionPlan;
-=======
     TaskDefinition, TaskStatus, UpdateTaskStatusParams,
 };
 use ballista_core::serde::scheduler::ExecutorState;
@@ -53,12 +44,11 @@
 use ballista_core::utils::{
     collect_plan_metrics, create_grpc_client_connection, create_grpc_server,
 };
+use datafusion::datafusion_proto::logical_plan::AsLogicalPlan;
 use datafusion::execution::context::TaskContext;
 use datafusion::physical_plan::ExecutionPlan;
-use datafusion_proto::logical_plan::AsLogicalPlan;
 use tokio::sync::mpsc::error::TryRecvError;
 use tokio::task::JoinHandle;
->>>>>>> 93916c37
 
 use crate::as_task_status;
 use crate::cpu_bound_executor::DedicatedExecutor;
@@ -664,31 +654,4 @@
 
         Ok(Response::new(CancelTasksResult { cancelled }))
     }
-
-    async fn cancel_tasks(
-        &self,
-        request: Request<CancelTasksParams>,
-    ) -> Result<Response<CancelTasksResult>, Status> {
-        let partitions = request.into_inner().partition_id;
-        info!("Cancelling partition tasks for {:?}", partitions);
-
-        let mut cancelled = true;
-
-        for partition in partitions {
-            if let Err(e) = self
-                .executor
-                .cancel_task(
-                    partition.job_id,
-                    partition.stage_id as usize,
-                    partition.partition_id as usize,
-                )
-                .await
-            {
-                error!("Error cancelling task: {:?}", e);
-                cancelled = false;
-            }
-        }
-
-        Ok(Response::new(CancelTasksResult { cancelled }))
-    }
 }