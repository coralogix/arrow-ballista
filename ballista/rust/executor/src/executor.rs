--- conflicted
+++ resolved
@@ -103,7 +103,30 @@
         task_ctx: Arc<TaskContext>,
         _shuffle_output_partitioning: Option<Partitioning>,
     ) -> Result<Vec<protobuf::ShuffleWritePartition>, BallistaError> {
-        let partitions = shuffle_writer.execute_shuffle_write(part, task_ctx).await?;
+        let (task, abort_handle) = futures::future::abortable(
+            shuffle_writer.execute_shuffle_write(part, task_ctx),
+        );
+
+        {
+            let mut abort_handles = self.abort_handles.lock().await;
+            abort_handles.insert(
+                PartitionId {
+                    job_id: job_id.clone(),
+                    stage_id,
+                    partition_id: part,
+                },
+                abort_handle,
+            );
+        }
+
+        let partitions = task.await??;
+
+        self.abort_handles.lock().await.remove(&PartitionId {
+            job_id: job_id.clone(),
+            stage_id,
+            partition_id: part,
+        });
+
         self.metrics_collector
             .record_stage(&job_id, stage_id, part, shuffle_writer);
 
@@ -134,38 +157,7 @@
                     .to_string(),
             ))
         }?;
-<<<<<<< HEAD
-
-        let (task, abort_handle) =
-            futures::future::abortable(exec.execute_shuffle_write(part, task_ctx));
-
-        {
-            let mut abort_handles = self.abort_handles.lock().await;
-            abort_handles.insert(
-                PartitionId {
-                    job_id: job_id.clone(),
-                    stage_id,
-                    partition_id: part,
-                },
-                abort_handle,
-            );
-        }
-
-        let partitions = task.await??;
-
-        self.abort_handles.lock().await.remove(&PartitionId {
-            job_id: job_id.clone(),
-            stage_id,
-            partition_id: part,
-        });
-
-        self.metrics_collector
-            .record_stage(&job_id, stage_id, part, exec);
-
-        Ok(partitions)
-=======
         Ok(Arc::new(exec))
->>>>>>> 9b7a3cec
     }
 
     pub async fn cancel_task(
