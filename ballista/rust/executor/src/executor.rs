// Licensed to the Apache Software Foundation (ASF) under one
// or more contributor license agreements.  See the NOTICE file
// distributed with this work for additional information
// regarding copyright ownership.  The ASF licenses this file
// to you under the Apache License, Version 2.0 (the
// "License"); you may not use this file except in compliance
// with the License.  You may obtain a copy of the License at
//
//   http://www.apache.org/licenses/LICENSE-2.0
//
// Unless required by applicable law or agreed to in writing,
// software distributed under the License is distributed on an
// "AS IS" BASIS, WITHOUT WARRANTIES OR CONDITIONS OF ANY
// KIND, either express or implied.  See the License for the
// specific language governing permissions and limitations
// under the License.

//! Ballista executor logic

use std::collections::HashMap;
use std::sync::Arc;

use crate::metrics::ExecutorMetricsCollector;
use ballista_core::error::BallistaError;
use ballista_core::execution_plans::ShuffleWriterExec;
use ballista_core::serde::protobuf;
use ballista_core::serde::protobuf::ExecutorRegistration;
use datafusion::error::DataFusionError;
use datafusion::execution::context::TaskContext;
use datafusion::execution::runtime_env::RuntimeEnv;

use datafusion::physical_plan::udaf::AggregateUDF;
use datafusion::physical_plan::udf::ScalarUDF;
use datafusion::physical_plan::{ExecutionPlan, Partitioning};
<<<<<<< HEAD
use datafusion::prelude::SessionContext;
=======
>>>>>>> 93916c37
use futures::future::AbortHandle;

use ballista_core::serde::scheduler::PartitionId;
use tokio::sync::Mutex;

type AbortHandles = Arc<Mutex<HashMap<PartitionId, AbortHandle>>>;

/// Ballista executor
#[derive(Clone)]
pub struct Executor {
    /// Metadata
    pub metadata: ExecutorRegistration,

    /// Directory for storing partial results
    pub work_dir: String,

    /// Scalar functions that are registered in the Executor
    pub scalar_functions: HashMap<String, Arc<ScalarUDF>>,

    /// Aggregate functions registered in the Executor
    pub aggregate_functions: HashMap<String, Arc<AggregateUDF>>,

    /// Runtime environment for Executor
    pub runtime: Arc<RuntimeEnv>,

    /// Collector for runtime execution metrics
    pub metrics_collector: Arc<dyn ExecutorMetricsCollector>,

<<<<<<< HEAD
=======
    /// Concurrent tasks can run in executor
    pub concurrent_tasks: usize,

    /// Handles to abort executing tasks
>>>>>>> 93916c37
    abort_handles: AbortHandles,
}

impl Executor {
    /// Create a new executor instance
    pub fn new(
        metadata: ExecutorRegistration,
        work_dir: &str,
        runtime: Arc<RuntimeEnv>,
        metrics_collector: Arc<dyn ExecutorMetricsCollector>,
        concurrent_tasks: usize,
    ) -> Self {
        Self {
            metadata,
            work_dir: work_dir.to_owned(),
            // TODO add logic to dynamically load UDF/UDAFs libs from files
            scalar_functions: HashMap::new(),
            aggregate_functions: HashMap::new(),
            runtime,
            metrics_collector,
<<<<<<< HEAD
            abort_handles: Default::default(),
        }
    }

    pub fn new_from_context(
        metadata: ExecutorRegistration,
        work_dir: &str,
        ctx: &SessionContext,
        metrics_collector: Arc<dyn ExecutorMetricsCollector>,
    ) -> Self {
        Self {
            metadata,
            work_dir: work_dir.to_owned(),
            // TODO add logic to dynamically load UDF/UDAFs libs from files
            scalar_functions: ctx.state.read().scalar_functions.clone(),
            aggregate_functions: ctx.state.read().aggregate_functions.clone(),
            runtime: ctx.runtime_env(),
            metrics_collector,
=======
            concurrent_tasks,
>>>>>>> 93916c37
            abort_handles: Default::default(),
        }
    }
}

impl Executor {
    /// Execute one partition of a query stage and persist the result to disk in IPC format. On
    /// success, return a RecordBatch containing metadata about the results, including path
    /// and statistics.
    pub async fn execute_shuffle_write(
        &self,
        job_id: String,
        stage_id: usize,
        part: usize,
        shuffle_writer: Arc<ShuffleWriterExec>,
        task_ctx: Arc<TaskContext>,
        _shuffle_output_partitioning: Option<Partitioning>,
    ) -> Result<Vec<protobuf::ShuffleWritePartition>, BallistaError> {
        let (task, abort_handle) = futures::future::abortable(
            shuffle_writer.execute_shuffle_write(part, task_ctx),
        );

        {
            let mut abort_handles = self.abort_handles.lock().await;
            abort_handles.insert(
                PartitionId {
                    job_id: job_id.clone(),
                    stage_id,
                    partition_id: part,
                },
                abort_handle,
            );
        }

        let partitions = task.await??;

        self.abort_handles.lock().await.remove(&PartitionId {
            job_id: job_id.clone(),
            stage_id,
            partition_id: part,
        });

        self.metrics_collector
            .record_stage(&job_id, stage_id, part, shuffle_writer);

        Ok(partitions)
    }

    /// Recreate the shuffle writer with the correct working directory.
    pub fn new_shuffle_writer(
        &self,
        job_id: String,
        stage_id: usize,
        plan: Arc<dyn ExecutionPlan>,
    ) -> Result<Arc<ShuffleWriterExec>, BallistaError> {
        let exec = if let Some(shuffle_writer) =
            plan.as_any().downcast_ref::<ShuffleWriterExec>()
        {
            // recreate the shuffle writer with the correct working directory
            ShuffleWriterExec::try_new(
                job_id,
                stage_id,
                plan.children()[0].clone(),
                self.work_dir.clone(),
                shuffle_writer.shuffle_output_partitioning().cloned(),
                shuffle_writer.max_shuffle_bytes(),
            )
        } else {
            Err(DataFusionError::Internal(
                "Plan passed to execute_shuffle_write is not a ShuffleWriterExec"
                    .to_string(),
            ))
        }?;
        Ok(Arc::new(exec))
    }

<<<<<<< HEAD
        let (task, abort_handle) =
            futures::future::abortable(exec.execute_shuffle_write(part, task_ctx));

        {
            let mut abort_handles = self.abort_handles.lock().await;
            abort_handles.insert(
                PartitionId {
                    job_id: job_id.clone(),
                    stage_id,
                    partition_id: part,
                },
                abort_handle,
            );
        }

        let partitions = task.await??;

        self.abort_handles.lock().await.remove(&PartitionId {
            job_id: job_id.clone(),
            stage_id,
            partition_id: part,
        });

        self.metrics_collector
            .record_stage(&job_id, stage_id, part, exec);

        Ok(partitions)
=======
    pub async fn cancel_task(
        &self,
        job_id: String,
        stage_id: usize,
        partition_id: usize,
    ) -> Result<bool, BallistaError> {
        if let Some(handle) = self.abort_handles.lock().await.remove(&PartitionId {
            job_id,
            stage_id,
            partition_id,
        }) {
            handle.abort();
            Ok(true)
        } else {
            Ok(false)
        }
>>>>>>> 93916c37
    }

    pub async fn cancel_task(
        &self,
        job_id: String,
        stage_id: usize,
        partition_id: usize,
    ) -> Result<bool, BallistaError> {
        if let Some(handle) = self.abort_handles.lock().await.remove(&PartitionId {
            job_id,
            stage_id,
            partition_id,
        }) {
            handle.abort();
            Ok(true)
        } else {
            Ok(false)
        }
    }

    pub fn work_dir(&self) -> &str {
        &self.work_dir
    }
}

#[cfg(test)]
mod test {
    use crate::executor::Executor;
    use crate::metrics::LoggingMetricsCollector;
    use arrow::datatypes::{Schema, SchemaRef};
    use arrow::error::ArrowError;
    use arrow::record_batch::RecordBatch;
    use ballista_core::execution_plans::ShuffleWriterExec;
    use ballista_core::serde::protobuf::ExecutorRegistration;
    use datafusion::execution::context::TaskContext;

    use datafusion::physical_expr::PhysicalSortExpr;
    use datafusion::physical_plan::{
        ExecutionPlan, Partitioning, RecordBatchStream, SendableRecordBatchStream,
        Statistics,
    };
    use datafusion::prelude::SessionContext;
    use futures::Stream;
    use std::any::Any;
    use std::pin::Pin;
    use std::sync::Arc;
    use std::task::{Context, Poll};
    use std::time::Duration;
    use tempfile::TempDir;

    /// A RecordBatchStream that will never terminate
    struct NeverendingRecordBatchStream;

    impl RecordBatchStream for NeverendingRecordBatchStream {
        fn schema(&self) -> SchemaRef {
            Arc::new(Schema::empty())
        }
    }

    impl Stream for NeverendingRecordBatchStream {
        type Item = Result<RecordBatch, ArrowError>;

        fn poll_next(
            self: Pin<&mut Self>,
            _cx: &mut Context<'_>,
        ) -> Poll<Option<Self::Item>> {
            Poll::Pending
        }
    }

    /// An ExecutionPlan which will never terminate
    #[derive(Debug)]
    pub struct NeverendingOperator;

    impl ExecutionPlan for NeverendingOperator {
        fn as_any(&self) -> &dyn Any {
            self
        }

        fn schema(&self) -> SchemaRef {
            Arc::new(Schema::empty())
        }

        fn output_partitioning(&self) -> Partitioning {
            Partitioning::UnknownPartitioning(1)
        }

        fn output_ordering(&self) -> Option<&[PhysicalSortExpr]> {
            None
        }

        fn children(&self) -> Vec<Arc<dyn ExecutionPlan>> {
            vec![]
        }

        fn with_new_children(
            self: Arc<Self>,
            _children: Vec<Arc<dyn ExecutionPlan>>,
        ) -> datafusion::common::Result<Arc<dyn ExecutionPlan>> {
            Ok(self)
        }

        fn execute(
            &self,
            _partition: usize,
            _context: Arc<TaskContext>,
        ) -> datafusion::common::Result<SendableRecordBatchStream> {
            Ok(Box::pin(NeverendingRecordBatchStream))
        }

        fn statistics(&self) -> Statistics {
            Statistics::default()
        }
    }

    #[tokio::test]
    async fn test_task_cancellation() {
        let work_dir = TempDir::new()
            .unwrap()
            .into_path()
            .into_os_string()
            .into_string()
            .unwrap();

        let shuffle_write = ShuffleWriterExec::try_new(
            "job-id".to_owned(),
            1,
            Arc::new(NeverendingOperator),
            work_dir.clone(),
            None,
<<<<<<< HEAD
            None,
=======
>>>>>>> 93916c37
        )
        .expect("creating shuffle writer");

        let executor_registration = ExecutorRegistration {
            id: "executor".to_string(),
            port: 0,
            grpc_port: 0,
            specification: None,
            optional_host: None,
        };

        let ctx = SessionContext::new();

        let executor = Executor::new(
            executor_registration,
            &work_dir,
            ctx.runtime_env(),
            Arc::new(LoggingMetricsCollector {}),
<<<<<<< HEAD
=======
            2,
>>>>>>> 93916c37
        );

        let (sender, receiver) = tokio::sync::oneshot::channel();

        // Spawn our non-terminating task on a separate fiber.
        let executor_clone = executor.clone();
        tokio::task::spawn(async move {
            let task_result = executor_clone
                .execute_shuffle_write(
                    "job-id".to_owned(),
                    1,
                    0,
                    Arc::new(shuffle_write),
                    ctx.task_ctx(),
                    None,
                )
                .await;
            sender.send(task_result).expect("sending result");
        });

        // Now cancel the task. We can only cancel once the task has been executed and has an `AbortHandle` registered, so
        // poll until that happens.
        for _ in 0..20 {
            if executor
                .cancel_task("job-id".to_owned(), 1, 0)
                .await
                .expect("cancelling task")
            {
                break;
            } else {
                tokio::time::sleep(Duration::from_millis(50)).await;
            }
        }

        // Wait for our task to complete
        let result = tokio::time::timeout(Duration::from_secs(5), receiver).await;

        // Make sure the task didn't timeout
        assert!(result.is_ok());

        // Make sure the actual task failed
        let inner_result = result.unwrap().unwrap();
        assert!(inner_result.is_err());
    }
}<|MERGE_RESOLUTION|>--- conflicted
+++ resolved
@@ -32,10 +32,7 @@
 use datafusion::physical_plan::udaf::AggregateUDF;
 use datafusion::physical_plan::udf::ScalarUDF;
 use datafusion::physical_plan::{ExecutionPlan, Partitioning};
-<<<<<<< HEAD
 use datafusion::prelude::SessionContext;
-=======
->>>>>>> 93916c37
 use futures::future::AbortHandle;
 
 use ballista_core::serde::scheduler::PartitionId;
@@ -64,13 +61,10 @@
     /// Collector for runtime execution metrics
     pub metrics_collector: Arc<dyn ExecutorMetricsCollector>,
 
-<<<<<<< HEAD
-=======
     /// Concurrent tasks can run in executor
     pub concurrent_tasks: usize,
 
     /// Handles to abort executing tasks
->>>>>>> 93916c37
     abort_handles: AbortHandles,
 }
 
@@ -91,7 +85,7 @@
             aggregate_functions: HashMap::new(),
             runtime,
             metrics_collector,
-<<<<<<< HEAD
+            concurrent_tasks,
             abort_handles: Default::default(),
         }
     }
@@ -101,6 +95,7 @@
         work_dir: &str,
         ctx: &SessionContext,
         metrics_collector: Arc<dyn ExecutorMetricsCollector>,
+        concurrent_tasks: usize,
     ) -> Self {
         Self {
             metadata,
@@ -110,9 +105,7 @@
             aggregate_functions: ctx.state.read().aggregate_functions.clone(),
             runtime: ctx.runtime_env(),
             metrics_collector,
-=======
             concurrent_tasks,
->>>>>>> 93916c37
             abort_handles: Default::default(),
         }
     }
@@ -189,35 +182,6 @@
         Ok(Arc::new(exec))
     }
 
-<<<<<<< HEAD
-        let (task, abort_handle) =
-            futures::future::abortable(exec.execute_shuffle_write(part, task_ctx));
-
-        {
-            let mut abort_handles = self.abort_handles.lock().await;
-            abort_handles.insert(
-                PartitionId {
-                    job_id: job_id.clone(),
-                    stage_id,
-                    partition_id: part,
-                },
-                abort_handle,
-            );
-        }
-
-        let partitions = task.await??;
-
-        self.abort_handles.lock().await.remove(&PartitionId {
-            job_id: job_id.clone(),
-            stage_id,
-            partition_id: part,
-        });
-
-        self.metrics_collector
-            .record_stage(&job_id, stage_id, part, exec);
-
-        Ok(partitions)
-=======
     pub async fn cancel_task(
         &self,
         job_id: String,
@@ -234,25 +198,6 @@
         } else {
             Ok(false)
         }
->>>>>>> 93916c37
-    }
-
-    pub async fn cancel_task(
-        &self,
-        job_id: String,
-        stage_id: usize,
-        partition_id: usize,
-    ) -> Result<bool, BallistaError> {
-        if let Some(handle) = self.abort_handles.lock().await.remove(&PartitionId {
-            job_id,
-            stage_id,
-            partition_id,
-        }) {
-            handle.abort();
-            Ok(true)
-        } else {
-            Ok(false)
-        }
     }
 
     pub fn work_dir(&self) -> &str {
@@ -365,10 +310,7 @@
             Arc::new(NeverendingOperator),
             work_dir.clone(),
             None,
-<<<<<<< HEAD
             None,
-=======
->>>>>>> 93916c37
         )
         .expect("creating shuffle writer");
 
@@ -387,10 +329,7 @@
             &work_dir,
             ctx.runtime_env(),
             Arc::new(LoggingMetricsCollector {}),
-<<<<<<< HEAD
-=======
             2,
->>>>>>> 93916c37
         );
 
         let (sender, receiver) = tokio::sync::oneshot::channel();
