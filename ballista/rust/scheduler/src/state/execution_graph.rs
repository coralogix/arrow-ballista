--- conflicted
+++ resolved
@@ -17,15 +17,16 @@
 
 use std::collections::HashMap;
 use std::convert::TryInto;
-use std::fmt::{Debug, Formatter};
+use std::fmt::{Debug, Display, Formatter};
 use std::sync::Arc;
-
+use std::time::{SystemTime, UNIX_EPOCH};
+
+use datafusion::datafusion_proto::logical_plan::AsLogicalPlan;
 use datafusion::physical_plan::display::DisplayableExecutionPlan;
 use datafusion::physical_plan::{
     accept, ExecutionPlan, ExecutionPlanVisitor, Partitioning,
 };
 use datafusion::prelude::SessionContext;
-use datafusion_proto::logical_plan::AsLogicalPlan;
 use log::{error, info, warn};
 
 use ballista_core::error::{BallistaError, Result};
@@ -39,309 +40,7 @@
 use ballista_core::serde::scheduler::{
     ExecutorMetadata, PartitionId, PartitionLocation, PartitionStats,
 };
-<<<<<<< HEAD
-use datafusion::physical_plan::{
-    accept, ExecutionPlan, ExecutionPlanVisitor, Partitioning,
-};
-use log::debug;
-use std::collections::HashMap;
-use std::convert::TryInto;
-use std::fmt::{Debug, Display, Formatter};
-
-use ballista_core::serde::protobuf::task_status::Status;
-use datafusion::physical_plan::display::DisplayableExecutionPlan;
-use std::sync::Arc;
-
-/// This data structure collects the partition locations for an `ExecutionStage`.
-/// Each `ExecutionStage` will hold a `StageOutput`s for each of its child stages.
-/// When all tasks for the child stage are complete, it will mark the `StageOutput`
-#[derive(Clone, Debug, Default)]
-pub struct StageOutput {
-    /// Map from partition -> partition locations
-    pub(crate) partition_locations: HashMap<usize, Vec<PartitionLocation>>,
-    /// Flag indicating whether all tasks are complete
-    pub(crate) complete: bool,
-}
-
-impl StageOutput {
-    pub fn new() -> Self {
-        Self {
-            partition_locations: HashMap::new(),
-            complete: false,
-        }
-    }
-
-    /// Add a `PartitionLocation` to the `StageOutput`
-    pub fn add_partition(&mut self, partition_location: PartitionLocation) {
-        if let Some(parts) = self
-            .partition_locations
-            .get_mut(&partition_location.partition_id.partition_id)
-        {
-            parts.push(partition_location)
-        } else {
-            self.partition_locations.insert(
-                partition_location.partition_id.partition_id,
-                vec![partition_location],
-            );
-        }
-    }
-
-    pub fn is_complete(&self) -> bool {
-        self.complete
-    }
-}
-
-/// A stage in the ExecutionGraph.
-///
-/// This represents a set of tasks (one per each `partition`) which can
-/// be executed concurrently.
-#[derive(Clone)]
-pub struct ExecutionStage {
-    /// Stage ID
-    pub(crate) stage_id: usize,
-    /// Total number of output partitions for this stage.
-    /// This stage will produce on task for partition.
-    pub(crate) partitions: usize,
-    /// Output partitioning for this stage.
-    pub(crate) output_partitioning: Option<Partitioning>,
-    /// Represents the outputs from this stage's child stages.
-    /// This stage can only be resolved an executed once all child stages are completed.
-    pub(crate) inputs: HashMap<usize, StageOutput>,
-    // `ExecutionPlan` for this stage
-    pub(crate) plan: Arc<dyn ExecutionPlan>,
-    /// Status of each already scheduled task. If status is None, the partition has not yet been scheduled
-    pub(crate) task_statuses: Vec<Option<task_status::Status>>,
-    /// Stage ID of the stage that will take this stages outputs as inputs.
-    /// If `output_link` is `None` then this the final stage in the `ExecutionGraph`
-    pub(crate) output_link: Option<usize>,
-    /// Flag indicating whether all input partitions have been resolved and the plan
-    /// has UnresovledShuffleExec operators resolved to ShuffleReadExec operators.
-    pub(crate) resolved: bool,
-}
-
-impl Debug for ExecutionStage {
-    fn fmt(&self, f: &mut Formatter<'_>) -> std::fmt::Result {
-        let plan = DisplayableExecutionPlan::new(self.plan.as_ref()).indent();
-        let scheduled_tasks = self.task_statuses.iter().filter(|t| t.is_some()).count();
-
-        write!(
-            f,
-            "Stage[id={}, partitions={:?}, children={}, completed_tasks={}, resolved={}, scheduled_tasks={}, available_tasks={}]\nInputs{:?}\n\n{}",
-            self.stage_id,
-            self.partitions,
-            self.inputs.len(),
-            self.completed_tasks(),
-            self.resolved,
-            scheduled_tasks,
-            self.available_tasks(),
-            self.inputs,
-            plan
-        )
-    }
-}
-
-impl ExecutionStage {
-    pub fn new(
-        stage_id: usize,
-        plan: Arc<dyn ExecutionPlan>,
-        output_partitioning: Option<Partitioning>,
-        output_link: Option<usize>,
-        child_stages: Vec<usize>,
-    ) -> Self {
-        let num_tasks = plan.output_partitioning().partition_count();
-
-        let resolved = child_stages.is_empty();
-
-        let mut inputs: HashMap<usize, StageOutput> = HashMap::new();
-
-        for input_stage_id in &child_stages {
-            inputs.insert(*input_stage_id, StageOutput::new());
-        }
-
-        Self {
-            stage_id,
-            partitions: num_tasks,
-            output_partitioning,
-            inputs,
-            plan,
-            task_statuses: vec![None; num_tasks],
-            output_link,
-            resolved,
-        }
-    }
-
-    /// Returns true if all inputs are complete and we can resolve all
-    /// UnresolvedShuffleExec operators to ShuffleReadExec
-    pub fn resolvable(&self) -> bool {
-        self.inputs.iter().all(|(_, outputs)| outputs.is_complete())
-    }
-
-    /// Returns `true` if all tasks for this stage are complete
-    pub fn complete(&self) -> bool {
-        self.task_statuses
-            .iter()
-            .all(|status| matches!(status, Some(task_status::Status::Completed(_))))
-    }
-
-    /// Returns the number of tasks
-    pub fn completed_tasks(&self) -> usize {
-        self.task_statuses
-            .iter()
-            .filter(|status| matches!(status, Some(task_status::Status::Completed(_))))
-            .count()
-    }
-
-    /// Marks the input stage ID as complete.
-    pub fn complete_input(&mut self, stage_id: usize) {
-        if let Some(input) = self.inputs.get_mut(&stage_id) {
-            input.complete = true;
-        }
-    }
-
-    /// Returns true if the stage plan has all UnresolvedShuffleExec operators resolved to
-    /// ShuffleReadExec
-    pub fn resolved(&self) -> bool {
-        self.resolved
-    }
-
-    /// Returns the number of tasks in this stage which are available for scheduling.
-    /// If the stage is not yet resolved, then this will return `0`, otherwise it will
-    /// return the number of tasks where the task status is not yet set.
-    pub fn available_tasks(&self) -> usize {
-        if self.resolved {
-            self.task_statuses.iter().filter(|s| s.is_none()).count()
-        } else {
-            0
-        }
-    }
-
-    pub fn running_tasks(&self) -> Vec<(usize, usize, String)> {
-        if self.resolved {
-            self.task_statuses
-                .iter()
-                .enumerate()
-                .filter_map(|(partition, status)| match status {
-                    Some(Status::Running(RunningTask { executor_id })) => {
-                        Some((self.stage_id, partition, executor_id.clone()))
-                    }
-                    _ => None,
-                })
-                .collect()
-        } else {
-            vec![]
-        }
-    }
-
-    /// Resolve any UnresolvedShuffleExec operators within this stage's plan
-    pub fn resolve_shuffles(&mut self) -> Result<()> {
-        println!("Resolving shuffles\n{:?}", self);
-        if self.resolved {
-            // If this stage has no input shuffles, then it is already resolved
-            Ok(())
-        } else {
-            let input_locations = self
-                .inputs
-                .iter()
-                .map(|(stage, outputs)| (*stage, outputs.partition_locations.clone()))
-                .collect();
-            // Otherwise, rewrite the plan to replace UnresolvedShuffleExec with ShuffleReadExec
-            let new_plan = crate::planner::remove_unresolved_shuffles(
-                self.plan.clone(),
-                &input_locations,
-            )?;
-            self.plan = new_plan;
-            self.resolved = true;
-            Ok(())
-        }
-    }
-
-    /// Update the status for task partition
-    pub fn update_task_status(&mut self, partition: usize, status: task_status::Status) {
-        debug!("Updating task status for partition {}", partition);
-        self.task_statuses[partition] = Some(status);
-    }
-
-    /// Add input partitions published from an input stage.
-    pub fn add_input_partitions(
-        &mut self,
-        stage_id: usize,
-        _partition_id: usize,
-        locations: Vec<PartitionLocation>,
-    ) -> Result<()> {
-        if let Some(stage_inputs) = self.inputs.get_mut(&stage_id) {
-            for partition in locations {
-                stage_inputs.add_partition(partition);
-            }
-        } else {
-            return Err(BallistaError::Internal(format!("Error adding input partitions to stage {}, {} is not a valid child stage ID", self.stage_id, stage_id)));
-        }
-
-        Ok(())
-    }
-}
-
-/// Utility for building a set of `ExecutionStage`s from
-/// a list of `ShuffleWriterExec`.
-///
-/// This will infer the dependency structure for the stages
-/// so that we can construct a DAG from the stages.
-struct ExecutionStageBuilder {
-    /// Stage ID which is currently being visited
-    current_stage_id: usize,
-    /// Map from stage ID -> List of child stage IDs
-    stage_dependencies: HashMap<usize, Vec<usize>>,
-    /// Map from Stage ID -> output link
-    output_links: HashMap<usize, usize>,
-}
-
-impl ExecutionStageBuilder {
-    pub fn new() -> Self {
-        Self {
-            current_stage_id: 0,
-            stage_dependencies: HashMap::new(),
-            output_links: HashMap::new(),
-        }
-    }
-
-    pub fn build(
-        mut self,
-        stages: Vec<Arc<ShuffleWriterExec>>,
-    ) -> Result<HashMap<usize, ExecutionStage>> {
-        let mut execution_stages: HashMap<usize, ExecutionStage> = HashMap::new();
-        // First, build the dependency graph
-        for stage in &stages {
-            accept(stage.as_ref(), &mut self)?;
-        }
-
-        // Now, create the execution stages
-        for stage in stages {
-            let partitioning = stage.shuffle_output_partitioning().cloned();
-            let stage_id = stage.stage_id();
-            let output_link = self.output_links.remove(&stage_id);
-
-            let child_stages = self
-                .stage_dependencies
-                .remove(&stage_id)
-                .unwrap_or_default();
-
-            execution_stages.insert(
-                stage_id,
-                ExecutionStage::new(
-                    stage_id,
-                    stage,
-                    partitioning,
-                    output_link,
-                    child_stages,
-                ),
-            );
-        }
-
-        Ok(execution_stages)
-    }
-}
-=======
 use ballista_core::serde::{AsExecutionPlan, BallistaCodec};
->>>>>>> 93916c37
 
 use crate::display::print_stage_metrics;
 use crate::planner::DistributedPlanner;
@@ -350,37 +49,7 @@
     CompletedStage, ExecutionStage, FailedStage, ResolvedStage, UnresolvedStage,
 };
 
-<<<<<<< HEAD
-impl Display for Task {
-    fn fmt(&self, f: &mut Formatter<'_>) -> std::fmt::Result {
-        write!(
-            f,
-            "Task[session_id: {}, job: {}, stage: {}, partition: {}]",
-            self.session_id,
-            self.partition.job_id,
-            self.partition.stage_id,
-            self.partition.partition_id,
-        )
-    }
-}
-
-impl Debug for Task {
-    fn fmt(&self, f: &mut Formatter<'_>) -> std::fmt::Result {
-        let plan = DisplayableExecutionPlan::new(self.plan.as_ref()).indent();
-        write!(
-            f,
-            "Task[session_id: {}, job: {}, stage: {}, partition: {}]\n{}",
-            self.session_id,
-            self.partition.job_id,
-            self.partition.stage_id,
-            self.partition.partition_id,
-            plan
-        )
-    }
-}
-=======
 mod execution_stage;
->>>>>>> 93916c37
 
 /// Represents the DAG for a distributed query plan.
 ///
@@ -440,12 +109,8 @@
     /// Total number fo output partitions
     output_partitions: usize,
     /// Locations of this `ExecutionGraph` final output locations
-<<<<<<< HEAD
-    pub(crate) output_locations: Vec<PartitionLocation>,
-    pub(crate) queued_at: u64,
-=======
     output_locations: Vec<PartitionLocation>,
->>>>>>> 93916c37
+    queued_at: u64,
 }
 
 impl ExecutionGraph {
@@ -743,29 +408,6 @@
             .sum()
     }
 
-    /// Return all currently running tasks along with the executor ID on which they are assigned
-    pub fn running_tasks(&self) -> Vec<(PartitionId, String)> {
-        self.stages
-            .iter()
-            .flat_map(|(_, stage)| {
-                stage
-                    .running_tasks()
-                    .iter()
-                    .map(|(stage_id, partition, executor_id)| {
-                        (
-                            PartitionId {
-                                job_id: self.job_id.clone(),
-                                stage_id: *stage_id,
-                                partition_id: *partition,
-                            },
-                            executor_id.clone(),
-                        )
-                    })
-                    .collect::<Vec<(PartitionId, String)>>()
-            })
-            .collect::<Vec<(PartitionId, String)>>()
-    }
-
     /// Get next task that can be assigned to the given executor.
     /// This method should only be called when the resulting task is immediately
     /// being launched as the status will be set to Running and it will not be
@@ -875,9 +517,14 @@
             info!("Job {} is failed", self.job_id());
             self.fail_job(job_err_msg);
 
-            Some(QueryStageSchedulerEvent::JobRunningFailed(
-                self.job_id.clone(),
-            ))
+            Some(QueryStageSchedulerEvent::JobRunningFailed {
+                job_id: self.job_id.clone(),
+                queued_at: self.queued_at,
+                failed_at: SystemTime::now()
+                    .duration_since(UNIX_EPOCH)
+                    .expect("Time went backwards")
+                    .as_secs(),
+            })
         } else if self.complete() {
             // If this ExecutionGraph is complete, finalize it
             info!(
@@ -885,7 +532,14 @@
                 self.job_id()
             );
             self.complete_job()?;
-            Some(QueryStageSchedulerEvent::JobFinished(self.job_id.clone()))
+            Some(QueryStageSchedulerEvent::JobFinished {
+                job_id: self.job_id.clone(),
+                queued_at: self.queued_at,
+                completed_at: SystemTime::now()
+                    .duration_since(UNIX_EPOCH)
+                    .expect("Time went backwards")
+                    .as_secs(),
+            })
         } else if has_resolved {
             Some(QueryStageSchedulerEvent::JobUpdated(self.job_id.clone()))
         } else {
@@ -1031,6 +685,7 @@
             stages,
             output_partitions: proto.output_partitions as usize,
             output_locations,
+            queued_at: proto.queued_at,
         })
     }
 
@@ -1086,6 +741,7 @@
             output_partitions: graph.output_partitions as u64,
             output_locations,
             scheduler_id: graph.scheduler_id,
+            queued_at: graph.queued_at,
         })
     }
 }
@@ -1234,6 +890,19 @@
     pub partition: PartitionId,
     pub plan: Arc<dyn ExecutionPlan>,
     pub output_partitioning: Option<Partitioning>,
+}
+
+impl Display for Task {
+    fn fmt(&self, f: &mut Formatter<'_>) -> std::fmt::Result {
+        write!(
+            f,
+            "Task[session_id: {}, job: {}, stage: {}, partition: {}]",
+            self.session_id,
+            self.partition.job_id,
+            self.partition.stage_id,
+            self.partition.partition_id,
+        )
+    }
 }
 
 impl Debug for Task {
@@ -1371,12 +1040,10 @@
 
         loop {
             let mut next_tasks = vec![];
-
             while let Some(task) = graph.pop_next_task("executor-id")? {
                 next_tasks.push(task);
             }
 
-<<<<<<< HEAD
             if next_tasks.is_empty() {
                 break;
             }
@@ -1391,7 +1058,8 @@
                     .map(|p| p.partition_count())
                     .unwrap_or(1);
 
-                let mut partitions: Vec<protobuf::ShuffleWritePartition> = vec![];
+                let mut partitions: Vec<protobuf::ShuffleWritePartition> =
+                    Vec::with_capacity(num_partitions);
 
                 for partition_id in 0..num_partitions {
                     partitions.push(protobuf::ShuffleWritePartition {
@@ -1415,6 +1083,7 @@
                             partitions,
                         },
                     )),
+                    metrics: vec![],
                     task_id: Some(protobuf::PartitionId {
                         job_id: job_id.clone(),
                         stage_id: task.partition.stage_id as u32,
@@ -1422,21 +1091,6 @@
                     }),
                 });
             }
-=======
-            // Complete the task
-            let task_status = protobuf::TaskStatus {
-                status: Some(task_status::Status::Completed(protobuf::CompletedTask {
-                    executor_id: "executor-1".to_owned(),
-                    partitions,
-                })),
-                metrics: vec![],
-                task_id: Some(protobuf::PartitionId {
-                    job_id: job_id.clone(),
-                    stage_id: task.partition.stage_id as u32,
-                    partition_id: task.partition.partition_id as u32,
-                }),
-            };
->>>>>>> 93916c37
 
             graph.update_task_status(&executor, status_updates)?;
         }
@@ -1466,11 +1120,7 @@
 
         println!("{}", DisplayableExecutionPlan::new(plan.as_ref()).indent());
 
-<<<<<<< HEAD
-        ExecutionGraph::new("job", "session", plan, 0).unwrap()
-=======
-        ExecutionGraph::new("localhost:50050", "job", "session", plan).unwrap()
->>>>>>> 93916c37
+        ExecutionGraph::new("localhost:50050", "job", "session", plan, 0).unwrap()
     }
 
     async fn test_coalesce_plan(partition: usize) -> ExecutionGraph {
@@ -1493,11 +1143,7 @@
 
         let plan = ctx.create_physical_plan(&optimized_plan).await.unwrap();
 
-<<<<<<< HEAD
-        ExecutionGraph::new("job", "session", plan, 0).unwrap()
-=======
-        ExecutionGraph::new("localhost:50050", "job", "session", plan).unwrap()
->>>>>>> 93916c37
+        ExecutionGraph::new("localhost:50050", "job", "session", plan, 0).unwrap()
     }
 
     async fn test_join_plan(partition: usize) -> ExecutionGraph {
@@ -1538,12 +1184,8 @@
 
         println!("{}", DisplayableExecutionPlan::new(plan.as_ref()).indent());
 
-<<<<<<< HEAD
-        let graph = ExecutionGraph::new("job", "session", plan, 0).unwrap();
-=======
         let graph =
-            ExecutionGraph::new("localhost:50050", "job", "session", plan).unwrap();
->>>>>>> 93916c37
+            ExecutionGraph::new("localhost:50050", "job", "session", plan, 0).unwrap();
 
         println!("{:?}", graph);
 
@@ -1567,12 +1209,8 @@
 
         println!("{}", DisplayableExecutionPlan::new(plan.as_ref()).indent());
 
-<<<<<<< HEAD
-        let graph = ExecutionGraph::new("job", "session", plan, 0).unwrap();
-=======
         let graph =
-            ExecutionGraph::new("localhost:50050", "job", "session", plan).unwrap();
->>>>>>> 93916c37
+            ExecutionGraph::new("localhost:50050", "job", "session", plan, 0).unwrap();
 
         println!("{:?}", graph);
 
@@ -1596,12 +1234,8 @@
 
         println!("{}", DisplayableExecutionPlan::new(plan.as_ref()).indent());
 
-<<<<<<< HEAD
-        let graph = ExecutionGraph::new("job", "session", plan, 0).unwrap();
-=======
         let graph =
-            ExecutionGraph::new("localhost:50050", "job", "session", plan).unwrap();
->>>>>>> 93916c37
+            ExecutionGraph::new("localhost:50050", "job", "session", plan, 0).unwrap();
 
         println!("{:?}", graph);
 
