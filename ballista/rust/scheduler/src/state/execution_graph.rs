// Licensed to the Apache Software Foundation (ASF) under one
// or more contributor license agreements.  See the NOTICE file
// distributed with this work for additional information
// regarding copyright ownership.  The ASF licenses this file
// to you under the Apache License, Version 2.0 (the
// "License"); you may not use this file except in compliance
// with the License.  You may obtain a copy of the License at
//
//   http://www.apache.org/licenses/LICENSE-2.0
//
// Unless required by applicable law or agreed to in writing,
// software distributed under the License is distributed on an
// "AS IS" BASIS, WITHOUT WARRANTIES OR CONDITIONS OF ANY
// KIND, either express or implied.  See the License for the
// specific language governing permissions and limitations
// under the License.

use std::collections::{HashMap, HashSet};
use std::convert::TryInto;
use std::fmt::{Debug, Display, Formatter};
use std::sync::Arc;
use std::time::{SystemTime, UNIX_EPOCH};

use datafusion::datafusion_proto::logical_plan::AsLogicalPlan;
use datafusion::physical_plan::display::DisplayableExecutionPlan;
use datafusion::physical_plan::{
    accept, ExecutionPlan, ExecutionPlanVisitor, Partitioning,
};
use datafusion::prelude::SessionContext;
use log::{error, info, warn};

use ballista_core::error::{BallistaError, Result};
use ballista_core::execution_plans::{ShuffleWriterExec, UnresolvedShuffleExec};
use ballista_core::serde::protobuf::{
    self, execution_graph_stage::StageType, CompletedJob, JobStatus, QueuedJob,
    TaskStatus,
};
use ballista_core::serde::protobuf::{job_status, FailedJob, ShuffleWritePartition};
use ballista_core::serde::protobuf::{task_status, RunningTask};
use ballista_core::serde::scheduler::{
    ExecutorMetadata, PartitionId, PartitionLocation, PartitionStats,
};
use ballista_core::serde::{AsExecutionPlan, BallistaCodec};

use crate::display::print_stage_metrics;
use crate::planner::DistributedPlanner;
use crate::scheduler_server::event::QueryStageSchedulerEvent;
use crate::state::execution_graph::execution_stage::{
    CompletedStage, ExecutionStage, FailedStage, ResolvedStage, StageOutput,
    UnresolvedStage,
};

mod execution_stage;

/// Represents the DAG for a distributed query plan.
///
/// A distributed query plan consists of a set of stages which must be executed sequentially.
///
/// Each stage consists of a set of partitions which can be executed in parallel, where each partition
/// represents a `Task`, which is the basic unit of scheduling in Ballista.
///
/// As an example, consider a SQL query which performs a simple aggregation:
///
/// `SELECT id, SUM(gmv) FROM some_table GROUP BY id`
///
/// This will produce a DataFusion execution plan that looks something like
///
///
///   CoalesceBatchesExec: target_batch_size=4096
///     RepartitionExec: partitioning=Hash([Column { name: "id", index: 0 }], 4)
///       AggregateExec: mode=Partial, gby=[id@0 as id], aggr=[SUM(some_table.gmv)]
///         TableScan: some_table
///
/// The Ballista `DistributedPlanner` will turn this into a distributed plan by creating a shuffle
/// boundary (called a "Stage") whenever the underlying plan needs to perform a repartition.
/// In this case we end up with a distributed plan with two stages:
///
///
/// ExecutionGraph[job_id=job, session_id=session, available_tasks=1, complete=false]
/// =========UnResolvedStage[id=2, children=1]=========
/// Inputs{1: StageOutput { partition_locations: {}, complete: false }}
/// ShuffleWriterExec: None
///   AggregateExec: mode=FinalPartitioned, gby=[id@0 as id], aggr=[SUM(?table?.gmv)]
///     CoalesceBatchesExec: target_batch_size=4096
///       UnresolvedShuffleExec
/// =========ResolvedStage[id=1, partitions=1]=========
/// ShuffleWriterExec: Some(Hash([Column { name: "id", index: 0 }], 4))
///   AggregateExec: mode=Partial, gby=[id@0 as id], aggr=[SUM(?table?.gmv)]
///     TableScan: some_table
///
///
/// The DAG structure of this `ExecutionGraph` is encoded in the stages. Each stage's `input` field
/// will indicate which stages it depends on, and each stage's `output_links` will indicate which
/// stage it needs to publish its output to.
///
/// If a stage has `output_links` is empty then it is the final stage in this query, and it should
/// publish its outputs to the `ExecutionGraph`s `output_locations` representing the final query results.
#[derive(Clone)]
pub struct ExecutionGraph {
    /// Curator scheduler name
    scheduler_id: String,
    /// ID for this job
    job_id: String,
    /// Session ID for this job
    session_id: String,
    /// Status of this job
    status: JobStatus,
    /// Map from Stage ID -> ExecutionStage
    stages: HashMap<usize, ExecutionStage>,
    /// Total number fo output partitions
    output_partitions: usize,
    /// Locations of this `ExecutionGraph` final output locations
    output_locations: Vec<PartitionLocation>,
    queued_at: u64,
}

impl ExecutionGraph {
    pub fn new(
        scheduler_id: &str,
        job_id: &str,
        session_id: &str,
        plan: Arc<dyn ExecutionPlan>,
        queued_at: u64,
    ) -> Result<Self> {
        let mut planner = DistributedPlanner::new();

        let output_partitions = plan.output_partitioning().partition_count();

        let shuffle_stages = planner.plan_query_stages(job_id, plan)?;

        let builder = ExecutionStageBuilder::new();
        let stages = builder.build(shuffle_stages)?;

        Ok(Self {
            scheduler_id: scheduler_id.to_string(),
            job_id: job_id.to_string(),
            session_id: session_id.to_string(),
            status: JobStatus {
                status: Some(job_status::Status::Queued(QueuedJob {})),
            },
            stages,
            output_partitions,
            output_locations: vec![],
            queued_at,
        })
    }

    pub fn job_id(&self) -> &str {
        self.job_id.as_str()
    }

    pub fn session_id(&self) -> &str {
        self.session_id.as_str()
    }

    pub fn status(&self) -> JobStatus {
        self.status.clone()
    }

    pub fn stage_count(&self) -> usize {
        self.stages.len()
    }

    /// An ExecutionGraph is complete if all its stages are complete
    pub fn complete(&self) -> bool {
        self.stages
            .values()
            .all(|s| matches!(s, ExecutionStage::Completed(_)))
    }

    /// Revive the execution graph by converting the resolved stages to running stages
    /// If any stages are converted, return true; else false.
    pub fn revive(&mut self) -> bool {
        let running_stages = self
            .stages
            .values()
            .filter_map(|stage| {
                if let ExecutionStage::Resolved(resolved_stage) = stage {
                    Some(resolved_stage.to_running())
                } else {
                    None
                }
            })
            .collect::<Vec<_>>();

        if running_stages.is_empty() {
            false
        } else {
            for running_stage in running_stages {
                self.stages.insert(
                    running_stage.stage_id,
                    ExecutionStage::Running(running_stage),
                );
            }
            true
        }
    }

    /// Update task statuses and task metrics in the graph.
    /// This will also push shuffle partitions to their respective shuffle read stages.
    pub fn update_task_status(
        &mut self,
        executor: &ExecutorMetadata,
        task_statuses: Vec<TaskStatus>,
    ) -> Result<Option<QueryStageSchedulerEvent>> {
        let job_id = self.job_id().to_owned();
        // First of all, classify the statuses by stages
        let mut job_task_statuses: HashMap<usize, Vec<TaskStatus>> = HashMap::new();
        for task_status in task_statuses {
            if let Some(task_id) = task_status.task_id.as_ref() {
                if task_id.job_id != job_id {
                    return Err(BallistaError::Internal(format!(
                        "Error updating job {}: Invalid task status job ID {}",
                        job_id, task_id.job_id
                    )));
                }
                let stage_task_statuses = job_task_statuses
                    .entry(task_id.stage_id as usize)
                    .or_insert_with(Vec::new);
                stage_task_statuses.push(task_status);
            } else {
                error!("There's no task id when updating status");
            }
        }

        // Revive before updating due to some updates not saved
        // It will be refined later
        self.revive();

        let mut events = vec![];
        for (stage_id, stage_task_statuses) in job_task_statuses {
            if let Some(stage) = self.stages.get_mut(&stage_id) {
                if let ExecutionStage::Running(running_stage) = stage {
                    let mut locations = vec![];
                    for task_status in stage_task_statuses.into_iter() {
                        if let TaskStatus {
                            task_id:
                                Some(protobuf::PartitionId {
                                    job_id,
                                    stage_id,
                                    partition_id,
                                }),
                            metrics: operator_metrics,
                            status: Some(status),
                        } = task_status
                        {
                            let stage_id = stage_id as usize;
                            let partition_id = partition_id as usize;

                            running_stage
                                .update_task_status(partition_id, status.clone());

                            // TODO Should be able to reschedule this task.
                            if let task_status::Status::Failed(failed_task) = status {
                                events.push(StageEvent::StageFailed(
                                    stage_id,
                                    format!(
                                        "Task {}/{}/{} failed: {}",
                                        job_id, stage_id, partition_id, failed_task.error
                                    ),
                                ));
                                break;
                            } else if let task_status::Status::Completed(completed_task) =
                                status
                            {
                                // update task metrics for completed task
                                running_stage.update_task_metrics(
                                    partition_id,
                                    operator_metrics,
                                )?;

                                locations.append(&mut partition_to_location(
                                    &job_id,
                                    stage_id,
                                    executor,
                                    completed_task.partitions,
                                ));
                            } else {
                                warn!("The task {}/{}/{} with status {:?} is invalid for updating", job_id, stage_id, partition_id, status);
                            }
                        }
                    }
                    let is_completed = running_stage.is_completed();
                    if is_completed {
                        events.push(StageEvent::StageCompleted(stage_id));
                        // if this stage is completed, we want to combine the stage metrics to plan's metric set and print out the plan
                        if let Some(stage_metrics) = running_stage.stage_metrics.as_ref()
                        {
                            print_stage_metrics(
                                &job_id,
                                stage_id,
                                running_stage.plan.as_ref(),
                                stage_metrics,
                            );
                        }
                    }

                    let output_links = running_stage.output_links.clone();
                    events.append(&mut self.update_stage_output_links(
                        stage_id,
                        is_completed,
                        locations,
                        output_links,
                    )?);
                } else {
                    warn!(
                        "Stage {}/{} is not in running when updating the status of tasks {:?}",
                        job_id,
                        stage_id,
                        stage_task_statuses.into_iter().map(|task_status| task_status.task_id.map(|task_id| task_id.partition_id)).collect::<Vec<_>>(),
                    );
                }
            } else {
                return Err(BallistaError::Internal(format!(
                    "Invalid stage ID {} for job {}",
                    stage_id, job_id
                )));
            }
        }

        self.processing_stage_events(events)
    }

    fn update_stage_output_links(
        &mut self,
        stage_id: usize,
        is_completed: bool,
        locations: Vec<PartitionLocation>,
        output_links: Vec<usize>,
    ) -> Result<Vec<StageEvent>> {
        let mut ret = vec![];
        let job_id = &self.job_id;
        if output_links.is_empty() {
            // If `output_links` is empty, then this is a final stage
            self.output_locations.extend(locations);
        } else {
            for link in output_links.iter() {
                // If this is an intermediate stage, we need to push its `PartitionLocation`s to the parent stage
                if let Some(linked_stage) = self.stages.get_mut(link) {
                    if let ExecutionStage::UnResolved(linked_unresolved_stage) =
                        linked_stage
                    {
                        linked_unresolved_stage
                            .add_input_partitions(stage_id, locations.clone())?;

                        // If all tasks for this stage are complete, mark the input complete in the parent stage
                        if is_completed {
                            linked_unresolved_stage.complete_input(stage_id);
                        }

                        // If all input partitions are ready, we can resolve any UnresolvedShuffleExec in the parent stage plan
                        if linked_unresolved_stage.resolvable() {
                            ret.push(StageEvent::StageResolved(
                                linked_unresolved_stage.stage_id,
                            ));
                        }
                    } else {
                        return Err(BallistaError::Internal(format!(
                            "Error updating job {}: The stage {} as the output link of stage {}  should be unresolved",
                            job_id, link, stage_id
                        )));
                    }
                } else {
                    return Err(BallistaError::Internal(format!(
                        "Error updating job {}: Invalid output link {} for stage {}",
                        job_id, stage_id, link
                    )));
                }
            }
        }

        Ok(ret)
    }

    /// Return all currently running tasks along with the executor ID on which they are assigned
    pub fn running_tasks(&self) -> Vec<(PartitionId, String)> {
        self.stages
            .iter()
            .flat_map(|(_, stage)| {
                if let ExecutionStage::Running(stage) = stage {
                    stage
                        .running_tasks()
                        .into_iter()
                        .map(|(stage_id, partition_id, executor_id)| {
                            (
                                PartitionId {
                                    job_id: self.job_id.clone(),
                                    stage_id,
                                    partition_id,
                                },
                                executor_id,
                            )
                        })
                        .collect::<Vec<(PartitionId, String)>>()
                } else {
                    vec![]
                }
            })
            .collect::<Vec<(PartitionId, String)>>()
    }

    /// Total number of tasks in this plan that are ready for scheduling
    pub fn available_tasks(&self) -> usize {
        self.stages
            .iter()
            .map(|(_, stage)| {
                if let ExecutionStage::Running(stage) = stage {
                    stage.available_tasks()
                } else {
                    0
                }
            })
            .sum()
    }

    /// Get next task that can be assigned to the given executor.
    /// This method should only be called when the resulting task is immediately
    /// being launched as the status will be set to Running and it will not be
    /// available to the scheduler.
    /// If the task is not launched the status must be reset to allow the task to
    /// be scheduled elsewhere.
    pub fn pop_next_task(&mut self, executor_id: &str) -> Result<Option<Task>> {
        let job_id = self.job_id.clone();
        let session_id = self.session_id.clone();
        let mut next_task = self.stages.iter_mut().find(|(_stage_id, stage)| {
            if let ExecutionStage::Running(stage) = stage {
                stage.available_tasks() > 0
            } else {
                false
            }
        }).map(|(stage_id, stage)| {
            if let ExecutionStage::Running(stage) = stage {
                let (partition_id, _) = stage
                    .task_statuses
                    .iter()
                    .enumerate()
                    .find(|(_partition, status)| status.is_none())
                    .ok_or_else(|| {
                        BallistaError::Internal(format!("Error getting next task for job {}: Stage {} is ready but has no pending tasks", job_id, stage_id))
                    })?;

                let partition = PartitionId {
                    job_id,
                    stage_id: *stage_id,
                    partition_id,
                };

                // Set the status to Running
                stage.task_statuses[partition_id] = Some(task_status::Status::Running(RunningTask {
                    executor_id: executor_id.to_owned()
                }));

                Ok(Task {
                    session_id,
                    partition,
                    plan: stage.plan.clone(),
                    output_partitioning: stage.output_partitioning.clone(),
                })
            } else {
                Err(BallistaError::General(format!("Stage {} is not a running stage", stage_id)))
            }
        }).transpose()?;

        // If no available tasks found in the running stage,
        // try to find a resolved stage and convert it to the running stage
        if next_task.is_none() {
            if self.revive() {
                next_task = self.pop_next_task(executor_id)?;
            } else {
                next_task = None;
            }
        }

        Ok(next_task)
    }

    pub fn update_status(&mut self, status: JobStatus) {
        self.status = status;
    }

    /// Reset the status for the given task. This should be called is a task failed to
    /// launch and it needs to be returned to the set of available tasks and be
    /// re-scheduled.
    pub fn reset_task_status(&mut self, task: Task) {
        let stage_id = task.partition.stage_id;
        let partition = task.partition.partition_id;

        if let Some(ExecutionStage::Running(stage)) = self.stages.get_mut(&stage_id) {
            stage.task_statuses[partition] = None;
        }
    }

    pub fn output_locations(&self) -> Vec<PartitionLocation> {
        self.output_locations.clone()
    }

    /// Reset running and completed stages on a given executor
    /// This will first check the unresolved/resolved/running stages and reset the running tasks and completed tasks.
    /// Then it will check the completed stage and whether there are running parent stages need to read shuffle from it.
    /// If yes, reset the complete tasks and roll back the resolved shuffle recursively.
    ///
    /// Returns the reset stage ids
    pub fn reset_stages(&mut self, executor_id: &str) -> Result<HashSet<usize>> {
        let mut reset = HashSet::new();
        loop {
            let reset_stage = self.reset_stages_internal(executor_id)?;
            if !reset_stage.is_empty() {
                reset.extend(reset_stage.iter());
            } else {
                return Ok(reset);
            }
        }
    }

    fn reset_stages_internal(&mut self, executor_id: &str) -> Result<HashSet<usize>> {
        let mut reset_stage = HashSet::new();
        let job_id = self.job_id.clone();
        let mut stage_events = vec![];
        let mut resubmit_inputs: HashSet<usize> = HashSet::new();
        let mut empty_inputs: HashMap<usize, StageOutput> = HashMap::new();

        // check the unresolved, resolved and running stages
        self.stages
            .iter_mut()
            .for_each(|(stage_id, stage)| {
                let stage_inputs = match stage {
                    ExecutionStage::UnResolved(stage) => {
                        &mut stage.inputs
                    }
                    ExecutionStage::Resolved(stage) => {
                        &mut stage.inputs
                    }
                    ExecutionStage::Running(stage) => {
                        let reset = stage.reset_tasks(executor_id);
                        if reset > 0 {
                            warn!(
                        "Reset {} tasks for running job/stage {}/{} on lost Executor {}",
                        reset, job_id, stage_id, executor_id
                        );
                            reset_stage.insert(*stage_id);
                        }
                        &mut stage.inputs
                    }
                    _ => &mut empty_inputs
                };

                // For each stage input, check whether there are input locations match that executor
                // and calculate the resubmit input stages if the input stages are completed.
                let mut rollback_stage = false;
                stage_inputs.iter_mut().for_each(|(input_stage_id, stage_output)| {
                    let mut match_found = false;
                    stage_output.partition_locations.iter_mut().for_each(
                        |(_partition, locs)| {
                            let indexes = locs
                                .iter()
                                .enumerate()
                                .filter_map(|(idx, loc)| {
                                    (loc.executor_meta.id == executor_id).then(|| idx)
                                })
                                .collect::<Vec<_>>();

                            // remove the matched partition locations
                            if !indexes.is_empty() {
                                for idx in &indexes {
                                    locs.remove(*idx);
                                }
                                match_found = true;
                            }
                        },
                    );
                    if match_found {
                        stage_output.complete = false;
                        rollback_stage = true;
                        resubmit_inputs.insert(*input_stage_id);
                    }
                });

                if rollback_stage {
                    match stage {
                        ExecutionStage::Resolved(_) => {
                            stage_events.push(StageEvent::RollBackResolvedStage(*stage_id));
                            warn!(
                            "Roll back resolved job/stage {}/{} and change ShuffleReaderExec back to UnresolvedShuffleExec",
                            job_id, stage_id);
                            reset_stage.insert(*stage_id);
                        },
                        ExecutionStage::Running(_) => {
                            stage_events.push(StageEvent::RollBackRunningStage(*stage_id));
                            warn!(
                            "Roll back running job/stage {}/{} and change ShuffleReaderExec back to UnresolvedShuffleExec",
                            job_id, stage_id);
                            reset_stage.insert(*stage_id);
                        },
                        _ => {},
                    }
                }
            });

        // check and reset the complete stages
        if !resubmit_inputs.is_empty() {
            self.stages
                .iter_mut()
                .filter(|(stage_id, _stage)| resubmit_inputs.contains(stage_id))
                .filter_map(|(_stage_id, stage)| {
                    if let ExecutionStage::Completed(completed) = stage {
                        Some(completed)
                    } else {
                        None
                    }
                })
                .for_each(|stage| {
                    let reset = stage.reset_tasks(executor_id);
                    if reset > 0 {
                        stage_events
                            .push(StageEvent::ReRunCompletedStage(stage.stage_id));
                        reset_stage.insert(stage.stage_id);
                        warn!(
                            "Reset {} tasks for completed job/stage {}/{} on lost Executor {}",
                            reset, job_id, stage.stage_id, executor_id
                        )
                    }
                });
        }
        self.processing_stage_events(stage_events)?;
        Ok(reset_stage)
    }

    /// Processing stage events for stage state changing
    pub fn processing_stage_events(
        &mut self,
        events: Vec<StageEvent>,
    ) -> Result<Option<QueryStageSchedulerEvent>> {
        let mut has_resolved = false;
        let mut job_err_msg = "".to_owned();
        for event in events {
            match event {
                StageEvent::StageResolved(stage_id) => {
                    self.resolve_stage(stage_id)?;
                    has_resolved = true;
                }
                StageEvent::StageCompleted(stage_id) => {
                    self.complete_stage(stage_id);
                }
                StageEvent::StageFailed(stage_id, err_msg) => {
                    job_err_msg = format!("{}{}\n", job_err_msg, &err_msg);
                    self.fail_stage(stage_id, err_msg);
                }
                StageEvent::RollBackRunningStage(stage_id) => {
                    self.rollback_running_stage(stage_id)?;
                }
                StageEvent::RollBackResolvedStage(stage_id) => {
                    self.rollback_resolved_stage(stage_id)?;
                }
                StageEvent::ReRunCompletedStage(stage_id) => {
                    self.rerun_completed_stage(stage_id);
                }
            }
        }

        let event = if !job_err_msg.is_empty() {
            // If this ExecutionGraph is complete, fail it
            info!("Job {} is failed", self.job_id());
            self.fail_job(job_err_msg);

            Some(QueryStageSchedulerEvent::JobRunningFailed {
                job_id: self.job_id.clone(),
                queued_at: self.queued_at,
                failed_at: SystemTime::now()
                    .duration_since(UNIX_EPOCH)
                    .expect("Time went backwards")
                    .as_secs(),
            })
        } else if self.complete() {
            // If this ExecutionGraph is complete, finalize it
            info!(
                "Job {} is complete, finalizing output partitions",
                self.job_id()
            );
            self.complete_job()?;
            Some(QueryStageSchedulerEvent::JobFinished {
                job_id: self.job_id.clone(),
                queued_at: self.queued_at,
                completed_at: SystemTime::now()
                    .duration_since(UNIX_EPOCH)
                    .expect("Time went backwards")
                    .as_secs(),
            })
        } else if has_resolved {
            Some(QueryStageSchedulerEvent::JobUpdated(self.job_id.clone()))
        } else {
            None
        };

        Ok(event)
    }

    /// Convert unresolved stage to be resolved
    fn resolve_stage(&mut self, stage_id: usize) -> Result<bool> {
        if let Some(ExecutionStage::UnResolved(stage)) = self.stages.remove(&stage_id) {
            self.stages
                .insert(stage_id, ExecutionStage::Resolved(stage.to_resolved()?));
            Ok(true)
        } else {
            warn!(
                "Fail to find a unresolved stage {}/{} to resolve",
                self.job_id(),
                stage_id
            );
            Ok(false)
        }
    }

    /// Convert running stage to be completed
    fn complete_stage(&mut self, stage_id: usize) -> bool {
        if let Some(ExecutionStage::Running(stage)) = self.stages.remove(&stage_id) {
            self.stages
                .insert(stage_id, ExecutionStage::Completed(stage.to_completed()));
            true
        } else {
            warn!(
                "Fail to find a running stage {}/{} to complete",
                self.job_id(),
                stage_id
            );
            false
        }
    }

    /// Convert running stage to be failed
    fn fail_stage(&mut self, stage_id: usize, err_msg: String) -> bool {
        if let Some(ExecutionStage::Running(stage)) = self.stages.remove(&stage_id) {
            self.stages
                .insert(stage_id, ExecutionStage::Failed(stage.to_failed(err_msg)));
            true
        } else {
            warn!(
                "Fail to find a running stage {}/{} to fail",
                self.job_id(),
                stage_id
            );
            false
        }
    }

    /// Convert running stage to be unresolved
    fn rollback_running_stage(&mut self, stage_id: usize) -> Result<bool> {
        if let Some(ExecutionStage::Running(stage)) = self.stages.remove(&stage_id) {
            self.stages
                .insert(stage_id, ExecutionStage::UnResolved(stage.to_unresolved()?));
            Ok(true)
        } else {
            warn!(
                "Fail to find a running stage {}/{} to rollback",
                self.job_id(),
                stage_id
            );
            Ok(false)
        }
    }

    /// Convert resolved stage to be unresolved
    fn rollback_resolved_stage(&mut self, stage_id: usize) -> Result<bool> {
        if let Some(ExecutionStage::Resolved(stage)) = self.stages.remove(&stage_id) {
            self.stages
                .insert(stage_id, ExecutionStage::UnResolved(stage.to_unresolved()?));
            Ok(true)
        } else {
            warn!(
                "Fail to find a resolved stage {}/{} to rollback",
                self.job_id(),
                stage_id
            );
            Ok(false)
        }
    }

    /// Convert completed stage to be running
    fn rerun_completed_stage(&mut self, stage_id: usize) -> bool {
        if let Some(ExecutionStage::Completed(stage)) = self.stages.remove(&stage_id) {
            self.stages
                .insert(stage_id, ExecutionStage::Running(stage.to_running()));
            true
        } else {
            warn!(
                "Fail to find a completed stage {}/{} to rerun",
                self.job_id(),
                stage_id
            );
            false
        }
    }

    /// fail job with error message
    pub fn fail_job(&mut self, error: String) {
        self.status = JobStatus {
            status: Some(job_status::Status::Failed(FailedJob { error })),
        };
    }

    /// finalize job as completed
    fn complete_job(&mut self) -> Result<()> {
        if !self.complete() {
            return Err(BallistaError::Internal(format!(
                "Attempt to finalize an incomplete job {}",
                self.job_id()
            )));
        }

        let partition_location = self
            .output_locations()
            .into_iter()
            .map(|l| l.try_into())
            .collect::<Result<Vec<_>>>()?;

        self.status = JobStatus {
            status: Some(job_status::Status::Completed(CompletedJob {
                partition_location,
                queued_at: self.queued_at,
            })),
        };

        Ok(())
    }

    pub(crate) async fn decode_execution_graph<
        T: 'static + AsLogicalPlan,
        U: 'static + AsExecutionPlan,
    >(
        proto: protobuf::ExecutionGraph,
        codec: &BallistaCodec<T, U>,
        session_ctx: &SessionContext,
    ) -> Result<ExecutionGraph> {
        let mut stages: HashMap<usize, ExecutionStage> = HashMap::new();
        for graph_stage in proto.stages {
            let stage_type = graph_stage.stage_type.expect("Unexpected empty stage");

            let execution_stage = match stage_type {
                StageType::UnresolvedStage(stage) => {
                    let stage: UnresolvedStage =
                        UnresolvedStage::decode(stage, codec, session_ctx)?;
                    (stage.stage_id, ExecutionStage::UnResolved(stage))
                }
                StageType::ResolvedStage(stage) => {
                    let stage: ResolvedStage =
                        ResolvedStage::decode(stage, codec, session_ctx)?;
                    (stage.stage_id, ExecutionStage::Resolved(stage))
                }
                StageType::CompletedStage(stage) => {
                    let stage: CompletedStage =
                        CompletedStage::decode(stage, codec, session_ctx)?;
                    (stage.stage_id, ExecutionStage::Completed(stage))
                }
                StageType::FailedStage(stage) => {
                    let stage: FailedStage =
                        FailedStage::decode(stage, codec, session_ctx)?;
                    (stage.stage_id, ExecutionStage::Failed(stage))
                }
            };

            stages.insert(execution_stage.0, execution_stage.1);
        }

        let output_locations: Vec<PartitionLocation> = proto
            .output_locations
            .into_iter()
            .map(|loc| loc.try_into())
            .collect::<Result<Vec<_>>>()?;

        Ok(ExecutionGraph {
            scheduler_id: proto.scheduler_id,
            job_id: proto.job_id,
            session_id: proto.session_id,
            status: proto.status.ok_or_else(|| {
                BallistaError::Internal(
                    "Invalid Execution Graph: missing job status".to_owned(),
                )
            })?,
            stages,
            output_partitions: proto.output_partitions as usize,
            output_locations,
            queued_at: proto.queued_at,
        })
    }

    /// Running stages will not be persisted so that will not be encoded.
    /// Running stages will be convert back to the resolved stages to be encoded and persisted
    pub(crate) fn encode_execution_graph<
        T: 'static + AsLogicalPlan,
        U: 'static + AsExecutionPlan,
    >(
        graph: ExecutionGraph,
        codec: &BallistaCodec<T, U>,
    ) -> Result<protobuf::ExecutionGraph> {
        let job_id = graph.job_id().to_owned();

        let stages = graph
            .stages
            .into_values()
            .map(|stage| {
                let stage_type = match stage {
                    ExecutionStage::UnResolved(stage) => {
                        StageType::UnresolvedStage(UnresolvedStage::encode(stage, codec)?)
                    }
                    ExecutionStage::Resolved(stage) => {
                        StageType::ResolvedStage(ResolvedStage::encode(stage, codec)?)
                    }
                    ExecutionStage::Running(stage) => StageType::ResolvedStage(
                        ResolvedStage::encode(stage.to_resolved(), codec)?,
                    ),
                    ExecutionStage::Completed(stage) => StageType::CompletedStage(
                        CompletedStage::encode(job_id.clone(), stage, codec)?,
                    ),
                    ExecutionStage::Failed(stage) => StageType::FailedStage(
                        FailedStage::encode(job_id.clone(), stage, codec)?,
                    ),
                };
                Ok(protobuf::ExecutionGraphStage {
                    stage_type: Some(stage_type),
                })
            })
            .collect::<Result<Vec<_>>>()?;

        let output_locations: Vec<protobuf::PartitionLocation> = graph
            .output_locations
            .into_iter()
            .map(|loc| loc.try_into())
            .collect::<Result<Vec<_>>>()?;

        Ok(protobuf::ExecutionGraph {
            job_id: graph.job_id,
            session_id: graph.session_id,
            status: Some(graph.status),
            stages,
            output_partitions: graph.output_partitions as u64,
            output_locations,
            scheduler_id: graph.scheduler_id,
            queued_at: graph.queued_at,
        })
    }
}

impl Display for ExecutionGraph {
    fn fmt(&self, f: &mut Formatter<'_>) -> std::fmt::Result {
        write!(
            f,
            "ExecutionGraph[job_id={}, session_id={}, available_tasks={}, complete={}]",
            self.job_id,
            self.session_id,
            self.available_tasks(),
            self.complete()
        )
    }
}

impl Debug for ExecutionGraph {
    fn fmt(&self, f: &mut Formatter<'_>) -> std::fmt::Result {
        let stages = self
            .stages
            .iter()
            .map(|(_, stage)| format!("{:?}", stage))
            .collect::<Vec<String>>()
            .join("");
        write!(f, "ExecutionGraph[job_id={}, session_id={}, available_tasks={}, complete={}]\n{}",
               self.job_id, self.session_id, self.available_tasks(), self.complete(), stages)
    }
}

/// Utility for building a set of `ExecutionStage`s from
/// a list of `ShuffleWriterExec`.
///
/// This will infer the dependency structure for the stages
/// so that we can construct a DAG from the stages.
struct ExecutionStageBuilder {
    /// Stage ID which is currently being visited
    current_stage_id: usize,
    /// Map from stage ID -> List of child stage IDs
    stage_dependencies: HashMap<usize, Vec<usize>>,
    /// Map from Stage ID -> output link
    output_links: HashMap<usize, Vec<usize>>,
}

impl ExecutionStageBuilder {
    pub fn new() -> Self {
        Self {
            current_stage_id: 0,
            stage_dependencies: HashMap::new(),
            output_links: HashMap::new(),
        }
    }

    pub fn build(
        mut self,
        stages: Vec<Arc<ShuffleWriterExec>>,
    ) -> Result<HashMap<usize, ExecutionStage>> {
        let mut execution_stages: HashMap<usize, ExecutionStage> = HashMap::new();
        // First, build the dependency graph
        for stage in &stages {
            accept(stage.as_ref(), &mut self)?;
        }

        // Now, create the execution stages
        for stage in stages {
            let partitioning = stage.shuffle_output_partitioning().cloned();
            let stage_id = stage.stage_id();
            let output_links = self.output_links.remove(&stage_id).unwrap_or_default();

            let child_stages = self
                .stage_dependencies
                .remove(&stage_id)
                .unwrap_or_default();

            let stage = if child_stages.is_empty() {
                ExecutionStage::Resolved(ResolvedStage::new(
                    stage_id,
                    stage,
                    partitioning,
                    output_links,
                    HashMap::new(),
                ))
            } else {
                ExecutionStage::UnResolved(UnresolvedStage::new(
                    stage_id,
                    stage,
                    partitioning,
                    output_links,
                    child_stages,
                ))
            };
            execution_stages.insert(stage_id, stage);
        }

        Ok(execution_stages)
    }
}

impl ExecutionPlanVisitor for ExecutionStageBuilder {
    type Error = BallistaError;

    fn pre_visit(
        &mut self,
        plan: &dyn ExecutionPlan,
    ) -> std::result::Result<bool, Self::Error> {
        if let Some(shuffle_write) = plan.as_any().downcast_ref::<ShuffleWriterExec>() {
            self.current_stage_id = shuffle_write.stage_id();
        } else if let Some(unresolved_shuffle) =
            plan.as_any().downcast_ref::<UnresolvedShuffleExec>()
        {
            if let Some(output_links) =
                self.output_links.get_mut(&unresolved_shuffle.stage_id)
            {
                if !output_links.contains(&self.current_stage_id) {
                    output_links.push(self.current_stage_id);
                }
            } else {
                self.output_links
                    .insert(unresolved_shuffle.stage_id, vec![self.current_stage_id]);
            }

            if let Some(deps) = self.stage_dependencies.get_mut(&self.current_stage_id) {
                if !deps.contains(&unresolved_shuffle.stage_id) {
                    deps.push(unresolved_shuffle.stage_id);
                }
            } else {
                self.stage_dependencies
                    .insert(self.current_stage_id, vec![unresolved_shuffle.stage_id]);
            }
        }
        Ok(true)
    }
}

#[derive(Clone)]
pub enum StageEvent {
    StageResolved(usize),
    StageCompleted(usize),
    StageFailed(usize, String),
    RollBackRunningStage(usize),
    RollBackResolvedStage(usize),
    ReRunCompletedStage(usize),
}

/// Represents the basic unit of work for the Ballista executor. Will execute
/// one partition of one stage on one task slot.
#[derive(Clone)]
pub struct Task {
    pub session_id: String,
    pub partition: PartitionId,
    pub plan: Arc<dyn ExecutionPlan>,
    pub output_partitioning: Option<Partitioning>,
}

impl Display for Task {
    fn fmt(&self, f: &mut Formatter<'_>) -> std::fmt::Result {
        write!(
            f,
            "Task[session_id: {}, job: {}, stage: {}, partition: {}]",
            self.session_id,
            self.partition.job_id,
            self.partition.stage_id,
            self.partition.partition_id,
        )
    }
}

impl Debug for Task {
    fn fmt(&self, f: &mut Formatter<'_>) -> std::fmt::Result {
        let plan = DisplayableExecutionPlan::new(self.plan.as_ref()).indent();
        write!(
            f,
            "Task[session_id: {}, job: {}, stage: {}, partition: {}]\n{}",
            self.session_id,
            self.partition.job_id,
            self.partition.stage_id,
            self.partition.partition_id,
            plan
        )
    }
}

fn partition_to_location(
    job_id: &str,
    stage_id: usize,
    executor: &ExecutorMetadata,
    shuffles: Vec<ShuffleWritePartition>,
) -> Vec<PartitionLocation> {
    shuffles
        .into_iter()
        .map(|shuffle| PartitionLocation {
            partition_id: PartitionId {
                job_id: job_id.to_owned(),
                stage_id,
                partition_id: shuffle.partition_id as usize,
            },
            executor_meta: executor.clone(),
            partition_stats: PartitionStats::new(
                Some(shuffle.num_rows),
                Some(shuffle.num_batches),
                Some(shuffle.num_bytes),
            ),
            path: shuffle.path,
        })
        .collect()
}

#[cfg(test)]
mod test {
    use std::sync::Arc;

    use datafusion::arrow::datatypes::{DataType, Field, Schema};
    use datafusion::logical_expr::{col, sum, Expr};
    use datafusion::logical_plan::JoinType;
    use datafusion::physical_plan::display::DisplayableExecutionPlan;
    use datafusion::prelude::{SessionConfig, SessionContext};
    use datafusion::test_util::scan_empty;

    use ballista_core::error::Result;
    use ballista_core::serde::protobuf::{self, job_status, task_status, TaskStatus};
    use ballista_core::serde::scheduler::{ExecutorMetadata, ExecutorSpecification};

    use crate::state::execution_graph::{ExecutionGraph, Task};

    #[tokio::test]
    async fn test_drain_tasks() -> Result<()> {
        let mut agg_graph = test_aggregation_plan(4).await;

        println!("Graph: {:?}", agg_graph);

        drain_tasks(&mut agg_graph)?;

        assert!(agg_graph.complete(), "Failed to complete aggregation plan");

        let mut coalesce_graph = test_coalesce_plan(4).await;

        drain_tasks(&mut coalesce_graph)?;

        assert!(
            coalesce_graph.complete(),
            "Failed to complete coalesce plan"
        );

        let mut join_graph = test_join_plan(4).await;

        drain_tasks(&mut join_graph)?;

        println!("{:?}", join_graph);

        assert!(join_graph.complete(), "Failed to complete join plan");

        let mut union_all_graph = test_union_all_plan(4).await;

        drain_tasks(&mut union_all_graph)?;

        println!("{:?}", union_all_graph);

        assert!(union_all_graph.complete(), "Failed to complete union plan");

        let mut union_graph = test_union_plan(4).await;

        drain_tasks(&mut union_graph)?;

        println!("{:?}", union_graph);

        assert!(union_graph.complete(), "Failed to complete union plan");

        Ok(())
    }

    #[tokio::test]
    async fn test_finalize() -> Result<()> {
        let mut agg_graph = test_aggregation_plan(4).await;

        drain_tasks(&mut agg_graph)?;

        let status = agg_graph.status();

        assert!(matches!(
            status,
            protobuf::JobStatus {
                status: Some(job_status::Status::Completed(_))
            }
        ));

        let outputs = agg_graph.output_locations();

        assert_eq!(outputs.len(), agg_graph.output_partitions);

        for location in outputs {
            assert_eq!(location.executor_meta.host, "localhost2".to_owned());
        }

        Ok(())
    }

<<<<<<< HEAD
    fn drain_tasks(graph: &mut ExecutionGraph) -> Result<()> {
        let executor = test_executor();
        let job_id = graph.job_id().to_owned();

        loop {
            let mut next_tasks = vec![];
            while let Some(task) = graph.pop_next_task("executor-id")? {
                next_tasks.push(task);
            }

            if next_tasks.is_empty() {
                break;
            }

            assert_eq!(graph.running_tasks().len(), next_tasks.len());

            let mut status_updates = vec![];

            for task in next_tasks {
                let num_partitions = task
                    .output_partitioning
                    .map(|p| p.partition_count())
                    .unwrap_or(1);

                let mut partitions: Vec<protobuf::ShuffleWritePartition> =
                    Vec::with_capacity(num_partitions);

                for partition_id in 0..num_partitions {
                    partitions.push(protobuf::ShuffleWritePartition {
                        partition_id: partition_id as u64,
                        path: format!(
                            "/{}/{}/{}",
                            task.partition.job_id,
                            task.partition.stage_id,
                            task.partition.partition_id
                        ),
                        num_batches: 1,
                        num_rows: 1,
                        num_bytes: 1,
                    })
                }

                status_updates.push(protobuf::TaskStatus {
                    status: Some(task_status::Status::Completed(
                        protobuf::CompletedTask {
                            executor_id: "executor-1".to_owned(),
                            partitions,
                        },
                    )),
                    metrics: vec![],
                    task_id: Some(protobuf::PartitionId {
                        job_id: job_id.clone(),
                        stage_id: task.partition.stage_id as u32,
                        partition_id: task.partition.partition_id as u32,
                    }),
                });
            }

            graph.update_task_status(&executor, status_updates)?;
=======
    #[tokio::test]
    async fn test_reset_completed_stage() -> Result<()> {
        let executor1 = mock_executor("executor-id1".to_string());
        let executor2 = mock_executor("executor-id2".to_string());
        let mut join_graph = test_join_plan(4).await;

        assert_eq!(join_graph.stage_count(), 5);
        assert_eq!(join_graph.available_tasks(), 0);

        // Call revive to move the two leaf Resolved stages to Running
        join_graph.revive();

        assert_eq!(join_graph.stage_count(), 5);
        assert_eq!(join_graph.available_tasks(), 2);

        // Complete the first stage
        if let Some(task) = join_graph.pop_next_task(&executor1.id)? {
            let task_status = mock_completed_task(task, &executor1.id);
            join_graph.update_task_status(&executor1, vec![task_status])?;
        }

        // Complete the second stage
        if let Some(task) = join_graph.pop_next_task(&executor2.id)? {
            let task_status = mock_completed_task(task, &executor2.id);
            join_graph.update_task_status(&executor2, vec![task_status])?;
        }

        join_graph.revive();
        // There are 4 tasks pending schedule for the 3rd stage
        assert_eq!(join_graph.available_tasks(), 4);

        // Complete 1 task
        if let Some(task) = join_graph.pop_next_task(&executor1.id)? {
            let task_status = mock_completed_task(task, &executor1.id);
            join_graph.update_task_status(&executor1, vec![task_status])?;
        }
        // Mock 1 running task
        let _task = join_graph.pop_next_task(&executor1.id)?;

        let reset = join_graph.reset_stages(&executor1.id)?;

        // Two stages were reset, 1 Running stage rollback to Unresolved and 1 Completed stage move to Running
        assert_eq!(reset.len(), 2);
        assert_eq!(join_graph.available_tasks(), 1);

        drain_tasks(&mut join_graph)?;
        assert!(join_graph.complete(), "Failed to complete join plan");

        Ok(())
    }

    #[tokio::test]
    async fn test_reset_resolved_stage() -> Result<()> {
        let executor1 = mock_executor("executor-id1".to_string());
        let executor2 = mock_executor("executor-id2".to_string());
        let mut join_graph = test_join_plan(4).await;

        assert_eq!(join_graph.stage_count(), 5);
        assert_eq!(join_graph.available_tasks(), 0);

        // Call revive to move the two leaf Resolved stages to Running
        join_graph.revive();

        assert_eq!(join_graph.stage_count(), 5);
        assert_eq!(join_graph.available_tasks(), 2);

        // Complete the first stage
        if let Some(task) = join_graph.pop_next_task(&executor1.id)? {
            let task_status = mock_completed_task(task, &executor1.id);
            join_graph.update_task_status(&executor1, vec![task_status])?;
        }

        // Complete the second stage
        if let Some(task) = join_graph.pop_next_task(&executor2.id)? {
            let task_status = mock_completed_task(task, &executor2.id);
            join_graph.update_task_status(&executor2, vec![task_status])?;
        }

        // There are 0 tasks pending schedule now
        assert_eq!(join_graph.available_tasks(), 0);

        let reset = join_graph.reset_stages(&executor1.id)?;

        // Two stages were reset, 1 Resolved stage rollback to Unresolved and 1 Completed stage move to Running
        assert_eq!(reset.len(), 2);
        assert_eq!(join_graph.available_tasks(), 1);

        drain_tasks(&mut join_graph)?;
        assert!(join_graph.complete(), "Failed to complete join plan");

        Ok(())
    }

    #[tokio::test]
    async fn test_task_update_after_reset_stage() -> Result<()> {
        let executor1 = mock_executor("executor-id1".to_string());
        let executor2 = mock_executor("executor-id2".to_string());
        let mut agg_graph = test_aggregation_plan(4).await;

        assert_eq!(agg_graph.stage_count(), 2);
        assert_eq!(agg_graph.available_tasks(), 0);

        // Call revive to move the leaf Resolved stages to Running
        agg_graph.revive();

        assert_eq!(agg_graph.stage_count(), 2);
        assert_eq!(agg_graph.available_tasks(), 1);

        // Complete the first stage
        if let Some(task) = agg_graph.pop_next_task(&executor1.id)? {
            let task_status = mock_completed_task(task, &executor1.id);
            agg_graph.update_task_status(&executor1, vec![task_status])?;
        }

        // 1st task in the second stage
        if let Some(task) = agg_graph.pop_next_task(&executor2.id)? {
            let task_status = mock_completed_task(task, &executor2.id);
            agg_graph.update_task_status(&executor2, vec![task_status])?;
        }

        // 2rd task in the second stage
        if let Some(task) = agg_graph.pop_next_task(&executor1.id)? {
            let task_status = mock_completed_task(task, &executor1.id);
            agg_graph.update_task_status(&executor1, vec![task_status])?;
        }

        // 3rd task in the second stage, scheduled but not completed
        let task = agg_graph.pop_next_task(&executor1.id)?;

        // There is 1 task pending schedule now
        assert_eq!(agg_graph.available_tasks(), 1);

        let reset = agg_graph.reset_stages(&executor1.id)?;

        // 3rd task status update comes later.
        let task_status = mock_completed_task(task.unwrap(), &executor1.id);
        agg_graph.update_task_status(&executor1, vec![task_status])?;

        // Two stages were reset, 1 Running stage rollback to Unresolved and 1 Completed stage move to Running
        assert_eq!(reset.len(), 2);
        assert_eq!(agg_graph.available_tasks(), 1);

        // Call the reset again
        let reset = agg_graph.reset_stages(&executor1.id)?;
        assert_eq!(reset.len(), 0);
        assert_eq!(agg_graph.available_tasks(), 1);

        drain_tasks(&mut agg_graph)?;
        assert!(agg_graph.complete(), "Failed to complete agg plan");

        Ok(())
    }

    fn drain_tasks(graph: &mut ExecutionGraph) -> Result<()> {
        let executor = mock_executor("executor-id1".to_string());
        while let Some(task) = graph.pop_next_task(&executor.id)? {
            let task_status = mock_completed_task(task, &executor.id);
            graph.update_task_status(&executor, vec![task_status])?;
>>>>>>> f44c3d51
        }

        Ok(())
    }

    async fn test_aggregation_plan(partition: usize) -> ExecutionGraph {
        let config = SessionConfig::new().with_target_partitions(partition);
        let ctx = Arc::new(SessionContext::with_config(config));

        let schema = Schema::new(vec![
            Field::new("id", DataType::Utf8, false),
            Field::new("gmv", DataType::UInt64, false),
        ]);

        let logical_plan = scan_empty(None, &schema, Some(vec![0, 1]))
            .unwrap()
            .aggregate(vec![col("id")], vec![sum(col("gmv"))])
            .unwrap()
            .build()
            .unwrap();

        let optimized_plan = ctx.optimize(&logical_plan).unwrap();

        let plan = ctx.create_physical_plan(&optimized_plan).await.unwrap();

        println!("{}", DisplayableExecutionPlan::new(plan.as_ref()).indent());

        ExecutionGraph::new("localhost:50050", "job", "session", plan, 0).unwrap()
    }

    async fn test_coalesce_plan(partition: usize) -> ExecutionGraph {
        let config = SessionConfig::new().with_target_partitions(partition);
        let ctx = Arc::new(SessionContext::with_config(config));

        let schema = Schema::new(vec![
            Field::new("id", DataType::Utf8, false),
            Field::new("gmv", DataType::UInt64, false),
        ]);

        let logical_plan = scan_empty(None, &schema, Some(vec![0, 1]))
            .unwrap()
            .limit(0, Some(1))
            .unwrap()
            .build()
            .unwrap();

        let optimized_plan = ctx.optimize(&logical_plan).unwrap();

        let plan = ctx.create_physical_plan(&optimized_plan).await.unwrap();

        ExecutionGraph::new("localhost:50050", "job", "session", plan, 0).unwrap()
    }

    async fn test_join_plan(partition: usize) -> ExecutionGraph {
        let config = SessionConfig::new().with_target_partitions(partition);
        let ctx = Arc::new(SessionContext::with_config(config));

        let schema = Schema::new(vec![
            Field::new("id", DataType::Utf8, false),
            Field::new("gmv", DataType::UInt64, false),
        ]);

        let left_plan = scan_empty(Some("left"), &schema, None).unwrap();

        let right_plan = scan_empty(Some("right"), &schema, None)
            .unwrap()
            .build()
            .unwrap();

        let sort_expr = Expr::Sort {
            expr: Box::new(col("id")),
            asc: false,
            nulls_first: false,
        };

        let logical_plan = left_plan
            .join(&right_plan, JoinType::Inner, (vec!["id"], vec!["id"]), None)
            .unwrap()
            .aggregate(vec![col("id")], vec![sum(col("gmv"))])
            .unwrap()
            .sort(vec![sort_expr])
            .unwrap()
            .build()
            .unwrap();

        let optimized_plan = ctx.optimize(&logical_plan).unwrap();

        let plan = ctx.create_physical_plan(&optimized_plan).await.unwrap();

        println!("{}", DisplayableExecutionPlan::new(plan.as_ref()).indent());

        let graph =
            ExecutionGraph::new("localhost:50050", "job", "session", plan, 0).unwrap();

        println!("{:?}", graph);

        graph
    }

    async fn test_union_all_plan(partition: usize) -> ExecutionGraph {
        let config = SessionConfig::new().with_target_partitions(partition);
        let ctx = Arc::new(SessionContext::with_config(config));

        let logical_plan = ctx
            .sql("SELECT 1 as NUMBER union all SELECT 1 as NUMBER;")
            .await
            .unwrap()
            .to_logical_plan()
            .unwrap();

        let optimized_plan = ctx.optimize(&logical_plan).unwrap();

        let plan = ctx.create_physical_plan(&optimized_plan).await.unwrap();

        println!("{}", DisplayableExecutionPlan::new(plan.as_ref()).indent());

        let graph =
            ExecutionGraph::new("localhost:50050", "job", "session", plan, 0).unwrap();

        println!("{:?}", graph);

        graph
    }

    async fn test_union_plan(partition: usize) -> ExecutionGraph {
        let config = SessionConfig::new().with_target_partitions(partition);
        let ctx = Arc::new(SessionContext::with_config(config));

        let logical_plan = ctx
            .sql("SELECT 1 as NUMBER union SELECT 1 as NUMBER;")
            .await
            .unwrap()
            .to_logical_plan()
            .unwrap();

        let optimized_plan = ctx.optimize(&logical_plan).unwrap();

        let plan = ctx.create_physical_plan(&optimized_plan).await.unwrap();

        println!("{}", DisplayableExecutionPlan::new(plan.as_ref()).indent());

        let graph =
            ExecutionGraph::new("localhost:50050", "job", "session", plan, 0).unwrap();

        println!("{:?}", graph);

        graph
    }

    fn mock_executor(executor_id: String) -> ExecutorMetadata {
        ExecutorMetadata {
            id: executor_id,
            host: "localhost2".to_string(),
            port: 8080,
            grpc_port: 9090,
            specification: ExecutorSpecification { task_slots: 1 },
        }
    }

    fn mock_completed_task(task: Task, executor_id: &str) -> TaskStatus {
        let mut partitions: Vec<protobuf::ShuffleWritePartition> = vec![];

        let num_partitions = task
            .output_partitioning
            .map(|p| p.partition_count())
            .unwrap_or(1);

        for partition_id in 0..num_partitions {
            partitions.push(protobuf::ShuffleWritePartition {
                partition_id: partition_id as u64,
                path: format!(
                    "/{}/{}/{}",
                    task.partition.job_id,
                    task.partition.stage_id,
                    task.partition.partition_id
                ),
                num_batches: 1,
                num_rows: 1,
                num_bytes: 1,
            })
        }

        // Complete the task
        protobuf::TaskStatus {
            status: Some(task_status::Status::Completed(protobuf::CompletedTask {
                executor_id: executor_id.to_owned(),
                partitions,
            })),
            metrics: vec![],
            task_id: Some(protobuf::PartitionId {
                job_id: task.partition.job_id.clone(),
                stage_id: task.partition.stage_id as u32,
                partition_id: task.partition.partition_id as u32,
            }),
        }
    }
}<|MERGE_RESOLUTION|>--- conflicted
+++ resolved
@@ -1231,67 +1231,6 @@
         Ok(())
     }
 
-<<<<<<< HEAD
-    fn drain_tasks(graph: &mut ExecutionGraph) -> Result<()> {
-        let executor = test_executor();
-        let job_id = graph.job_id().to_owned();
-
-        loop {
-            let mut next_tasks = vec![];
-            while let Some(task) = graph.pop_next_task("executor-id")? {
-                next_tasks.push(task);
-            }
-
-            if next_tasks.is_empty() {
-                break;
-            }
-
-            assert_eq!(graph.running_tasks().len(), next_tasks.len());
-
-            let mut status_updates = vec![];
-
-            for task in next_tasks {
-                let num_partitions = task
-                    .output_partitioning
-                    .map(|p| p.partition_count())
-                    .unwrap_or(1);
-
-                let mut partitions: Vec<protobuf::ShuffleWritePartition> =
-                    Vec::with_capacity(num_partitions);
-
-                for partition_id in 0..num_partitions {
-                    partitions.push(protobuf::ShuffleWritePartition {
-                        partition_id: partition_id as u64,
-                        path: format!(
-                            "/{}/{}/{}",
-                            task.partition.job_id,
-                            task.partition.stage_id,
-                            task.partition.partition_id
-                        ),
-                        num_batches: 1,
-                        num_rows: 1,
-                        num_bytes: 1,
-                    })
-                }
-
-                status_updates.push(protobuf::TaskStatus {
-                    status: Some(task_status::Status::Completed(
-                        protobuf::CompletedTask {
-                            executor_id: "executor-1".to_owned(),
-                            partitions,
-                        },
-                    )),
-                    metrics: vec![],
-                    task_id: Some(protobuf::PartitionId {
-                        job_id: job_id.clone(),
-                        stage_id: task.partition.stage_id as u32,
-                        partition_id: task.partition.partition_id as u32,
-                    }),
-                });
-            }
-
-            graph.update_task_status(&executor, status_updates)?;
-=======
     #[tokio::test]
     async fn test_reset_completed_stage() -> Result<()> {
         let executor1 = mock_executor("executor-id1".to_string());
@@ -1447,10 +1386,28 @@
 
     fn drain_tasks(graph: &mut ExecutionGraph) -> Result<()> {
         let executor = mock_executor("executor-id1".to_string());
-        while let Some(task) = graph.pop_next_task(&executor.id)? {
-            let task_status = mock_completed_task(task, &executor.id);
-            graph.update_task_status(&executor, vec![task_status])?;
->>>>>>> f44c3d51
+
+        let job_id = graph.job_id().to_owned();
+        loop {
+            let mut next_tasks = vec![];
+
+            while let Some(task) = graph.pop_next_task(&executor.id)? {
+                next_tasks.push(task);
+            }
+
+            if next_tasks.is_empty() {
+                break;
+            }
+
+            assert_eq!(graph.running_tasks().len(), next_tasks.len());
+
+            let mut status_updates = vec![];
+            for task in next_tasks {
+                let task_status = mock_completed_task(task, &executor.id);
+                status_updates.push(task_status);
+            }
+
+            graph.update_task_status(&executor, status_updates)?;
         }
 
         Ok(())
