--- conflicted
+++ resolved
@@ -34,16 +34,12 @@
 use log::{debug, info};
 use std::collections::HashMap;
 use std::convert::TryInto;
-use std::fmt::{Debug, Display, Formatter};
-
-<<<<<<< HEAD
-use ballista_core::serde::protobuf::task_status::Status;
-=======
+use std::fmt::{Debug, Formatter};
+
 use ballista_core::serde::physical_plan::from_proto::parse_protobuf_hash_partitioning;
 use ballista_core::serde::scheduler::to_proto::hash_partitioning_to_proto;
 use ballista_core::serde::{AsExecutionPlan, BallistaCodec};
 use ballista_core::utils::collect_plan_metrics;
->>>>>>> 9b7a3cec
 use datafusion::physical_plan::display::DisplayableExecutionPlan;
 use datafusion::physical_plan::metrics::{MetricValue, MetricsSet};
 use datafusion::prelude::SessionContext;
@@ -173,49 +169,8 @@
         self.session_id.as_str()
     }
 
-<<<<<<< HEAD
-    pub fn running_tasks(&self) -> Vec<(usize, usize, String)> {
-        if self.resolved {
-            self.task_statuses
-                .iter()
-                .enumerate()
-                .filter_map(|(partition, status)| match status {
-                    Some(Status::Running(RunningTask { executor_id })) => {
-                        Some((self.stage_id, partition, executor_id.clone()))
-                    }
-                    _ => None,
-                })
-                .collect()
-        } else {
-            vec![]
-        }
-    }
-
-    /// Resolve any UnresolvedShuffleExec operators within this stage's plan
-    pub fn resolve_shuffles(&mut self) -> Result<()> {
-        println!("Resolving shuffles\n{:?}", self);
-        if self.resolved {
-            // If this stage has no input shuffles, then it is already resolved
-            Ok(())
-        } else {
-            let input_locations = self
-                .inputs
-                .iter()
-                .map(|(stage, outputs)| (*stage, outputs.partition_locations.clone()))
-                .collect();
-            // Otherwise, rewrite the plan to replace UnresolvedShuffleExec with ShuffleReadExec
-            let new_plan = crate::planner::remove_unresolved_shuffles(
-                self.plan.clone(),
-                &input_locations,
-            )?;
-            self.plan = new_plan;
-            self.resolved = true;
-            Ok(())
-        }
-=======
     pub fn status(&self) -> JobStatus {
         self.status.clone()
->>>>>>> 9b7a3cec
     }
 
     /// An ExecutionGraph is complete if all its stages are complete
@@ -227,260 +182,6 @@
     /// This will also push shuffle partitions to their respective shuffle read stages.
     pub fn update_task_status(
         &mut self,
-<<<<<<< HEAD
-        stage_id: usize,
-        _partition_id: usize,
-        locations: Vec<PartitionLocation>,
-    ) -> Result<()> {
-        if let Some(stage_inputs) = self.inputs.get_mut(&stage_id) {
-            for partition in locations {
-                stage_inputs.add_partition(partition);
-            }
-        } else {
-            return Err(BallistaError::Internal(format!("Error adding input partitions to stage {}, {} is not a valid child stage ID", self.stage_id, stage_id)));
-        }
-
-        Ok(())
-    }
-}
-
-/// Utility for building a set of `ExecutionStage`s from
-/// a list of `ShuffleWriterExec`.
-///
-/// This will infer the dependency structure for the stages
-/// so that we can construct a DAG from the stages.
-struct ExecutionStageBuilder {
-    /// Stage ID which is currently being visited
-    current_stage_id: usize,
-    /// Map from stage ID -> List of child stage IDs
-    stage_dependencies: HashMap<usize, Vec<usize>>,
-    /// Map from Stage ID -> output link
-    output_links: HashMap<usize, usize>,
-}
-
-impl ExecutionStageBuilder {
-    pub fn new() -> Self {
-        Self {
-            current_stage_id: 0,
-            stage_dependencies: HashMap::new(),
-            output_links: HashMap::new(),
-        }
-    }
-
-    pub fn build(
-        mut self,
-        stages: Vec<Arc<ShuffleWriterExec>>,
-    ) -> Result<HashMap<usize, ExecutionStage>> {
-        let mut execution_stages: HashMap<usize, ExecutionStage> = HashMap::new();
-        // First, build the dependency graph
-        for stage in &stages {
-            accept(stage.as_ref(), &mut self)?;
-        }
-
-        // Now, create the execution stages
-        for stage in stages {
-            let partitioning = stage.shuffle_output_partitioning().cloned();
-            let stage_id = stage.stage_id();
-            let output_link = self.output_links.remove(&stage_id);
-
-            let child_stages = self
-                .stage_dependencies
-                .remove(&stage_id)
-                .unwrap_or_default();
-
-            execution_stages.insert(
-                stage_id,
-                ExecutionStage::new(
-                    stage_id,
-                    stage,
-                    partitioning,
-                    output_link,
-                    child_stages,
-                ),
-            );
-        }
-
-        Ok(execution_stages)
-    }
-}
-
-impl ExecutionPlanVisitor for ExecutionStageBuilder {
-    type Error = BallistaError;
-
-    fn pre_visit(
-        &mut self,
-        plan: &dyn ExecutionPlan,
-    ) -> std::result::Result<bool, Self::Error> {
-        if let Some(shuffle_write) = plan.as_any().downcast_ref::<ShuffleWriterExec>() {
-            self.current_stage_id = shuffle_write.stage_id();
-        } else if let Some(unresolved_shuffle) =
-            plan.as_any().downcast_ref::<UnresolvedShuffleExec>()
-        {
-            self.output_links
-                .insert(unresolved_shuffle.stage_id, self.current_stage_id);
-
-            if let Some(deps) = self.stage_dependencies.get_mut(&self.current_stage_id) {
-                deps.push(unresolved_shuffle.stage_id)
-            } else {
-                self.stage_dependencies
-                    .insert(self.current_stage_id, vec![unresolved_shuffle.stage_id]);
-            }
-        }
-        Ok(true)
-    }
-}
-
-/// Represents the basic unit of work for the Ballista executor. Will execute
-/// one partition of one stage on one task slot.
-#[derive(Clone)]
-pub struct Task {
-    pub session_id: String,
-    pub partition: PartitionId,
-    pub plan: Arc<dyn ExecutionPlan>,
-    pub output_partitioning: Option<Partitioning>,
-}
-
-impl Display for Task {
-    fn fmt(&self, f: &mut Formatter<'_>) -> std::fmt::Result {
-        write!(
-            f,
-            "Task[session_id: {}, job: {}, stage: {}, partition: {}]",
-            self.session_id,
-            self.partition.job_id,
-            self.partition.stage_id,
-            self.partition.partition_id,
-        )
-    }
-}
-
-impl Debug for Task {
-    fn fmt(&self, f: &mut Formatter<'_>) -> std::fmt::Result {
-        let plan = DisplayableExecutionPlan::new(self.plan.as_ref()).indent();
-        write!(
-            f,
-            "Task[session_id: {}, job: {}, stage: {}, partition: {}]\n{}",
-            self.session_id,
-            self.partition.job_id,
-            self.partition.stage_id,
-            self.partition.partition_id,
-            plan
-        )
-    }
-}
-
-/// Represents the DAG for a distributed query plan.
-///
-/// A distributed query plan consists of a set of stages which must be executed sequentially.
-///
-/// Each stage consists of a set of partitions which can be executed in parallel, where each partition
-/// represents a `Task`, which is the basic unit of scheduling in Ballista.
-///
-/// As an example, consider a SQL query which performs a simple aggregation:
-///
-/// `SELECT id, SUM(gmv) FROM some_table GROUP BY id`
-///
-/// This will produce a DataFusion execution plan that looks something like
-///
-///
-///   CoalesceBatchesExec: target_batch_size=4096
-///     RepartitionExec: partitioning=Hash([Column { name: "id", index: 0 }], 4)
-///       AggregateExec: mode=Partial, gby=[id@0 as id], aggr=[SUM(some_table.gmv)]
-///         TableScan: some_table
-///
-/// The Ballista `DistributedPlanner` will turn this into a distributed plan by creating a shuffle
-/// boundary (called a "Stage") whenever the underlying plan needs to perform a repartition.
-/// In this case we end up with a distributed plan with two stages:
-///
-///
-/// ExecutionGraph[job_id=job, session_id=session, available_tasks=1, complete=false]
-/// Stage[id=2, partitions=4, children=1, completed_tasks=0, resolved=false, scheduled_tasks=0, available_tasks=0]
-/// Inputs{1: StageOutput { partition_locations: {}, complete: false }}
-///
-/// ShuffleWriterExec: None
-///   AggregateExec: mode=FinalPartitioned, gby=[id@0 as id], aggr=[SUM(?table?.gmv)]
-///     CoalesceBatchesExec: target_batch_size=4096
-///       UnresolvedShuffleExec
-///
-/// Stage[id=1, partitions=1, children=0, completed_tasks=0, resolved=true, scheduled_tasks=0, available_tasks=1]
-/// Inputs{}
-///
-/// ShuffleWriterExec: Some(Hash([Column { name: "id", index: 0 }], 4))
-///   AggregateExec: mode=Partial, gby=[id@0 as id], aggr=[SUM(?table?.gmv)]
-///     TableScan: some_table
-///
-///
-/// The DAG structure of this `ExecutionGraph` is encoded in the stages. Each stage's `input` field
-/// will indicate which stages it depends on, and each stage's `output_link` will indicate which
-/// stage it needs to publish its output to.
-///
-/// If a stage has `output_link == None` then it is the final stage in this query, and it should
-/// publish its outputs to the `ExecutionGraph`s `output_locations` representing the final query results.
-#[derive(Clone)]
-pub struct ExecutionGraph {
-    /// ID for this job
-    pub(crate) job_id: String,
-    /// Session ID for this job
-    pub(crate) session_id: String,
-    /// Status of this job
-    pub(crate) status: JobStatus,
-    /// Map from Stage ID -> ExecutionStage
-    pub(crate) stages: HashMap<usize, ExecutionStage>,
-    /// Total number fo output partitions
-    pub(crate) output_partitions: usize,
-    /// Locations of this `ExecutionGraph` final output locations
-    pub(crate) output_locations: Vec<PartitionLocation>,
-}
-
-impl ExecutionGraph {
-    pub fn new(
-        job_id: &str,
-        session_id: &str,
-        plan: Arc<dyn ExecutionPlan>,
-    ) -> Result<Self> {
-        let mut planner = DistributedPlanner::new();
-
-        let output_partitions = plan.output_partitioning().partition_count();
-
-        let shuffle_stages = planner.plan_query_stages(job_id, plan)?;
-
-        let builder = ExecutionStageBuilder::new();
-        let stages = builder.build(shuffle_stages)?;
-
-        Ok(Self {
-            job_id: job_id.to_string(),
-            session_id: session_id.to_string(),
-            status: JobStatus {
-                status: Some(job_status::Status::Queued(QueuedJob {})),
-            },
-            stages,
-            output_partitions,
-            output_locations: vec![],
-        })
-    }
-
-    pub fn job_id(&self) -> &str {
-        self.job_id.as_str()
-    }
-
-    pub fn session_id(&self) -> &str {
-        self.session_id.as_str()
-    }
-
-    pub fn status(&self) -> JobStatus {
-        self.status.clone()
-    }
-
-    /// An ExecutionGraph is complete if all its stages are complete
-    pub fn complete(&self) -> bool {
-        self.stages.values().all(|s| s.complete())
-    }
-
-    /// Update task statuses in the graph. This will push shuffle partitions to their
-    /// respective shuffle read stages.
-    pub fn update_task_status(
-        &mut self,
-=======
->>>>>>> 9b7a3cec
         executor: &ExecutorMetadata,
         statuses: Vec<TaskStatus>,
     ) -> Result<()> {
@@ -614,6 +315,29 @@
             .iter()
             .map(|(_, stage)| stage.available_tasks())
             .sum()
+    }
+
+    /// Return all currently running tasks along with the executor ID on which they are assigned
+    pub fn running_tasks(&self) -> Vec<(PartitionId, String)> {
+        self.stages
+            .iter()
+            .flat_map(|(_, stage)| {
+                stage
+                    .running_tasks()
+                    .iter()
+                    .map(|(stage_id, partition, executor_id)| {
+                        (
+                            PartitionId {
+                                job_id: self.job_id.clone(),
+                                stage_id: *stage_id,
+                                partition_id: *partition,
+                            },
+                            executor_id.clone(),
+                        )
+                    })
+                    .collect::<Vec<(PartitionId, String)>>()
+            })
+            .collect::<Vec<(PartitionId, String)>>()
     }
 
     /// Get next task that can be assigned to the given executor.
@@ -1047,6 +771,24 @@
         }
     }
 
+    /// Returns a vector of currently running tasks in this stage
+    pub fn running_tasks(&self) -> Vec<(usize, usize, String)> {
+        if self.resolved {
+            self.task_statuses
+                .iter()
+                .enumerate()
+                .filter_map(|(partition, status)| match status {
+                    Some(task_status::Status::Running(RunningTask { executor_id })) => {
+                        Some((self.stage_id, partition, executor_id.clone()))
+                    }
+                    _ => None,
+                })
+                .collect()
+        } else {
+            vec![]
+        }
+    }
+
     /// Returns true if all inputs are complete and we can resolve all
     /// UnresolvedShuffleExec operators to ShuffleReadExec
     pub fn resolvable(&self) -> bool {
@@ -1092,45 +834,6 @@
         }
     }
 
-<<<<<<< HEAD
-    /// Return all currently running tasks along with the executor ID on which they are assigned
-    pub fn running_tasks(&self) -> Vec<(PartitionId, String)> {
-        self.stages
-            .iter()
-            .flat_map(|(_, stage)| {
-                stage
-                    .running_tasks()
-                    .iter()
-                    .map(|(stage_id, partition, executor_id)| {
-                        (
-                            PartitionId {
-                                job_id: self.job_id.clone(),
-                                stage_id: *stage_id,
-                                partition_id: *partition,
-                            },
-                            executor_id.clone(),
-                        )
-                    })
-                    .collect::<Vec<(PartitionId, String)>>()
-            })
-            .collect::<Vec<(PartitionId, String)>>()
-    }
-
-    /// Get next task that can be assigned to the given executor.
-    /// This method should only be called when the resulting task is immediately
-    /// being launched as the status will be set to Running and it will not be
-    /// available to the scheduler.
-    /// If the task is not launched the status must be reset to allow the task to
-    /// be scheduled elsewhere.
-    pub fn pop_next_task(&mut self, executor_id: &str) -> Result<Option<Task>> {
-        let job_id = self.job_id.clone();
-        let session_id = self.session_id.clone();
-        self.stages.iter_mut().find(|(_stage_id, stage)| {
-            stage.resolved() && stage.available_tasks() > 0
-        }).map(|(stage_id, stage)| {
-            let (partition_id,_) = stage
-                .task_statuses
-=======
     /// Resolve any UnresolvedShuffleExec operators within this stage's plan
     pub fn resolve_shuffles(&mut self) -> Result<()> {
         println!("Resolving shuffles\n{:?}", self);
@@ -1140,7 +843,6 @@
         } else {
             let input_locations = self
                 .inputs
->>>>>>> 9b7a3cec
                 .iter()
                 .map(|(stage, outputs)| (*stage, outputs.partition_locations.clone()))
                 .collect();
@@ -1294,30 +996,6 @@
     }
 }
 
-<<<<<<< HEAD
-impl Display for ExecutionGraph {
-    fn fmt(&self, f: &mut Formatter<'_>) -> std::fmt::Result {
-        write!(
-            f,
-            "ExecutionGraph[job_id={}, session_id={}, available_tasks={}, complete={}]",
-            self.job_id,
-            self.session_id,
-            self.available_tasks(),
-            self.complete()
-        )
-    }
-}
-
-impl Debug for ExecutionGraph {
-    fn fmt(&self, f: &mut Formatter<'_>) -> std::fmt::Result {
-        let stages = self
-            .stages
-            .iter()
-            .map(|(_, stage)| format!("{:?}", stage))
-            .collect::<Vec<String>>()
-            .join("\n");
-        write!(f, "ExecutionGraph[job_id={}, session_id={}, available_tasks={}, complete={}]\n{}", self.job_id, self.session_id, self.available_tasks(), self.complete(), stages)
-=======
 impl ExecutionPlanVisitor for ExecutionStageBuilder {
     type Error = BallistaError;
 
@@ -1351,7 +1029,6 @@
             }
         }
         Ok(true)
->>>>>>> 9b7a3cec
     }
 }
 
@@ -1472,61 +1149,29 @@
     fn drain_tasks(graph: &mut ExecutionGraph) -> Result<()> {
         let executor = test_executor();
         let job_id = graph.job_id().to_owned();
-
-        loop {
-            let mut next_tasks = vec![];
-
-            while let Some(task) = graph.pop_next_task("executor-id")? {
-                next_tasks.push(task);
+        while let Some(task) = graph.pop_next_task("executor-id")? {
+            let mut partitions: Vec<protobuf::ShuffleWritePartition> = vec![];
+
+            let num_partitions = task
+                .output_partitioning
+                .map(|p| p.partition_count())
+                .unwrap_or(1);
+
+            for partition_id in 0..num_partitions {
+                partitions.push(protobuf::ShuffleWritePartition {
+                    partition_id: partition_id as u64,
+                    path: format!(
+                        "/{}/{}/{}",
+                        task.partition.job_id,
+                        task.partition.stage_id,
+                        task.partition.partition_id
+                    ),
+                    num_batches: 1,
+                    num_rows: 1,
+                    num_bytes: 1,
+                })
             }
 
-<<<<<<< HEAD
-            if next_tasks.is_empty() {
-                break;
-            }
-
-            assert_eq!(graph.running_tasks().len(), next_tasks.len());
-
-            let mut status_updates = vec![];
-
-            for task in next_tasks {
-                let num_partitions = task
-                    .output_partitioning
-                    .map(|p| p.partition_count())
-                    .unwrap_or(1);
-
-                let mut partitions: Vec<protobuf::ShuffleWritePartition> = vec![];
-
-                for partition_id in 0..num_partitions {
-                    partitions.push(protobuf::ShuffleWritePartition {
-                        partition_id: partition_id as u64,
-                        path: format!(
-                            "/{}/{}/{}",
-                            task.partition.job_id,
-                            task.partition.stage_id,
-                            task.partition.partition_id
-                        ),
-                        num_batches: 1,
-                        num_rows: 1,
-                        num_bytes: 1,
-                    })
-                }
-
-                status_updates.push(protobuf::TaskStatus {
-                    status: Some(task_status::Status::Completed(
-                        protobuf::CompletedTask {
-                            executor_id: "executor-1".to_owned(),
-                            partitions,
-                        },
-                    )),
-                    task_id: Some(protobuf::PartitionId {
-                        job_id: job_id.clone(),
-                        stage_id: task.partition.stage_id as u32,
-                        partition_id: task.partition.partition_id as u32,
-                    }),
-                });
-            }
-=======
             // Complete the task
             let task_status = protobuf::TaskStatus {
                 status: Some(task_status::Status::Completed(protobuf::CompletedTask {
@@ -1540,9 +1185,8 @@
                     partition_id: task.partition.partition_id as u32,
                 }),
             };
->>>>>>> 9b7a3cec
-
-            graph.update_task_status(&executor, status_updates)?;
+
+            graph.update_task_status(&executor, vec![task_status])?;
         }
 
         Ok(())
