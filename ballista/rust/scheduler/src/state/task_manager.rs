// Licensed to the Apache Software Foundation (ASF) under one
// or more contributor license agreements.  See the NOTICE file
// distributed with this work for additional information
// regarding copyright ownership.  The ASF licenses this file
// to you under the Apache License, Version 2.0 (the
// "License"); you may not use this file except in compliance
// with the License.  You may obtain a copy of the License at
//
//   http://www.apache.org/licenses/LICENSE-2.0
//
// Unless required by applicable law or agreed to in writing,
// software distributed under the License is distributed on an
// "AS IS" BASIS, WITHOUT WARRANTIES OR CONDITIONS OF ANY
// KIND, either express or implied.  See the License for the
// specific language governing permissions and limitations
// under the License.

use crate::scheduler_server::event::QueryStageSchedulerEvent;
use crate::scheduler_server::SessionBuilder;
use crate::state::backend::{Keyspace, Lock, StateBackendClient};
<<<<<<< HEAD
use crate::state::execution_graph::{ExecutionGraph, ExecutionStage, StageOutput, Task};
use crate::state::executor_manager::{ExecutorManager, ExecutorReservation};
use crate::state::{decode_protobuf, encode_protobuf, with_lock};
use ballista_core::config::BallistaConfig;
use ballista_core::error::{BallistaError, Result};
use ballista_core::serde::physical_plan::from_proto::parse_protobuf_hash_partitioning;

use crate::state::session_manager::create_datafusion_context;
use ballista_core::serde::protobuf::{
    self, job_status, task_status, CancelTasksParams, FailedJob, JobStatus, QueuedJob,
    TaskDefinition, TaskStatus,
=======
use crate::state::execution_graph::{ExecutionGraph, Task};
use crate::state::executor_manager::{ExecutorManager, ExecutorReservation};
use crate::state::{decode_protobuf, encode_protobuf, with_lock};
use ballista_core::config::BallistaConfig;
#[cfg(not(test))]
use ballista_core::error::BallistaError;
use ballista_core::error::Result;
use ballista_core::serde::protobuf::executor_grpc_client::ExecutorGrpcClient;

use crate::state::session_manager::create_datafusion_context;
use ballista_core::serde::protobuf::{
    self, job_status, CancelTasksParams, FailedJob, JobStatus, TaskDefinition, TaskStatus,
>>>>>>> 93916c37
};
use ballista_core::serde::scheduler::to_proto::hash_partitioning_to_proto;
use ballista_core::serde::scheduler::ExecutorMetadata;
use ballista_core::serde::{AsExecutionPlan, BallistaCodec};
<<<<<<< HEAD
use datafusion::datafusion_proto::logical_plan::AsLogicalPlan;
use datafusion::physical_plan::{ExecutionPlan, Partitioning};
use datafusion::prelude::SessionContext;

=======
use datafusion::physical_plan::ExecutionPlan;
use datafusion::prelude::SessionContext;
use datafusion_proto::logical_plan::AsLogicalPlan;
>>>>>>> 93916c37
use log::{debug, error, info, warn};
use rand::distributions::Alphanumeric;
use rand::{thread_rng, Rng};
use std::collections::HashMap;
use std::default::Default;
use std::sync::Arc;
<<<<<<< HEAD
use std::time::{SystemTime, UNIX_EPOCH};
=======
use tokio::sync::RwLock;
use tonic::transport::Channel;

type ExecutorClients = Arc<RwLock<HashMap<String, ExecutorGrpcClient<Channel>>>>;
type ExecutionGraphCache = Arc<RwLock<HashMap<String, Arc<RwLock<ExecutionGraph>>>>>;
>>>>>>> 93916c37

#[derive(Clone)]
pub struct TaskManager<T: 'static + AsLogicalPlan, U: 'static + AsExecutionPlan> {
    state: Arc<dyn StateBackendClient>,
    session_builder: SessionBuilder,
    codec: BallistaCodec<T, U>,
    scheduler_id: String,
    // Cache for active execution graphs curated by this scheduler
    active_job_cache: ExecutionGraphCache,
}

impl<T: 'static + AsLogicalPlan, U: 'static + AsExecutionPlan> TaskManager<T, U> {
    pub fn new(
        state: Arc<dyn StateBackendClient>,
        session_builder: SessionBuilder,
        codec: BallistaCodec<T, U>,
        scheduler_id: String,
    ) -> Self {
        Self {
            state,
            session_builder,
            codec,
            scheduler_id,
            active_job_cache: Arc::new(RwLock::new(HashMap::new())),
        }
    }

    /// Generate an ExecutionGraph for the job and save it to the persistent state.
    /// By default, this job will be curated by the scheduler which receives it.
    /// Then we will also save it to the active execution graph
    pub async fn submit_job(
        &self,
        job_id: &str,
        session_id: &str,
        plan: Arc<dyn ExecutionPlan>,
        queued_at: u64,
    ) -> Result<()> {
<<<<<<< HEAD
        let graph = ExecutionGraph::new(job_id, session_id, plan, queued_at)?;
        info!("Submitting execution graph: {}", graph);
=======
        let mut graph =
            ExecutionGraph::new(&self.scheduler_id, job_id, session_id, plan)?;
        info!("Submitting execution graph: {:?}", graph);
>>>>>>> 93916c37
        self.state
            .put(
                Keyspace::ActiveJobs,
                job_id.to_owned(),
                self.encode_execution_graph(graph.clone())?,
            )
            .await?;

        graph.revive();

        let mut active_graph_cache = self.active_job_cache.write().await;
        active_graph_cache.insert(job_id.to_owned(), Arc::new(RwLock::new(graph)));

        Ok(())
    }

    /// Get the status of of a job. First look in the active cache.
    /// If no one found, then in the Active/Completed jobs, and then in Failed jobs
    pub async fn get_job_status(&self, job_id: &str) -> Result<Option<JobStatus>> {
        if let Some(graph) = self.get_active_execution_graph(job_id).await {
            let status = graph.read().await.status();
            Ok(Some(status))
        } else if let Ok(graph) = self.get_execution_graph(job_id).await {
            Ok(Some(graph.status()))
        } else {
            let value = self.state.get(Keyspace::FailedJobs, job_id).await?;

            if !value.is_empty() {
                let status = decode_protobuf(&value)?;
                Ok(Some(status))
            } else {
                Ok(None)
            }
        }
    }

    /// Update given task statuses in the respective job and return a tuple containing:
    /// 1. A list of QueryStageSchedulerEvent to publish.
    /// 2. A list of reservations that can now be offered.
    pub(crate) async fn update_task_statuses(
        &self,
        executor: &ExecutorMetadata,
        task_status: Vec<TaskStatus>,
    ) -> Result<Vec<QueryStageSchedulerEvent>> {
        let mut job_updates: HashMap<String, Vec<TaskStatus>> = HashMap::new();
        for status in task_status {
            debug!("Task Update\n{:?}", status);
            if let Some(job_id) = status.task_id.as_ref().map(|id| &id.job_id) {
                let job_task_statuses =
                    job_updates.entry(job_id.clone()).or_insert_with(Vec::new);
                job_task_statuses.push(status);
            } else {
                warn!("Received task with no job ID");
            }
        }

<<<<<<< HEAD
            let mut txn_ops: Vec<(Keyspace, String, Vec<u8>)> = vec![];

            for (job_id, statuses) in job_updates {
                let num_tasks = statuses.len();
                debug!("Updating {} tasks in job {}", num_tasks, job_id);

                let mut graph = self.get_execution_graph(&job_id).await?;

                graph.update_task_status(executor, statuses)?;

                if graph.complete() {
                    // If this ExecutionGraph is complete, finalize it
                    info!(
                        "Job {} is complete, finalizing output partitions",
                        graph.job_id()
                    );
                    graph.finalize()?;

                    let completed_at = SystemTime::now()
                        .duration_since(UNIX_EPOCH)
                        .expect("Time went backwards")
                        .as_secs();

                    events.push(QueryStageSchedulerEvent::JobFinished {
                        job_id: job_id.clone(),
                        queued_at: graph.queued_at,
                        completed_at,
                    });

                    for _ in 0..num_tasks {
                        reservation
                            .push(ExecutorReservation::new_free(executor.id.to_owned()));
                    }
                } else if let Some(job_status::Status::Failed(failure)) =
                    graph.status().status
                {
                    let failed_at = SystemTime::now()
                        .duration_since(UNIX_EPOCH)
                        .expect("Time went backwards")
                        .as_secs();

                    events.push(QueryStageSchedulerEvent::JobFailed {
                        job_id: job_id.clone(),
                        fail_message: failure.error,
                        queued_at: graph.queued_at,
                        failed_at,
                    });

                    for _ in 0..num_tasks {
                        reservation
                            .push(ExecutorReservation::new_free(executor.id.to_owned()));
                    }
                } else {
                    // Otherwise keep the task slots reserved for this job
                    for _ in 0..num_tasks {
                        reservation.push(ExecutorReservation::new_assigned(
                            executor.id.to_owned(),
                            job_id.clone(),
                        ));
                    }
                }
=======
        let mut events: Vec<QueryStageSchedulerEvent> = vec![];
        for (job_id, statuses) in job_updates {
            let num_tasks = statuses.len();
            debug!("Updating {} tasks in job {}", num_tasks, job_id);
>>>>>>> 93916c37

            let graph = self.get_active_execution_graph(&job_id).await;
            let job_event = if let Some(graph) = graph {
                let mut graph = graph.write().await;
                graph.update_task_status(executor, statuses)?
            } else {
                // TODO Deal with curator changed case
                error!("Fail to find job {} in the active cache and it may not be curated by this scheduler", job_id);
                None
            };

            if let Some(event) = job_event {
                events.push(event);
            }
        }

        Ok(events)
    }

    /// Take a list of executor reservations and fill them with tasks that are ready
    /// to be scheduled.
    ///
    /// Here we use the following  algorithm:
    ///
    /// 1. For each free reservation, try to assign a task from one of the active jobs
    /// 2. If we cannot find a task in all active jobs, then add the reservation to the list of unassigned reservations
    ///
    /// Finally, we return:
    /// 1. A list of assignments which is a (Executor ID, Task) tuple
    /// 2. A list of unassigned reservations which we could not find tasks for
    /// 3. The number of pending tasks across active jobs
    pub async fn fill_reservations(
        &self,
        reservations: &[ExecutorReservation],
    ) -> Result<(Vec<(String, Task)>, Vec<ExecutorReservation>, usize)> {
        // Reinitialize the free reservations.
        let free_reservations: Vec<ExecutorReservation> = reservations
            .iter()
            .map(|reservation| {
                ExecutorReservation::new_free(reservation.executor_id.clone())
            })
            .collect();

        let mut assignments: Vec<(String, Task)> = vec![];
        let mut pending_tasks = 0usize;
        let mut assign_tasks = 0usize;
        let job_cache = self.active_job_cache.read().await;
        for (_job_id, graph) in job_cache.iter() {
            let mut graph = graph.write().await;
            for reservation in free_reservations.iter().skip(assign_tasks) {
                if let Some(task) = graph.pop_next_task(&reservation.executor_id)? {
                    assignments.push((reservation.executor_id.clone(), task));
                    assign_tasks += 1;
                } else {
                    break;
                }
            }
<<<<<<< HEAD

            let mut other_jobs: Vec<String> =
                self.get_active_jobs().await?.into_iter().collect();

            let mut unassigned: Vec<ExecutorReservation> = vec![];
            // Now try and find tasks for free reservations from current set of graphs
            for reservation in free_reservations {
                debug!(
                "Filling free reservation for executor {}",
                reservation.executor_id
            );
                let mut assigned = false;
                let executor_id = reservation.executor_id.clone();

                // Try and find a task in the graphs we already have locks on
                if let Ok(Some(assignment)) = find_next_task(&executor_id, &mut graphs) {
                    debug!(
                    "Filled free reservation for executor {} with task {:?}",
                    reservation.executor_id, assignment.1
                );
                    // First check if we can find another task
                    assignments.push(assignment);
                    assigned = true;
                } else {
                    // Otherwise start searching through other active jobs.
                    debug!(
                    "Filling free reservation for executor {} from active jobs {:?}",
                    reservation.executor_id, other_jobs
                );
                    while let Some(job_id) = other_jobs.pop() {
                        if graphs.get(&job_id).is_none() {
                            let mut graph = self.get_execution_graph(&job_id).await?;

                            if let Ok(Some(task)) = graph.pop_next_task(&executor_id) {
                                debug!(
                                "Filled free reservation for executor {} with task {:?}",
                                reservation.executor_id, task
                            );
                                assignments.push((executor_id.clone(), task));
                                graphs.insert(job_id, graph);
                                assigned = true;
                                break;
                            } else {
                                debug!("No available tasks for job {}", job_id);
                            }
                        }
                    }
                }

                if !assigned {
                    debug!(
                    "Unable to fill reservation for executor {}, no tasks available",
                    executor_id
                );
                    unassigned.push(reservation);
                }
=======
            if assign_tasks >= free_reservations.len() {
                pending_tasks = graph.available_tasks();
                break;
>>>>>>> 93916c37
            }
        }

        let mut unassigned = vec![];
        for reservation in free_reservations.iter().skip(assign_tasks) {
            unassigned.push(reservation.clone());
        }
        Ok((assignments, unassigned, pending_tasks))
    }

    /// Mark a job as completed. This will create a key under the CompletedJobs keyspace
    /// and remove the job from ActiveJobs
    pub async fn complete_job(&self, job_id: &str) -> Result<()> {
        debug!("Moving job {} from Active to Completed", job_id);
        let lock = self.state.lock(Keyspace::ActiveJobs, "").await?;
        with_lock(lock, self.state.delete(Keyspace::ActiveJobs, job_id)).await?;

        if let Some(graph) = self.get_active_execution_graph(job_id).await {
            let graph = graph.read().await.clone();
            if graph.complete() {
                let value = self.encode_execution_graph(graph)?;
                self.state
                    .put(Keyspace::CompletedJobs, job_id.to_owned(), value)
                    .await?;
            } else {
                error!("Job {} has not finished and cannot be completed", job_id);
            }
        } else {
            warn!("Fail to find job {} in the cache", job_id);
        }

        Ok(())
    }

    pub(crate) async fn cancel_job(
        &self,
        job_id: &str,
        executor_manager: &ExecutorManager,
    ) -> Result<()> {
        let lock = self.state.lock(Keyspace::ActiveJobs, "").await?;

        let running_tasks = self
            .get_execution_graph(job_id)
            .await
            .map(|graph| graph.running_tasks())
            .unwrap_or_else(|_| vec![]);

        info!(
            "Cancelling {} running tasks for job {}",
            running_tasks.len(),
            job_id
        );

        self.fail_job_inner(lock, job_id, "Cancelled".to_owned())
            .await?;

        let mut tasks: HashMap<&str, Vec<protobuf::PartitionId>> = Default::default();

        for (partition, executor_id) in &running_tasks {
            if let Some(parts) = tasks.get_mut(executor_id.as_str()) {
                parts.push(protobuf::PartitionId {
                    job_id: job_id.to_owned(),
                    stage_id: partition.stage_id as u32,
                    partition_id: partition.partition_id as u32,
                })
            } else {
                tasks.insert(
                    executor_id.as_str(),
                    vec![protobuf::PartitionId {
                        job_id: job_id.to_owned(),
                        stage_id: partition.stage_id as u32,
                        partition_id: partition.partition_id as u32,
                    }],
                );
            }
        }

        for (executor_id, partitions) in tasks {
            if let Ok(mut client) = executor_manager.get_client(executor_id).await {
                client
                    .cancel_tasks(CancelTasksParams {
                        partition_id: partitions,
                    })
                    .await?;
            } else {
                error!("Failed to get client for executor ID {}", executor_id)
            }
        }

        Ok(())
    }

    pub(crate) async fn cancel_job(
        &self,
        job_id: &str,
        executor_manager: &ExecutorManager,
    ) -> Result<()> {
        let lock = self.state.lock(Keyspace::ActiveJobs, "").await?;

        let running_tasks = self
            .get_execution_graph(job_id)
            .await
            .map(|graph| graph.running_tasks())
            .unwrap_or_else(|_| vec![]);

        info!(
            "Cancelling {} running tasks for job {}",
            running_tasks.len(),
            job_id
        );

        self.fail_job_inner(lock, job_id, "Cancelled".to_owned())
            .await?;

        let mut tasks: HashMap<&str, Vec<protobuf::PartitionId>> = Default::default();

        for (partition, executor_id) in &running_tasks {
            if let Some(parts) = tasks.get_mut(executor_id.as_str()) {
                parts.push(protobuf::PartitionId {
                    job_id: job_id.to_owned(),
                    stage_id: partition.stage_id as u32,
                    partition_id: partition.partition_id as u32,
                })
            } else {
                tasks.insert(
                    executor_id.as_str(),
                    vec![protobuf::PartitionId {
                        job_id: job_id.to_owned(),
                        stage_id: partition.stage_id as u32,
                        partition_id: partition.partition_id as u32,
                    }],
                );
            }
        }

        for (executor_id, partitions) in tasks {
            if let Ok(mut client) = executor_manager.get_client(executor_id).await {
                client
                    .cancel_tasks(CancelTasksParams {
                        partition_id: partitions,
                    })
                    .await?;
            } else {
                error!("Failed to get client for executor ID {}", executor_id)
            }
        }

        Ok(())
    }

    /// Mark a job as failed. This will create a key under the FailedJobs keyspace
    /// and remove the job from ActiveJobs or QueuedJobs
    /// TODO this should be atomic
    pub async fn fail_job(&self, job_id: &str, error_message: String) -> Result<()> {
        debug!("Moving job {} from Active or Queue to Failed", job_id);
        let lock = self.state.lock(Keyspace::ActiveJobs, "").await?;
        self.fail_job_inner(lock, job_id, error_message).await
    }

    async fn fail_job_inner(
        &self,
        lock: Box<dyn Lock>,
        job_id: &str,
        error_message: String,
    ) -> Result<()> {
        with_lock(lock, self.state.delete(Keyspace::ActiveJobs, job_id)).await?;

        let value = if let Some(graph) = self.get_active_execution_graph(job_id).await {
            let mut graph = graph.write().await;
            graph.fail_job(error_message);
            let graph = graph.clone();

            self.encode_execution_graph(graph)?
        } else {
            warn!("Fail to find job {} in the cache", job_id);

            let status = JobStatus {
                status: Some(job_status::Status::Failed(FailedJob {
                    error: error_message.clone(),
                })),
            };
            encode_protobuf(&status)?
        };

        self.state
            .put(Keyspace::FailedJobs, job_id.to_owned(), value)
            .await?;

        Ok(())
    }

    /// Mark a job as failed. This will create a key under the FailedJobs keyspace
    /// and remove the job from ActiveJobs or QueuedJobs
    /// TODO this should be atomic
    pub async fn fail_running_job(&self, job_id: &str) -> Result<()> {
        if let Some(graph) = self.get_active_execution_graph(job_id).await {
            let graph = graph.read().await.clone();
            let value = self.encode_execution_graph(graph)?;

            debug!("Moving job {} from Active to Failed", job_id);
            let lock = self.state.lock(Keyspace::ActiveJobs, "").await?;
            with_lock(lock, self.state.delete(Keyspace::ActiveJobs, job_id)).await?;
            self.state
                .put(Keyspace::FailedJobs, job_id.to_owned(), value)
                .await?;
        } else {
            warn!("Fail to find job {} in the cache", job_id);
        }

        Ok(())
    }

    pub async fn update_job(&self, job_id: &str) -> Result<()> {
        debug!("Update job {} in Active", job_id);
        if let Some(graph) = self.get_active_execution_graph(job_id).await {
            let mut graph = graph.write().await;
            graph.revive();
            let graph = graph.clone();
            let value = self.encode_execution_graph(graph)?;
            self.state
                .put(Keyspace::ActiveJobs, job_id.to_owned(), value)
                .await?;
        } else {
            warn!("Fail to find job {} in the cache", job_id);
        }

        Ok(())
    }

    #[cfg(not(test))]
    /// Launch the given task on the specified executor
    pub(crate) async fn launch_task(
        &self,
        executor: &ExecutorMetadata,
        executor_manager: &ExecutorManager,
        task: Task,
        executor_manager: &ExecutorManager,
    ) -> Result<()> {
        info!("Launching task {} on executor {:?}", task, executor.id);
        let task_definition = self.prepare_task_definition(task)?;
<<<<<<< HEAD

        let mut client = executor_manager.get_client(&executor.id).await?;
        client
            .launch_task(protobuf::LaunchTaskParams {
                task: vec![task_definition],
=======
        let mut client = executor_manager.get_client(&executor.id).await?;
        client
            .launch_task(protobuf::LaunchTaskParams {
                tasks: vec![task_definition],
                scheduler_id: self.scheduler_id.clone(),
>>>>>>> 93916c37
            })
            .await
            .map_err(|e| {
                BallistaError::Internal(format!(
                    "Failed to connect to executor {}: {:?}",
                    executor.id, e
                ))
            })?;
<<<<<<< HEAD

=======
>>>>>>> 93916c37
        Ok(())
    }

    /// In unit tests, we do not have actual executors running, so it simplifies things to just noop.
    #[cfg(test)]
    pub(crate) async fn launch_task(
        &self,
        _executor: &ExecutorMetadata,
        _executor_manager: &ExecutorManager,
        _task: Task,
        _executor_manager: &ExecutorManager,
    ) -> Result<()> {
        Ok(())
    }

    /// Retrieve the number of available tasks for the given job. The value returned
    /// is strictly a point-in-time snapshot
    pub async fn get_available_task_count(&self, job_id: &str) -> Result<usize> {
        if let Some(graph) = self.get_active_execution_graph(job_id).await {
            let available_tasks = graph.read().await.available_tasks();
            Ok(available_tasks)
        } else {
            warn!("Fail to find job {} in the cache", job_id);
            Ok(0)
        }
    }

    #[allow(dead_code)]
    pub fn prepare_task_definition(&self, task: Task) -> Result<TaskDefinition> {
        debug!("Preparing task definition for {:?}", task);
        let mut plan_buf: Vec<u8> = vec![];
        let plan_proto =
            U::try_from_physical_plan(task.plan, self.codec.physical_extension_codec())?;
        plan_proto.try_encode(&mut plan_buf)?;

        let output_partitioning =
            hash_partitioning_to_proto(task.output_partitioning.as_ref())?;

        let task_definition = TaskDefinition {
            task_id: Some(protobuf::PartitionId {
                job_id: task.partition.job_id.clone(),
                stage_id: task.partition.stage_id as u32,
                partition_id: task.partition.partition_id as u32,
            }),
            plan: plan_buf,
            output_partitioning,
            session_id: task.session_id,
            props: vec![],
        };
        Ok(task_definition)
    }

    /// Get the `ExecutionGraph` for the given job ID from cache
    pub(crate) async fn get_active_execution_graph(
        &self,
        job_id: &str,
    ) -> Option<Arc<RwLock<ExecutionGraph>>> {
        let active_graph_cache = self.active_job_cache.read().await;
        active_graph_cache.get(job_id).cloned()
    }

    /// Get the `ExecutionGraph` for the given job ID. This will search fist in the `ActiveJobs`
    /// keyspace and then, if it doesn't find anything, search the `CompletedJobs` keyspace.
    pub(crate) async fn get_execution_graph(
        &self,
        job_id: &str,
    ) -> Result<ExecutionGraph> {
        let value = self.state.get(Keyspace::ActiveJobs, job_id).await?;

        if value.is_empty() {
            let value = self.state.get(Keyspace::CompletedJobs, job_id).await?;
            self.decode_execution_graph(value).await
        } else {
            self.decode_execution_graph(value).await
        }
    }

    async fn get_session(&self, session_id: &str) -> Result<Arc<SessionContext>> {
        let value = self.state.get(Keyspace::Sessions, session_id).await?;

        let settings: protobuf::SessionSettings = decode_protobuf(&value)?;

        let mut config_builder = BallistaConfig::builder();
        for kv_pair in &settings.configs {
            config_builder = config_builder.set(&kv_pair.key, &kv_pair.value);
        }
        let config = config_builder.build()?;

        Ok(create_datafusion_context(&config, self.session_builder))
    }

    async fn decode_execution_graph(&self, value: Vec<u8>) -> Result<ExecutionGraph> {
        let proto: protobuf::ExecutionGraph = decode_protobuf(&value)?;

        let session_id = &proto.session_id;

        let session_ctx = self.get_session(session_id).await?;

<<<<<<< HEAD
            let execution_stage = ExecutionStage {
                stage_id: stage.stage_id as usize,
                partitions,
                output_partitioning,
                inputs,
                plan,
                task_statuses,
                output_link,
                resolved: stage.resolved,
            };
            stages.insert(stage_id, execution_stage);
        }

        let output_locations: Vec<PartitionLocation> = proto
            .output_locations
            .into_iter()
            .map(|loc| loc.try_into())
            .collect::<Result<Vec<_>>>()?;

        Ok(ExecutionGraph {
            job_id: proto.job_id,
            session_id: proto.session_id,
            status: proto.status.ok_or_else(|| {
                BallistaError::Internal(
                    "Invalid Execution Graph: missing job status".to_owned(),
                )
            })?,
            stages,
            output_partitions: proto.output_partitions as usize,
            output_locations,
            queued_at: proto.queued_at,
        })
=======
        ExecutionGraph::decode_execution_graph(proto, &self.codec, &session_ctx).await
>>>>>>> 93916c37
    }

    fn encode_execution_graph(&self, graph: ExecutionGraph) -> Result<Vec<u8>> {
        let proto = ExecutionGraph::encode_execution_graph(graph, &self.codec)?;

<<<<<<< HEAD
                let task_statuses: Vec<protobuf::TaskStatus> = stage
                    .task_statuses
                    .into_iter()
                    .enumerate()
                    .filter_map(|(partition, status)| {
                        status.map(|status| protobuf::TaskStatus {
                            task_id: Some(protobuf::PartitionId {
                                job_id: job_id.clone(),
                                stage_id: stage_id as u32,
                                partition_id: partition as u32,
                            }),
                            status: Some(status),
                        })
                    })
                    .collect();

                let output_partitioning =
                    hash_partitioning_to_proto(stage.output_partitioning.as_ref())?;

                Ok(protobuf::ExecutionGraphStage {
                    stage_id: stage_id as u64,
                    partitions: stage.partitions as u32,
                    output_partitioning,
                    inputs,
                    plan,
                    task_statuses,
                    output_link,
                    resolved: stage.resolved,
                })
            })
            .collect::<Result<Vec<_>>>()?;

        let output_locations: Vec<protobuf::PartitionLocation> = graph
            .output_locations
            .into_iter()
            .map(|loc| loc.try_into())
            .collect::<Result<Vec<_>>>()?;

        encode_protobuf(&protobuf::ExecutionGraph {
            job_id: graph.job_id,
            session_id: graph.session_id,
            status: Some(graph.status),
            stages,
            output_partitions: graph.output_partitions as u64,
            output_locations,
            queued_at: graph.queued_at,
        })
=======
        encode_protobuf(&proto)
>>>>>>> 93916c37
    }

    /// Generate a new random Job ID
    pub fn generate_job_id(&self) -> String {
        let mut rng = thread_rng();
        std::iter::repeat(())
            .map(|()| rng.sample(Alphanumeric))
            .map(char::from)
            .take(7)
            .collect()
    }
}<|MERGE_RESOLUTION|>--- conflicted
+++ resolved
@@ -18,19 +18,6 @@
 use crate::scheduler_server::event::QueryStageSchedulerEvent;
 use crate::scheduler_server::SessionBuilder;
 use crate::state::backend::{Keyspace, Lock, StateBackendClient};
-<<<<<<< HEAD
-use crate::state::execution_graph::{ExecutionGraph, ExecutionStage, StageOutput, Task};
-use crate::state::executor_manager::{ExecutorManager, ExecutorReservation};
-use crate::state::{decode_protobuf, encode_protobuf, with_lock};
-use ballista_core::config::BallistaConfig;
-use ballista_core::error::{BallistaError, Result};
-use ballista_core::serde::physical_plan::from_proto::parse_protobuf_hash_partitioning;
-
-use crate::state::session_manager::create_datafusion_context;
-use ballista_core::serde::protobuf::{
-    self, job_status, task_status, CancelTasksParams, FailedJob, JobStatus, QueuedJob,
-    TaskDefinition, TaskStatus,
-=======
 use crate::state::execution_graph::{ExecutionGraph, Task};
 use crate::state::executor_manager::{ExecutorManager, ExecutorReservation};
 use crate::state::{decode_protobuf, encode_protobuf, with_lock};
@@ -43,40 +30,30 @@
 use crate::state::session_manager::create_datafusion_context;
 use ballista_core::serde::protobuf::{
     self, job_status, CancelTasksParams, FailedJob, JobStatus, TaskDefinition, TaskStatus,
->>>>>>> 93916c37
 };
 use ballista_core::serde::scheduler::to_proto::hash_partitioning_to_proto;
 use ballista_core::serde::scheduler::ExecutorMetadata;
 use ballista_core::serde::{AsExecutionPlan, BallistaCodec};
-<<<<<<< HEAD
 use datafusion::datafusion_proto::logical_plan::AsLogicalPlan;
-use datafusion::physical_plan::{ExecutionPlan, Partitioning};
-use datafusion::prelude::SessionContext;
-
-=======
 use datafusion::physical_plan::ExecutionPlan;
 use datafusion::prelude::SessionContext;
-use datafusion_proto::logical_plan::AsLogicalPlan;
->>>>>>> 93916c37
 use log::{debug, error, info, warn};
 use rand::distributions::Alphanumeric;
 use rand::{thread_rng, Rng};
 use std::collections::HashMap;
 use std::default::Default;
 use std::sync::Arc;
-<<<<<<< HEAD
-use std::time::{SystemTime, UNIX_EPOCH};
-=======
 use tokio::sync::RwLock;
 use tonic::transport::Channel;
 
 type ExecutorClients = Arc<RwLock<HashMap<String, ExecutorGrpcClient<Channel>>>>;
 type ExecutionGraphCache = Arc<RwLock<HashMap<String, Arc<RwLock<ExecutionGraph>>>>>;
->>>>>>> 93916c37
 
 #[derive(Clone)]
 pub struct TaskManager<T: 'static + AsLogicalPlan, U: 'static + AsExecutionPlan> {
     state: Arc<dyn StateBackendClient>,
+    #[allow(dead_code)]
+    clients: ExecutorClients,
     session_builder: SessionBuilder,
     codec: BallistaCodec<T, U>,
     scheduler_id: String,
@@ -93,6 +70,7 @@
     ) -> Self {
         Self {
             state,
+            clients: Default::default(),
             session_builder,
             codec,
             scheduler_id,
@@ -110,14 +88,9 @@
         plan: Arc<dyn ExecutionPlan>,
         queued_at: u64,
     ) -> Result<()> {
-<<<<<<< HEAD
-        let graph = ExecutionGraph::new(job_id, session_id, plan, queued_at)?;
+        let mut graph =
+            ExecutionGraph::new(&self.scheduler_id, job_id, session_id, plan, queued_at)?;
         info!("Submitting execution graph: {}", graph);
-=======
-        let mut graph =
-            ExecutionGraph::new(&self.scheduler_id, job_id, session_id, plan)?;
-        info!("Submitting execution graph: {:?}", graph);
->>>>>>> 93916c37
         self.state
             .put(
                 Keyspace::ActiveJobs,
@@ -174,74 +147,10 @@
             }
         }
 
-<<<<<<< HEAD
-            let mut txn_ops: Vec<(Keyspace, String, Vec<u8>)> = vec![];
-
-            for (job_id, statuses) in job_updates {
-                let num_tasks = statuses.len();
-                debug!("Updating {} tasks in job {}", num_tasks, job_id);
-
-                let mut graph = self.get_execution_graph(&job_id).await?;
-
-                graph.update_task_status(executor, statuses)?;
-
-                if graph.complete() {
-                    // If this ExecutionGraph is complete, finalize it
-                    info!(
-                        "Job {} is complete, finalizing output partitions",
-                        graph.job_id()
-                    );
-                    graph.finalize()?;
-
-                    let completed_at = SystemTime::now()
-                        .duration_since(UNIX_EPOCH)
-                        .expect("Time went backwards")
-                        .as_secs();
-
-                    events.push(QueryStageSchedulerEvent::JobFinished {
-                        job_id: job_id.clone(),
-                        queued_at: graph.queued_at,
-                        completed_at,
-                    });
-
-                    for _ in 0..num_tasks {
-                        reservation
-                            .push(ExecutorReservation::new_free(executor.id.to_owned()));
-                    }
-                } else if let Some(job_status::Status::Failed(failure)) =
-                    graph.status().status
-                {
-                    let failed_at = SystemTime::now()
-                        .duration_since(UNIX_EPOCH)
-                        .expect("Time went backwards")
-                        .as_secs();
-
-                    events.push(QueryStageSchedulerEvent::JobFailed {
-                        job_id: job_id.clone(),
-                        fail_message: failure.error,
-                        queued_at: graph.queued_at,
-                        failed_at,
-                    });
-
-                    for _ in 0..num_tasks {
-                        reservation
-                            .push(ExecutorReservation::new_free(executor.id.to_owned()));
-                    }
-                } else {
-                    // Otherwise keep the task slots reserved for this job
-                    for _ in 0..num_tasks {
-                        reservation.push(ExecutorReservation::new_assigned(
-                            executor.id.to_owned(),
-                            job_id.clone(),
-                        ));
-                    }
-                }
-=======
         let mut events: Vec<QueryStageSchedulerEvent> = vec![];
         for (job_id, statuses) in job_updates {
             let num_tasks = statuses.len();
             debug!("Updating {} tasks in job {}", num_tasks, job_id);
->>>>>>> 93916c37
 
             let graph = self.get_active_execution_graph(&job_id).await;
             let job_event = if let Some(graph) = graph {
@@ -299,68 +208,9 @@
                     break;
                 }
             }
-<<<<<<< HEAD
-
-            let mut other_jobs: Vec<String> =
-                self.get_active_jobs().await?.into_iter().collect();
-
-            let mut unassigned: Vec<ExecutorReservation> = vec![];
-            // Now try and find tasks for free reservations from current set of graphs
-            for reservation in free_reservations {
-                debug!(
-                "Filling free reservation for executor {}",
-                reservation.executor_id
-            );
-                let mut assigned = false;
-                let executor_id = reservation.executor_id.clone();
-
-                // Try and find a task in the graphs we already have locks on
-                if let Ok(Some(assignment)) = find_next_task(&executor_id, &mut graphs) {
-                    debug!(
-                    "Filled free reservation for executor {} with task {:?}",
-                    reservation.executor_id, assignment.1
-                );
-                    // First check if we can find another task
-                    assignments.push(assignment);
-                    assigned = true;
-                } else {
-                    // Otherwise start searching through other active jobs.
-                    debug!(
-                    "Filling free reservation for executor {} from active jobs {:?}",
-                    reservation.executor_id, other_jobs
-                );
-                    while let Some(job_id) = other_jobs.pop() {
-                        if graphs.get(&job_id).is_none() {
-                            let mut graph = self.get_execution_graph(&job_id).await?;
-
-                            if let Ok(Some(task)) = graph.pop_next_task(&executor_id) {
-                                debug!(
-                                "Filled free reservation for executor {} with task {:?}",
-                                reservation.executor_id, task
-                            );
-                                assignments.push((executor_id.clone(), task));
-                                graphs.insert(job_id, graph);
-                                assigned = true;
-                                break;
-                            } else {
-                                debug!("No available tasks for job {}", job_id);
-                            }
-                        }
-                    }
-                }
-
-                if !assigned {
-                    debug!(
-                    "Unable to fill reservation for executor {}, no tasks available",
-                    executor_id
-                );
-                    unassigned.push(reservation);
-                }
-=======
             if assign_tasks >= free_reservations.len() {
                 pending_tasks = graph.available_tasks();
                 break;
->>>>>>> 93916c37
             }
         }
 
@@ -453,64 +303,6 @@
         Ok(())
     }
 
-    pub(crate) async fn cancel_job(
-        &self,
-        job_id: &str,
-        executor_manager: &ExecutorManager,
-    ) -> Result<()> {
-        let lock = self.state.lock(Keyspace::ActiveJobs, "").await?;
-
-        let running_tasks = self
-            .get_execution_graph(job_id)
-            .await
-            .map(|graph| graph.running_tasks())
-            .unwrap_or_else(|_| vec![]);
-
-        info!(
-            "Cancelling {} running tasks for job {}",
-            running_tasks.len(),
-            job_id
-        );
-
-        self.fail_job_inner(lock, job_id, "Cancelled".to_owned())
-            .await?;
-
-        let mut tasks: HashMap<&str, Vec<protobuf::PartitionId>> = Default::default();
-
-        for (partition, executor_id) in &running_tasks {
-            if let Some(parts) = tasks.get_mut(executor_id.as_str()) {
-                parts.push(protobuf::PartitionId {
-                    job_id: job_id.to_owned(),
-                    stage_id: partition.stage_id as u32,
-                    partition_id: partition.partition_id as u32,
-                })
-            } else {
-                tasks.insert(
-                    executor_id.as_str(),
-                    vec![protobuf::PartitionId {
-                        job_id: job_id.to_owned(),
-                        stage_id: partition.stage_id as u32,
-                        partition_id: partition.partition_id as u32,
-                    }],
-                );
-            }
-        }
-
-        for (executor_id, partitions) in tasks {
-            if let Ok(mut client) = executor_manager.get_client(executor_id).await {
-                client
-                    .cancel_tasks(CancelTasksParams {
-                        partition_id: partitions,
-                    })
-                    .await?;
-            } else {
-                error!("Failed to get client for executor ID {}", executor_id)
-            }
-        }
-
-        Ok(())
-    }
-
     /// Mark a job as failed. This will create a key under the FailedJobs keyspace
     /// and remove the job from ActiveJobs or QueuedJobs
     /// TODO this should be atomic
@@ -595,25 +387,16 @@
     pub(crate) async fn launch_task(
         &self,
         executor: &ExecutorMetadata,
-        executor_manager: &ExecutorManager,
         task: Task,
         executor_manager: &ExecutorManager,
     ) -> Result<()> {
         info!("Launching task {} on executor {:?}", task, executor.id);
         let task_definition = self.prepare_task_definition(task)?;
-<<<<<<< HEAD
-
-        let mut client = executor_manager.get_client(&executor.id).await?;
-        client
-            .launch_task(protobuf::LaunchTaskParams {
-                task: vec![task_definition],
-=======
         let mut client = executor_manager.get_client(&executor.id).await?;
         client
             .launch_task(protobuf::LaunchTaskParams {
                 tasks: vec![task_definition],
                 scheduler_id: self.scheduler_id.clone(),
->>>>>>> 93916c37
             })
             .await
             .map_err(|e| {
@@ -622,10 +405,6 @@
                     executor.id, e
                 ))
             })?;
-<<<<<<< HEAD
-
-=======
->>>>>>> 93916c37
         Ok(())
     }
 
@@ -634,7 +413,6 @@
     pub(crate) async fn launch_task(
         &self,
         _executor: &ExecutorMetadata,
-        _executor_manager: &ExecutorManager,
         _task: Task,
         _executor_manager: &ExecutorManager,
     ) -> Result<()> {
@@ -724,98 +502,13 @@
 
         let session_ctx = self.get_session(session_id).await?;
 
-<<<<<<< HEAD
-            let execution_stage = ExecutionStage {
-                stage_id: stage.stage_id as usize,
-                partitions,
-                output_partitioning,
-                inputs,
-                plan,
-                task_statuses,
-                output_link,
-                resolved: stage.resolved,
-            };
-            stages.insert(stage_id, execution_stage);
-        }
-
-        let output_locations: Vec<PartitionLocation> = proto
-            .output_locations
-            .into_iter()
-            .map(|loc| loc.try_into())
-            .collect::<Result<Vec<_>>>()?;
-
-        Ok(ExecutionGraph {
-            job_id: proto.job_id,
-            session_id: proto.session_id,
-            status: proto.status.ok_or_else(|| {
-                BallistaError::Internal(
-                    "Invalid Execution Graph: missing job status".to_owned(),
-                )
-            })?,
-            stages,
-            output_partitions: proto.output_partitions as usize,
-            output_locations,
-            queued_at: proto.queued_at,
-        })
-=======
         ExecutionGraph::decode_execution_graph(proto, &self.codec, &session_ctx).await
->>>>>>> 93916c37
     }
 
     fn encode_execution_graph(&self, graph: ExecutionGraph) -> Result<Vec<u8>> {
         let proto = ExecutionGraph::encode_execution_graph(graph, &self.codec)?;
 
-<<<<<<< HEAD
-                let task_statuses: Vec<protobuf::TaskStatus> = stage
-                    .task_statuses
-                    .into_iter()
-                    .enumerate()
-                    .filter_map(|(partition, status)| {
-                        status.map(|status| protobuf::TaskStatus {
-                            task_id: Some(protobuf::PartitionId {
-                                job_id: job_id.clone(),
-                                stage_id: stage_id as u32,
-                                partition_id: partition as u32,
-                            }),
-                            status: Some(status),
-                        })
-                    })
-                    .collect();
-
-                let output_partitioning =
-                    hash_partitioning_to_proto(stage.output_partitioning.as_ref())?;
-
-                Ok(protobuf::ExecutionGraphStage {
-                    stage_id: stage_id as u64,
-                    partitions: stage.partitions as u32,
-                    output_partitioning,
-                    inputs,
-                    plan,
-                    task_statuses,
-                    output_link,
-                    resolved: stage.resolved,
-                })
-            })
-            .collect::<Result<Vec<_>>>()?;
-
-        let output_locations: Vec<protobuf::PartitionLocation> = graph
-            .output_locations
-            .into_iter()
-            .map(|loc| loc.try_into())
-            .collect::<Result<Vec<_>>>()?;
-
-        encode_protobuf(&protobuf::ExecutionGraph {
-            job_id: graph.job_id,
-            session_id: graph.session_id,
-            status: Some(graph.status),
-            stages,
-            output_partitions: graph.output_partitions as u64,
-            output_locations,
-            queued_at: graph.queued_at,
-        })
-=======
         encode_protobuf(&proto)
->>>>>>> 93916c37
     }
 
     /// Generate a new random Job ID
