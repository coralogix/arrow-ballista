--- conflicted
+++ resolved
@@ -285,9 +285,6 @@
                 job_id
             );
 
-<<<<<<< HEAD
-            let mut tasks: HashMap<&str, Vec<protobuf::PartitionId>> = Default::default();
-=======
         let failed_at = SystemTime::now()
             .duration_since(UNIX_EPOCH)
             .expect("Time went backwards")
@@ -297,7 +294,6 @@
             .await?;
 
         let mut tasks: HashMap<&str, Vec<protobuf::PartitionId>> = Default::default();
->>>>>>> a7f13844
 
             for (partition, executor_id) in &running_tasks {
                 if let Some(parts) = tasks.get_mut(executor_id.as_str()) {
@@ -429,18 +425,6 @@
     }
 
     pub async fn executor_lost(&self, executor_id: &str) -> Result<()> {
-<<<<<<< HEAD
-        let job_cache = self.active_job_cache.read().await;
-        for (job_id, graph) in job_cache.iter() {
-            let graph = graph.read().await;
-            for (_, running_task_executor_id) in graph.running_tasks().iter() {
-                if executor_id == running_task_executor_id {
-                    info!(
-                        "Failing job_id: {} as executor_id: {} is lost",
-                        job_id, executor_id
-                    );
-                    self.fail_running_job(job_id).await?
-=======
         let mut fail_jobs = vec![];
         {
             let job_cache = self.active_job_cache.read().await;
@@ -462,7 +446,6 @@
                             ),
                         ));
                     }
->>>>>>> a7f13844
                 }
             }
         }
