--- conflicted
+++ resolved
@@ -16,10 +16,7 @@
 // under the License.
 
 use std::sync::Arc;
-<<<<<<< HEAD
-use std::time::{Instant, SystemTime, UNIX_EPOCH};
-=======
->>>>>>> 93916c37
+use std::time::{SystemTime, UNIX_EPOCH};
 
 use async_trait::async_trait;
 use log::{debug, error, info};
@@ -29,17 +26,11 @@
 
 use ballista_core::config::TaskSchedulingPolicy;
 use ballista_core::serde::AsExecutionPlan;
-<<<<<<< HEAD
 use datafusion::datafusion_proto::logical_plan::AsLogicalPlan;
-
-use crate::scheduler_server::event::{QueryStageSchedulerEvent, SchedulerServerEvent};
+use tokio::sync::mpsc;
+
+use crate::scheduler_server::event::QueryStageSchedulerEvent;
 use crate::scheduler_server::metrics::SchedulerMetricsCollector;
-=======
-use datafusion_proto::logical_plan::AsLogicalPlan;
-use tokio::sync::mpsc;
-
-use crate::scheduler_server::event::QueryStageSchedulerEvent;
->>>>>>> 93916c37
 
 use crate::state::executor_manager::ExecutorReservation;
 use crate::state::SchedulerState;
@@ -49,58 +40,21 @@
     U: 'static + AsExecutionPlan,
 > {
     state: Arc<SchedulerState<T, U>>,
-<<<<<<< HEAD
-    event_sender: Option<EventSender<SchedulerServerEvent>>,
+    policy: TaskSchedulingPolicy,
     metrics_collector: Arc<dyn SchedulerMetricsCollector>,
-=======
-    policy: TaskSchedulingPolicy,
->>>>>>> 93916c37
 }
 
 impl<T: 'static + AsLogicalPlan, U: 'static + AsExecutionPlan> QueryStageScheduler<T, U> {
     pub(crate) fn new(
         state: Arc<SchedulerState<T, U>>,
-<<<<<<< HEAD
-        event_sender: Option<EventSender<SchedulerServerEvent>>,
+        policy: TaskSchedulingPolicy,
         metrics_collector: Arc<dyn SchedulerMetricsCollector>,
     ) -> Self {
         Self {
             state,
-            event_sender,
+            policy,
             metrics_collector,
         }
-    }
-
-    async fn submit_job(
-        &self,
-        job_id: String,
-        session_id: String,
-        session_ctx: Arc<SessionContext>,
-        plan: &LogicalPlan,
-        queued_at: u64,
-    ) -> Result<()> {
-        let start = Instant::now();
-        let optimized_plan = session_ctx.optimize(plan)?;
-
-        debug!("Calculated optimized plan: {:?}", optimized_plan);
-
-        let plan = session_ctx.create_physical_plan(&optimized_plan).await?;
-
-        self.state
-            .task_manager
-            .submit_job(&job_id, &session_id, plan.clone(), queued_at)
-            .await?;
-
-        let elapsed = start.elapsed();
-
-        info!("Planned job {} in {:?}", job_id, elapsed);
-
-        Ok(())
-=======
-        policy: TaskSchedulingPolicy,
-    ) -> Self {
-        Self { state, policy }
->>>>>>> 93916c37
     }
 }
 
@@ -131,43 +85,32 @@
                 queued_at,
             } => {
                 info!("Job {} queued", job_id);
-<<<<<<< HEAD
-                return if let Err(e) = self
-                    .submit_job(job_id.clone(), session_id, session_ctx, &plan, queued_at)
-                    .await
-                {
-                    let msg = format!("Error planning job {}: {:?}", job_id, e);
-                    error!("{}", msg);
-                    Ok(Some(QueryStageSchedulerEvent::JobFailed {
-                        job_id,
-                        fail_message: msg,
-                        queued_at,
-                        failed_at: SystemTime::now()
-                            .duration_since(UNIX_EPOCH)
-                            .expect("Time went backwards")
-                            .as_secs(),
-                    }))
-                } else {
-                    Ok(Some(QueryStageSchedulerEvent::JobSubmitted {
-                        job_id,
-                        queued_at,
-                        submitted_at: SystemTime::now()
-                            .duration_since(UNIX_EPOCH)
-                            .expect("Time went backwards")
-                            .as_secs(),
-                    }))
-                };
-=======
                 let state = self.state.clone();
                 tokio::spawn(async move {
-                    let event = if let Err(e) =
-                        state.submit_job(&job_id, session_ctx, &plan).await
+                    let event = if let Err(e) = state
+                        .submit_job(&job_id, session_ctx, &plan, queued_at)
+                        .await
                     {
                         let msg = format!("Error planning job {}: {:?}", job_id, e);
                         error!("{}", &msg);
-                        QueryStageSchedulerEvent::JobPlanningFailed(job_id, msg)
+                        QueryStageSchedulerEvent::JobPlanningFailed {
+                            job_id,
+                            fail_message: msg,
+                            queued_at,
+                            failed_at: SystemTime::now()
+                                .duration_since(UNIX_EPOCH)
+                                .expect("Time went backwards")
+                                .as_secs(),
+                        }
                     } else {
-                        QueryStageSchedulerEvent::JobSubmitted(job_id)
+                        QueryStageSchedulerEvent::JobSubmitted {
+                            job_id,
+                            queued_at,
+                            submitted_at: SystemTime::now()
+                                .duration_since(UNIX_EPOCH)
+                                .expect("Time went backwards")
+                                .as_secs(),
+                        }
                     };
                     tx_event
                         .post_event(event)
@@ -175,7 +118,6 @@
                         .map_err(|e| error!("Fail to send event due to {}", e))
                         .unwrap();
                 });
->>>>>>> 93916c37
             }
             QueryStageSchedulerEvent::JobSubmitted {
                 job_id,
@@ -183,13 +125,9 @@
                 submitted_at,
             } => {
                 info!("Job {} submitted", job_id);
-<<<<<<< HEAD
                 self.metrics_collector
                     .record_submitted(&job_id, queued_at, submitted_at);
-                if let Some(sender) = &self.event_sender {
-=======
                 if matches!(self.policy, TaskSchedulingPolicy::PushStaged) {
->>>>>>> 93916c37
                     let available_tasks = self
                         .state
                         .task_manager
@@ -218,26 +156,12 @@
                         .await?;
                 }
             }
-<<<<<<< HEAD
-            QueryStageSchedulerEvent::JobFinished {
-                job_id,
-                queued_at,
-                completed_at,
-            } => {
-                info!("Job {} complete", job_id);
-                self.metrics_collector
-                    .record_completed(&job_id, queued_at, completed_at);
-                self.state.task_manager.complete_job(&job_id).await?;
-            }
-            QueryStageSchedulerEvent::JobFailed {
+            QueryStageSchedulerEvent::JobPlanningFailed {
                 job_id,
                 fail_message,
                 queued_at,
                 failed_at,
             } => {
-=======
-            QueryStageSchedulerEvent::JobPlanningFailed(job_id, fail_message) => {
->>>>>>> 93916c37
                 error!("Job {} failed: {}", job_id, fail_message);
                 self.metrics_collector
                     .record_failed(&job_id, queued_at, failed_at);
@@ -246,12 +170,24 @@
                     .fail_job(&job_id, fail_message)
                     .await?;
             }
-            QueryStageSchedulerEvent::JobFinished(job_id) => {
+            QueryStageSchedulerEvent::JobFinished {
+                job_id,
+                queued_at,
+                completed_at,
+            } => {
                 info!("Job {} complete", job_id);
+                self.metrics_collector
+                    .record_completed(&job_id, queued_at, completed_at);
                 self.state.task_manager.complete_job(&job_id).await?;
             }
-            QueryStageSchedulerEvent::JobRunningFailed(job_id) => {
+            QueryStageSchedulerEvent::JobRunningFailed {
+                job_id,
+                queued_at,
+                failed_at,
+            } => {
                 error!("Job {} running failed", job_id);
+                self.metrics_collector
+                    .record_failed(&job_id, queued_at, failed_at);
                 self.state.task_manager.fail_running_job(&job_id).await?;
             }
             QueryStageSchedulerEvent::JobUpdated(job_id) => {
