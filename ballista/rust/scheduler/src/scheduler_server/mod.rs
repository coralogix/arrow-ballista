// Licensed to the Apache Software Foundation (ASF) under one
// or more contributor license agreements.  See the NOTICE file
// distributed with this work for additional information
// regarding copyright ownership.  The ASF licenses this file
// to you under the Apache License, Version 2.0 (the
// "License"); you may not use this file except in compliance
// with the License.  You may obtain a copy of the License at
//
//   http://www.apache.org/licenses/LICENSE-2.0
//
// Unless required by applicable law or agreed to in writing,
// software distributed under the License is distributed on an
// "AS IS" BASIS, WITHOUT WARRANTIES OR CONDITIONS OF ANY
// KIND, either express or implied.  See the License for the
// specific language governing permissions and limitations
// under the License.

<<<<<<< HEAD
use std::sync::Arc;
use std::time::{SystemTime, UNIX_EPOCH};

use ballista_core::config::TaskSchedulingPolicy;
=======
use std::collections::HashMap;
use std::sync::Arc;
use std::time::{SystemTime, UNIX_EPOCH};

use datafusion::execution::context::{default_session_builder, SessionState};
use datafusion::prelude::{SessionConfig, SessionContext};
use datafusion_proto::logical_plan::AsLogicalPlan;
use tokio::sync::RwLock;
use tonic::transport::Channel;

use ballista_core::config::{BallistaConfig, TaskSchedulingPolicy};
>>>>>>> 56ec4dff
use ballista_core::error::Result;
use ballista_core::event_loop::{EventAction, EventLoop};
use ballista_core::serde::protobuf::TaskStatus;
use ballista_core::serde::{AsExecutionPlan, BallistaCodec};
<<<<<<< HEAD
use datafusion::execution::context::{default_session_builder, SessionState};

use datafusion::prelude::SessionConfig;
use datafusion_proto::logical_plan::AsLogicalPlan;

use log::error;
=======
>>>>>>> 56ec4dff

use crate::scheduler_server::event::{QueryStageSchedulerEvent, SchedulerServerEvent};
use crate::scheduler_server::event_loop::SchedulerServerEventAction;
use crate::scheduler_server::query_stage_scheduler::QueryStageScheduler;
use crate::state::backend::StateBackendClient;
use crate::state::SchedulerState;

// include the generated protobuf source as a submodule
#[allow(clippy::all)]
pub mod externalscaler {
    include!(concat!(env!("OUT_DIR"), "/externalscaler.rs"));
}

pub mod event;
mod event_loop;
mod external_scaler;
mod grpc;
mod query_stage_scheduler;

pub(crate) type SessionBuilder = fn(SessionConfig) -> SessionState;

#[derive(Clone)]
pub struct SchedulerServer<T: 'static + AsLogicalPlan, U: 'static + AsExecutionPlan> {
    pub(crate) state: Arc<SchedulerState<T, U>>,
    pub start_time: u128,
    policy: TaskSchedulingPolicy,
    event_loop: Option<EventLoop<SchedulerServerEvent>>,
    pub(crate) query_stage_event_loop: EventLoop<QueryStageSchedulerEvent>,
    codec: BallistaCodec<T, U>,
}

impl<T: 'static + AsLogicalPlan, U: 'static + AsExecutionPlan> SchedulerServer<T, U> {
    pub fn new(
        config: Arc<dyn StateBackendClient>,
        namespace: String,
        codec: BallistaCodec<T, U>,
    ) -> Self {
        SchedulerServer::new_with_policy(
            config,
            namespace,
            TaskSchedulingPolicy::PullStaged,
            codec,
            default_session_builder,
        )
    }

    pub fn new_with_builder(
        config: Arc<dyn StateBackendClient>,
        namespace: String,
        codec: BallistaCodec<T, U>,
        session_builder: SessionBuilder,
    ) -> Self {
        SchedulerServer::new_with_policy(
            config,
            namespace,
            TaskSchedulingPolicy::PullStaged,
            codec,
            session_builder,
        )
    }

    pub fn new_with_policy(
        config: Arc<dyn StateBackendClient>,
        namespace: String,
        policy: TaskSchedulingPolicy,
        codec: BallistaCodec<T, U>,
        session_builder: SessionBuilder,
    ) -> Self {
        let state = Arc::new(SchedulerState::new(
            config,
            namespace,
            session_builder,
            codec.clone(),
        ));

        let event_loop = if matches!(policy, TaskSchedulingPolicy::PushStaged) {
            let event_action: Arc<SchedulerServerEventAction<T, U>> =
                Arc::new(SchedulerServerEventAction::new(state.clone()));
            let event_loop = EventLoop::new("scheduler".to_owned(), 10000, event_action);
            Some(event_loop)
        } else {
            None
        };
        let query_stage_scheduler =
            Arc::new(QueryStageScheduler::new(state.clone(), None));
        let query_stage_event_loop =
            EventLoop::new("query_stage".to_owned(), 10000, query_stage_scheduler);
        Self {
            state,
            start_time: SystemTime::now()
                .duration_since(UNIX_EPOCH)
                .unwrap()
                .as_millis(),
            policy,
            event_loop,
            query_stage_event_loop,
            codec,
            // session_builder,
        }
    }

    pub fn new_with_event_action(
        config: Arc<dyn StateBackendClient>,
        namespace: String,
        codec: BallistaCodec<T, U>,
        session_builder: SessionBuilder,
        event_action: Arc<dyn EventAction<SchedulerServerEvent>>,
    ) -> Self {
        let state = Arc::new(SchedulerState::new(
            config,
            namespace,
            session_builder,
            codec.clone(),
        ));

        let event_loop = EventLoop::new("scheduler".to_owned(), 10000, event_action);
        let query_stage_scheduler =
            Arc::new(QueryStageScheduler::new(state.clone(), None));
        let query_stage_event_loop =
            EventLoop::new("query_stage".to_owned(), 10000, query_stage_scheduler);
        Self {
            state,
            start_time: SystemTime::now()
                .duration_since(UNIX_EPOCH)
                .unwrap()
                .as_millis(),
            policy: TaskSchedulingPolicy::PushStaged,
            event_loop: Some(event_loop),
            query_stage_event_loop,
            codec,
        }
    }

    pub async fn init(&mut self) -> Result<()> {
        {
            // initialize state
            self.state.init().await?;
        }

        {
            if let Some(event_loop) = self.event_loop.as_mut() {
                event_loop.start()?;

                let query_stage_scheduler = Arc::new(QueryStageScheduler::new(
                    self.state.clone(),
                    Some(event_loop.get_sender()?),
                ));
                let query_stage_event_loop = EventLoop::new(
                    self.query_stage_event_loop.name.clone(),
                    self.query_stage_event_loop.buffer_size,
                    query_stage_scheduler,
                );
                self.query_stage_event_loop = query_stage_event_loop;
            }

            self.query_stage_event_loop.start()?;
        }

        Ok(())
    }

    pub(crate) async fn update_task_status(
        &self,
        executor_id: &str,
        tasks_status: Vec<TaskStatus>,
    ) -> Result<()> {
        let num_status = tasks_status.len();
        let executor = self
            .state
            .executor_manager
            .get_executor_metadata(executor_id)
            .await?;

        match self
            .state
            .task_manager
            .update_task_statuses(&executor, tasks_status)
            .await
        {
            Ok((stage_events, offers)) => {
                if let Some(event_loop) = self.event_loop.as_ref() {
                    event_loop
                        .get_sender()?
                        .post_event(SchedulerServerEvent::Offer(offers))
                        .await?;
                }

                for stage_event in stage_events {
                    self.post_stage_event(stage_event).await?;
                }
            }
            Err(e) => {
                error!(
                    "Failed to update {} task statuses for executor {}: {:?}",
                    num_status, executor_id, e
                );
                // TODO what do we do here?
            }
        }

        Ok(())
    }

    async fn post_stage_event(&self, event: QueryStageSchedulerEvent) -> Result<()> {
        self.query_stage_event_loop
            .get_sender()?
            .post_event(event)
            .await
    }
}

<<<<<<< HEAD
=======
/// Create a DataFusion session context that is compatible with Ballista Configuration
pub fn create_datafusion_context(
    config: &BallistaConfig,
    session_builder: SessionBuilder,
) -> Arc<SessionContext> {
    let config = SessionConfig::new()
        .with_target_partitions(config.default_shuffle_partitions())
        .with_batch_size(config.default_batch_size())
        .with_repartition_joins(config.repartition_joins())
        .with_repartition_aggregations(config.repartition_aggregations())
        .with_repartition_windows(config.repartition_windows())
        .with_parquet_pruning(config.parquet_pruning());
    let session_state = session_builder(config);
    Arc::new(SessionContext::with_state(session_state))
}

/// Update the existing DataFusion session context with Ballista Configuration
pub fn update_datafusion_context(
    session_ctx: Arc<SessionContext>,
    config: &BallistaConfig,
) -> Arc<SessionContext> {
    {
        let mut mut_state = session_ctx.state.write();
        // TODO Currently we have to start from default session config due to the interface not support update
        mut_state.config = SessionConfig::default()
            .with_target_partitions(config.default_shuffle_partitions())
            .with_batch_size(config.default_batch_size())
            .with_repartition_joins(config.repartition_joins())
            .with_repartition_aggregations(config.repartition_aggregations())
            .with_repartition_windows(config.repartition_windows())
            .with_parquet_pruning(config.parquet_pruning());
    }
    session_ctx
}

/// A Registry holds all the datafusion session contexts
pub struct SessionContextRegistry {
    /// A map from session_id to SessionContext
    pub running_sessions: RwLock<HashMap<String, Arc<SessionContext>>>,
}

impl Default for SessionContextRegistry {
    fn default() -> Self {
        Self::new()
    }
}

impl SessionContextRegistry {
    /// Create the registry that session contexts can registered into.
    /// ['LocalFileSystem'] store is registered in by default to support read local files natively.
    pub fn new() -> Self {
        Self {
            running_sessions: RwLock::new(HashMap::new()),
        }
    }

    /// Adds a new session to this registry.
    pub async fn register_session(
        &self,
        session_ctx: Arc<SessionContext>,
    ) -> Option<Arc<SessionContext>> {
        let session_id = session_ctx.session_id();
        let mut sessions = self.running_sessions.write().await;
        sessions.insert(session_id, session_ctx)
    }

    /// Lookup the session context registered
    pub async fn lookup_session(&self, session_id: &str) -> Option<Arc<SessionContext>> {
        let sessions = self.running_sessions.read().await;
        sessions.get(session_id).cloned()
    }

    /// Remove a session from this registry.
    pub async fn unregister_session(
        &self,
        session_id: &str,
    ) -> Option<Arc<SessionContext>> {
        let mut sessions = self.running_sessions.write().await;
        sessions.remove(session_id)
    }
}

>>>>>>> 56ec4dff
#[cfg(all(test, feature = "sled"))]
mod test {
    use std::sync::Arc;
    use std::time::Duration;

<<<<<<< HEAD
    use ballista_core::config::{
        BallistaConfig, TaskSchedulingPolicy, BALLISTA_DEFAULT_SHUFFLE_PARTITIONS,
    };
=======
    use datafusion::arrow::datatypes::{DataType, Field, Schema};
    use datafusion::execution::context::default_session_builder;
    use datafusion::logical_plan::{col, sum, LogicalPlan};
    use datafusion::prelude::{SessionConfig, SessionContext};
    use datafusion::test_util::scan_empty;
    use datafusion_proto::protobuf::LogicalPlanNode;

    use ballista_core::config::TaskSchedulingPolicy;
>>>>>>> 56ec4dff
    use ballista_core::error::{BallistaError, Result};
    use ballista_core::event_loop::EventAction;

    use ballista_core::serde::protobuf::{
        job_status, task_status, CompletedTask, FailedTask, JobStatus, PartitionId,
        PhysicalPlanNode, ShuffleWritePartition, TaskStatus,
    };
    use ballista_core::serde::scheduler::{
        ExecutorData, ExecutorMetadata, ExecutorSpecification,
    };
    use ballista_core::serde::BallistaCodec;
<<<<<<< HEAD
    use datafusion::arrow::datatypes::{DataType, Field, Schema};
    use datafusion::execution::context::default_session_builder;
    use datafusion::logical_plan::{col, sum, LogicalPlan};

    use datafusion::test_util::scan_empty;
    use datafusion_proto::protobuf::LogicalPlanNode;
=======
>>>>>>> 56ec4dff

    use crate::scheduler_server::event::{
        QueryStageSchedulerEvent, SchedulerServerEvent,
    };
    use crate::scheduler_server::SchedulerServer;
    use crate::state::backend::standalone::StandaloneClient;

    use crate::state::executor_manager::ExecutorReservation;
    use crate::test_utils::{
        await_condition, ExplodingTableProvider, SchedulerEventObserver,
    };

    #[tokio::test]
    async fn test_pull_scheduling() -> Result<()> {
        let plan = test_plan();
        let task_slots = 4;

        let scheduler = test_scheduler(TaskSchedulingPolicy::PullStaged).await?;

        let executors = test_executors(task_slots);
        for (executor_metadata, executor_data) in executors {
            scheduler
                .state
                .executor_manager
                .register_executor(executor_metadata, executor_data, false)
                .await?;
        }

        let config = test_session(task_slots);

        let ctx = scheduler
            .state
            .session_manager
            .create_session(&config)
            .await?;

        let plan = async {
            let optimized_plan = ctx.optimize(&plan).map_err(|e| {
                BallistaError::General(format!(
                    "Could not create optimized logical plan: {}",
                    e
                ))
            })?;

            ctx.create_physical_plan(&optimized_plan)
                .await
                .map_err(|e| {
                    BallistaError::General(format!(
                        "Could not create physical plan: {}",
                        e
                    ))
                })
        }
        .await?;

        let job_id = "job";
        let session_id = ctx.session_id();

        // Submit job
        scheduler
            .state
            .task_manager
            .submit_job(job_id, &session_id, plan)
            .await
            .expect("submitting plan");

        loop {
            // Refresh the ExecutionGraph
            let mut graph = scheduler
                .state
                .task_manager
                .get_execution_graph(job_id)
                .await?;

            if let Some(task) = graph.pop_next_task("executor-1")? {
                let mut partitions: Vec<ShuffleWritePartition> = vec![];

                let num_partitions = task
                    .output_partitioning
                    .map(|p| p.partition_count())
                    .unwrap_or(1);

                for partition_id in 0..num_partitions {
                    partitions.push(ShuffleWritePartition {
                        partition_id: partition_id as u64,
                        path: "some/path".to_string(),
                        num_batches: 1,
                        num_rows: 1,
                        num_bytes: 1,
                    })
                }

                // Complete the task
                let task_status = TaskStatus {
                    status: Some(task_status::Status::Completed(CompletedTask {
                        executor_id: "executor-1".to_owned(),
                        partitions,
                    })),
                    task_id: Some(PartitionId {
                        job_id: job_id.to_owned(),
                        stage_id: task.partition.stage_id as u32,
                        partition_id: task.partition.partition_id as u32,
                    }),
                };

                scheduler
                    .update_task_status("executor-1", vec![task_status])
                    .await?;
            } else {
                break;
            }
        }

        let final_graph = scheduler
            .state
            .task_manager
            .get_execution_graph(job_id)
            .await?;

        assert!(final_graph.complete());
        assert_eq!(final_graph.output_locations().len(), 4);

        for output_location in final_graph.output_locations() {
            assert_eq!(output_location.path, "some/path".to_owned());
            assert_eq!(output_location.executor_meta.host, "localhost1".to_owned())
        }

        Ok(())
    }

    /// This test will exercise the push-based scheduling. We setup our scheduler server
    /// with `SchedulerEventObserver` to listen to `SchedulerServerEvents` and then just immediately
    /// complete the tasks.
    #[tokio::test]
    async fn test_push_scheduling() -> Result<()> {
        let plan = test_plan();
        let task_slots = 4;

        let (sender, mut event_receiver) =
            tokio::sync::mpsc::channel::<SchedulerServerEvent>(1000);
        let (error_sender, _) = tokio::sync::mpsc::channel::<BallistaError>(1000);

        let event_action = SchedulerEventObserver::new(sender, error_sender);

        let scheduler = test_scheduler_with_event_action(Arc::new(event_action)).await?;

        let executors = test_executors(task_slots);
        for (executor_metadata, executor_data) in executors {
            scheduler
                .state
                .executor_manager
                .register_executor(executor_metadata, executor_data, false)
                .await?;
        }

        let config = test_session(task_slots);

        let ctx = scheduler
            .state
            .session_manager
            .create_session(&config)
            .await?;

        let job_id = "job";
        let session_id = ctx.session_id();

        // Send JobQueued event to kick off the event loop
        scheduler
            .query_stage_event_loop
            .get_sender()?
            .post_event(QueryStageSchedulerEvent::JobQueued {
                job_id: job_id.to_owned(),
                session_id,
                session_ctx: ctx,
                plan: Box::new(plan),
            })
            .await?;

        // Complete tasks that are offered through scheduler events
        while let Some(SchedulerServerEvent::Offer(reservations)) =
            event_receiver.recv().await
        {
            let free_list = match scheduler
                .state
                .task_manager
                .fill_reservations(&reservations)
                .await
            {
                Ok((assignments, mut unassigned_reservations, _)) => {
                    // Break when we are no longer assigning tasks
                    if unassigned_reservations.len() == reservations.len() {
                        break;
                    }

                    for (executor_id, task) in assignments.into_iter() {
                        match scheduler
                            .state
                            .executor_manager
                            .get_executor_metadata(&executor_id)
                            .await
                        {
                            Ok(executor) => {
                                let mut partitions: Vec<ShuffleWritePartition> = vec![];

                                let num_partitions = task
                                    .output_partitioning
                                    .map(|p| p.partition_count())
                                    .unwrap_or(1);

                                for partition_id in 0..num_partitions {
                                    partitions.push(ShuffleWritePartition {
                                        partition_id: partition_id as u64,
                                        path: "some/path".to_string(),
                                        num_batches: 1,
                                        num_rows: 1,
                                        num_bytes: 1,
                                    })
                                }

                                // Complete the task
                                let task_status = TaskStatus {
                                    status: Some(task_status::Status::Completed(
                                        CompletedTask {
                                            executor_id: executor.id.clone(),
                                            partitions,
                                        },
                                    )),
                                    task_id: Some(PartitionId {
                                        job_id: job_id.to_owned(),
                                        stage_id: task.partition.stage_id as u32,
                                        partition_id: task.partition.partition_id as u32,
                                    }),
                                };

                                scheduler
                                    .update_task_status(&executor.id, vec![task_status])
                                    .await?;
                            }
                            Err(_e) => {
                                unassigned_reservations.push(
                                    ExecutorReservation::new_free(executor_id.clone()),
                                );
                            }
                        }
                    }
                    unassigned_reservations
                }
                Err(_e) => reservations,
            };

            // If any reserved slots remain, return them to the pool
            if !free_list.is_empty() {
                scheduler
                    .state
                    .executor_manager
                    .cancel_reservations(free_list)
                    .await?;
            }
        }

        let final_graph = scheduler
            .state
            .task_manager
            .get_execution_graph(job_id)
            .await?;

        assert!(final_graph.complete());
        assert_eq!(final_graph.output_locations().len(), 4);

        Ok(())
    }

    // Simulate a task failure and ensure the job status is updated correctly
    #[tokio::test]
    async fn test_job_failure() -> Result<()> {
        let plan = test_plan();
        let task_slots = 4;

        let (sender, mut event_receiver) =
            tokio::sync::mpsc::channel::<SchedulerServerEvent>(1000);
        let (error_sender, _) = tokio::sync::mpsc::channel::<BallistaError>(1000);

        let event_action = SchedulerEventObserver::new(sender, error_sender);

        let scheduler = test_scheduler_with_event_action(Arc::new(event_action)).await?;

        let executors = test_executors(task_slots);
        for (executor_metadata, executor_data) in executors {
            scheduler
                .state
                .executor_manager
                .register_executor(executor_metadata, executor_data, false)
                .await?;
        }

        let config = test_session(task_slots);

        let ctx = scheduler
            .state
            .session_manager
            .create_session(&config)
            .await?;

        let job_id = "job";
        let session_id = ctx.session_id();

        // Send JobQueued event to kick off the event loop
        scheduler
            .query_stage_event_loop
            .get_sender()?
            .post_event(QueryStageSchedulerEvent::JobQueued {
                job_id: job_id.to_owned(),
                session_id,
                session_ctx: ctx,
                plan: Box::new(plan),
            })
            .await?;

        // Complete tasks that are offered through scheduler events
        if let Some(SchedulerServerEvent::Offer(reservations)) =
            event_receiver.recv().await
        {
            let free_list = match scheduler
                .state
                .task_manager
                .fill_reservations(&reservations)
                .await
            {
                Ok((assignments, mut unassigned_reservations, _)) => {
                    for (executor_id, task) in assignments.into_iter() {
                        match scheduler
                            .state
                            .executor_manager
                            .get_executor_metadata(&executor_id)
                            .await
                        {
                            Ok(executor) => {
                                let mut partitions: Vec<ShuffleWritePartition> = vec![];

                                let num_partitions = task
                                    .output_partitioning
                                    .map(|p| p.partition_count())
                                    .unwrap_or(1);

                                for partition_id in 0..num_partitions {
                                    partitions.push(ShuffleWritePartition {
                                        partition_id: partition_id as u64,
                                        path: "some/path".to_string(),
                                        num_batches: 1,
                                        num_rows: 1,
                                        num_bytes: 1,
                                    })
                                }

                                // Complete the task
                                let task_status = TaskStatus {
                                    status: Some(task_status::Status::Failed(
                                        FailedTask {
                                            error: "".to_string(),
                                        },
                                    )),
                                    task_id: Some(PartitionId {
                                        job_id: job_id.to_owned(),
                                        stage_id: task.partition.stage_id as u32,
                                        partition_id: task.partition.partition_id as u32,
                                    }),
                                };

                                scheduler
                                    .update_task_status(&executor.id, vec![task_status])
                                    .await?;
                            }
                            Err(_e) => {
                                unassigned_reservations.push(
                                    ExecutorReservation::new_free(executor_id.clone()),
                                );
                            }
                        }
                    }
                    unassigned_reservations
                }
                Err(_e) => reservations,
            };

            // If any reserved slots remain, return them to the pool
            if !free_list.is_empty() {
                scheduler
                    .state
                    .executor_manager
                    .cancel_reservations(free_list)
                    .await?;
            }
        } else {
            panic!("No reservations offered");
        }

        let status = scheduler.state.task_manager.get_job_status(job_id).await?;

        assert!(
            matches!(
                status,
                Some(JobStatus {
                    status: Some(job_status::Status::Failed(_))
                })
            ),
            "Expected job status to be failed"
        );

        Ok(())
    }

    // If the physical planning fails, the job should be marked as failed.
    // Here we simulate a planning failure using ExplodingTableProvider to test this.
    #[tokio::test]
    async fn test_planning_failure() -> Result<()> {
        let task_slots = 4;

        let (sender, _event_receiver) =
            tokio::sync::mpsc::channel::<SchedulerServerEvent>(1000);
        let (error_sender, _) = tokio::sync::mpsc::channel::<BallistaError>(1000);

        let event_action = SchedulerEventObserver::new(sender, error_sender);

        let scheduler = test_scheduler_with_event_action(Arc::new(event_action)).await?;

        let config = test_session(task_slots);

        let ctx = scheduler
            .state
            .session_manager
            .create_session(&config)
            .await?;

        ctx.register_table("explode", Arc::new(ExplodingTableProvider))?;

        let plan = ctx.sql("SELECT * FROM explode").await?.to_logical_plan()?;

        let job_id = "job";
        let session_id = ctx.session_id();

        // Send JobQueued event to kick off the event loop
        // This should fail when we try and create the physical plan
        scheduler
            .query_stage_event_loop
            .get_sender()?
            .post_event(QueryStageSchedulerEvent::JobQueued {
                job_id: job_id.to_owned(),
                session_id,
                session_ctx: ctx,
                plan: Box::new(plan),
            })
            .await?;

        let scheduler = scheduler.clone();

        let check = || async {
            let status = scheduler.state.task_manager.get_job_status(job_id).await?;

            Ok(matches!(
                status,
                Some(JobStatus {
                    status: Some(job_status::Status::Failed(_))
                })
            ))
        };

        // Sine this happens in an event loop, we need to check a few times.
        let job_failed = await_condition(Duration::from_millis(100), 10, check).await?;

        assert!(job_failed, "Job status not failed after 1 second");

        Ok(())
    }

    async fn test_scheduler(
        policy: TaskSchedulingPolicy,
    ) -> Result<SchedulerServer<LogicalPlanNode, PhysicalPlanNode>> {
        let state_storage = Arc::new(StandaloneClient::try_new_temporary()?);
        let mut scheduler: SchedulerServer<LogicalPlanNode, PhysicalPlanNode> =
            SchedulerServer::new_with_policy(
                state_storage.clone(),
                "default".to_owned(),
                policy,
                BallistaCodec::default(),
                default_session_builder,
            );
        scheduler.init().await?;

        Ok(scheduler)
    }

    async fn test_scheduler_with_event_action(
        event_action: Arc<dyn EventAction<SchedulerServerEvent>>,
    ) -> Result<SchedulerServer<LogicalPlanNode, PhysicalPlanNode>> {
        let state_storage = Arc::new(StandaloneClient::try_new_temporary()?);

        let mut scheduler: SchedulerServer<LogicalPlanNode, PhysicalPlanNode> =
            SchedulerServer::new_with_event_action(
                state_storage.clone(),
                "default".to_owned(),
                BallistaCodec::default(),
                default_session_builder,
                event_action,
            );
        scheduler.init().await?;

        Ok(scheduler)
    }

    fn test_executors(num_partitions: usize) -> Vec<(ExecutorMetadata, ExecutorData)> {
        let task_slots = (num_partitions as u32 + 1) / 2;

        vec![
            (
                ExecutorMetadata {
                    id: "executor-1".to_string(),
                    host: "localhost1".to_string(),
                    port: 8080,
                    grpc_port: 9090,
                    specification: ExecutorSpecification { task_slots },
                },
                ExecutorData {
                    executor_id: "executor-1".to_owned(),
                    total_task_slots: task_slots,
                    available_task_slots: task_slots,
                },
            ),
            (
                ExecutorMetadata {
                    id: "executor-2".to_string(),
                    host: "localhost2".to_string(),
                    port: 8080,
                    grpc_port: 9090,
                    specification: ExecutorSpecification {
                        task_slots: num_partitions as u32 - task_slots,
                    },
                },
                ExecutorData {
                    executor_id: "executor-2".to_owned(),
                    total_task_slots: num_partitions as u32 - task_slots,
                    available_task_slots: num_partitions as u32 - task_slots,
                },
            ),
        ]
    }

    fn test_plan() -> LogicalPlan {
        let schema = Schema::new(vec![
            Field::new("id", DataType::Utf8, false),
            Field::new("gmv", DataType::UInt64, false),
        ]);

        scan_empty(None, &schema, Some(vec![0, 1]))
            .unwrap()
            .aggregate(vec![col("id")], vec![sum(col("gmv"))])
            .unwrap()
            .build()
            .unwrap()
    }

    fn test_session(partitions: usize) -> BallistaConfig {
        BallistaConfig::builder()
            .set(
                BALLISTA_DEFAULT_SHUFFLE_PARTITIONS,
                format!("{}", partitions).as_str(),
            )
            .build()
            .expect("creating BallistaConfig")
    }
}<|MERGE_RESOLUTION|>--- conflicted
+++ resolved
@@ -15,37 +15,20 @@
 // specific language governing permissions and limitations
 // under the License.
 
-<<<<<<< HEAD
 use std::sync::Arc;
 use std::time::{SystemTime, UNIX_EPOCH};
 
 use ballista_core::config::TaskSchedulingPolicy;
-=======
-use std::collections::HashMap;
-use std::sync::Arc;
-use std::time::{SystemTime, UNIX_EPOCH};
-
-use datafusion::execution::context::{default_session_builder, SessionState};
-use datafusion::prelude::{SessionConfig, SessionContext};
-use datafusion_proto::logical_plan::AsLogicalPlan;
-use tokio::sync::RwLock;
-use tonic::transport::Channel;
-
-use ballista_core::config::{BallistaConfig, TaskSchedulingPolicy};
->>>>>>> 56ec4dff
 use ballista_core::error::Result;
 use ballista_core::event_loop::{EventAction, EventLoop};
 use ballista_core::serde::protobuf::TaskStatus;
 use ballista_core::serde::{AsExecutionPlan, BallistaCodec};
-<<<<<<< HEAD
 use datafusion::execution::context::{default_session_builder, SessionState};
 
 use datafusion::prelude::SessionConfig;
 use datafusion_proto::logical_plan::AsLogicalPlan;
 
 use log::error;
-=======
->>>>>>> 56ec4dff
 
 use crate::scheduler_server::event::{QueryStageSchedulerEvent, SchedulerServerEvent};
 use crate::scheduler_server::event_loop::SchedulerServerEventAction;
@@ -257,8 +240,6 @@
     }
 }
 
-<<<<<<< HEAD
-=======
 /// Create a DataFusion session context that is compatible with Ballista Configuration
 pub fn create_datafusion_context(
     config: &BallistaConfig,
@@ -341,17 +322,11 @@
     }
 }
 
->>>>>>> 56ec4dff
 #[cfg(all(test, feature = "sled"))]
 mod test {
     use std::sync::Arc;
     use std::time::Duration;
 
-<<<<<<< HEAD
-    use ballista_core::config::{
-        BallistaConfig, TaskSchedulingPolicy, BALLISTA_DEFAULT_SHUFFLE_PARTITIONS,
-    };
-=======
     use datafusion::arrow::datatypes::{DataType, Field, Schema};
     use datafusion::execution::context::default_session_builder;
     use datafusion::logical_plan::{col, sum, LogicalPlan};
@@ -360,7 +335,9 @@
     use datafusion_proto::protobuf::LogicalPlanNode;
 
     use ballista_core::config::TaskSchedulingPolicy;
->>>>>>> 56ec4dff
+    use ballista_core::config::{
+        BallistaConfig, TaskSchedulingPolicy, BALLISTA_DEFAULT_SHUFFLE_PARTITIONS,
+    };
     use ballista_core::error::{BallistaError, Result};
     use ballista_core::event_loop::EventAction;
 
@@ -372,15 +349,12 @@
         ExecutorData, ExecutorMetadata, ExecutorSpecification,
     };
     use ballista_core::serde::BallistaCodec;
-<<<<<<< HEAD
     use datafusion::arrow::datatypes::{DataType, Field, Schema};
     use datafusion::execution::context::default_session_builder;
     use datafusion::logical_plan::{col, sum, LogicalPlan};
 
     use datafusion::test_util::scan_empty;
     use datafusion_proto::protobuf::LogicalPlanNode;
-=======
->>>>>>> 56ec4dff
 
     use crate::scheduler_server::event::{
         QueryStageSchedulerEvent, SchedulerServerEvent,
