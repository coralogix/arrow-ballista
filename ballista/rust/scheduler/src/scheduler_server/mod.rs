// Licensed to the Apache Software Foundation (ASF) under one
// or more contributor license agreements.  See the NOTICE file
// distributed with this work for additional information
// regarding copyright ownership.  The ASF licenses this file
// to you under the Apache License, Version 2.0 (the
// "License"); you may not use this file except in compliance
// with the License.  You may obtain a copy of the License at
//
//   http://www.apache.org/licenses/LICENSE-2.0
//
// Unless required by applicable law or agreed to in writing,
// software distributed under the License is distributed on an
// "AS IS" BASIS, WITHOUT WARRANTIES OR CONDITIONS OF ANY
// KIND, either express or implied.  See the License for the
// specific language governing permissions and limitations
// under the License.

use std::sync::Arc;
use std::time::{SystemTime, UNIX_EPOCH};

use ballista_core::config::TaskSchedulingPolicy;
use ballista_core::error::Result;
use ballista_core::event_loop::EventLoop;
use ballista_core::serde::protobuf::TaskStatus;
use ballista_core::serde::{AsExecutionPlan, BallistaCodec};
use datafusion::execution::context::{default_session_builder, SessionState};
<<<<<<< HEAD

use datafusion::datafusion_proto::logical_plan::AsLogicalPlan;
use datafusion::prelude::SessionConfig;

use log::error;

use crate::scheduler_server::event::{QueryStageSchedulerEvent, SchedulerServerEvent};
use crate::scheduler_server::event_loop::SchedulerServerEventAction;
use crate::scheduler_server::metrics::SchedulerMetricsCollector;
=======
use datafusion::logical_plan::LogicalPlan;
use datafusion::prelude::{SessionConfig, SessionContext};
use datafusion_proto::logical_plan::AsLogicalPlan;

use crate::scheduler_server::event::QueryStageSchedulerEvent;
>>>>>>> 93916c37
use crate::scheduler_server::query_stage_scheduler::QueryStageScheduler;
use crate::state::backend::StateBackendClient;
use crate::state::executor_manager::ExecutorReservation;
use crate::state::SchedulerState;

// include the generated protobuf source as a submodule
#[allow(clippy::all)]
pub mod externalscaler {
    include!(concat!(env!("OUT_DIR"), "/externalscaler.rs"));
}

pub mod event;
mod external_scaler;
mod grpc;
pub mod metrics;
mod query_stage_scheduler;

pub(crate) type SessionBuilder = fn(SessionConfig) -> SessionState;

#[derive(Clone)]
pub struct SchedulerServer<T: 'static + AsLogicalPlan, U: 'static + AsExecutionPlan> {
    pub scheduler_name: String,
    pub(crate) state: Arc<SchedulerState<T, U>>,
    pub start_time: u128,
    policy: TaskSchedulingPolicy,
    pub(crate) query_stage_event_loop: EventLoop<QueryStageSchedulerEvent>,
<<<<<<< HEAD
    codec: BallistaCodec<T, U>,
    metrics_collector: Arc<dyn SchedulerMetricsCollector>,
=======
>>>>>>> 93916c37
}

impl<T: 'static + AsLogicalPlan, U: 'static + AsExecutionPlan> SchedulerServer<T, U> {
    pub fn new(
        scheduler_name: String,
        config: Arc<dyn StateBackendClient>,
        codec: BallistaCodec<T, U>,
        metrics_collector: Arc<dyn SchedulerMetricsCollector>,
    ) -> Self {
        SchedulerServer::new_with_policy(
            scheduler_name,
            config,
            TaskSchedulingPolicy::PullStaged,
            codec,
            default_session_builder,
            metrics_collector,
        )
    }

    pub fn new_with_builder(
        scheduler_name: String,
        config: Arc<dyn StateBackendClient>,
        codec: BallistaCodec<T, U>,
        session_builder: SessionBuilder,
        metrics_collector: Arc<dyn SchedulerMetricsCollector>,
    ) -> Self {
        SchedulerServer::new_with_policy(
            scheduler_name,
            config,
            TaskSchedulingPolicy::PullStaged,
            codec,
            session_builder,
            metrics_collector,
        )
    }

    pub fn new_with_policy(
        scheduler_name: String,
        config: Arc<dyn StateBackendClient>,
        policy: TaskSchedulingPolicy,
        codec: BallistaCodec<T, U>,
        session_builder: SessionBuilder,
        metrics_collector: Arc<dyn SchedulerMetricsCollector>,
    ) -> Self {
        let state = Arc::new(SchedulerState::new(
            config,
            session_builder,
            codec,
            scheduler_name.clone(),
        ));

<<<<<<< HEAD
        let event_loop = if matches!(policy, TaskSchedulingPolicy::PushStaged) {
            let event_action: Arc<SchedulerServerEventAction<T, U>> =
                Arc::new(SchedulerServerEventAction::new(state.clone()));
            let event_loop = EventLoop::new("scheduler".to_owned(), 10000, event_action);
            Some(event_loop)
        } else {
            None
        };
        let query_stage_scheduler = Arc::new(QueryStageScheduler::new(
            state.clone(),
            None,
            metrics_collector.clone(),
        ));
        let query_stage_event_loop =
            EventLoop::new("query_stage".to_owned(), 10000, query_stage_scheduler);
        Self {
            state,
            start_time: SystemTime::now()
                .duration_since(UNIX_EPOCH)
                .unwrap()
                .as_millis(),
            policy,
            event_loop,
            query_stage_event_loop,
            codec,
            metrics_collector,
        }
    }

    pub fn new_with_event_action(
        config: Arc<dyn StateBackendClient>,
        namespace: String,
        codec: BallistaCodec<T, U>,
        session_builder: SessionBuilder,
        event_action: Arc<dyn EventAction<SchedulerServerEvent>>,
        metrics_collector: Arc<dyn SchedulerMetricsCollector>,
    ) -> Self {
        let state = Arc::new(SchedulerState::new(
            config,
            namespace,
            session_builder,
            codec.clone(),
        ));

        let event_loop = EventLoop::new("scheduler".to_owned(), 10000, event_action);
        let query_stage_scheduler = Arc::new(QueryStageScheduler::new(
            state.clone(),
            None,
            metrics_collector.clone(),
        ));
=======
        SchedulerServer::new_with_state(scheduler_name, policy, state)
    }

    pub(crate) fn new_with_state(
        scheduler_name: String,
        policy: TaskSchedulingPolicy,
        state: Arc<SchedulerState<T, U>>,
    ) -> Self {
        let query_stage_scheduler =
            Arc::new(QueryStageScheduler::new(state.clone(), policy));
>>>>>>> 93916c37
        let query_stage_event_loop =
            EventLoop::new("query_stage".to_owned(), 10000, query_stage_scheduler);
        Self {
            scheduler_name,
            state,
            start_time: SystemTime::now()
                .duration_since(UNIX_EPOCH)
                .unwrap()
                .as_millis(),
            policy,
            query_stage_event_loop,
<<<<<<< HEAD
            codec,
            metrics_collector,
=======
>>>>>>> 93916c37
        }
    }

    pub async fn init(&mut self) -> Result<()> {
<<<<<<< HEAD
        {
            // initialize state
            self.state.init().await?;
        }

        {
            if let Some(event_loop) = self.event_loop.as_mut() {
                event_loop.start()?;

                let query_stage_scheduler = Arc::new(QueryStageScheduler::new(
                    self.state.clone(),
                    Some(event_loop.get_sender()?),
                    self.metrics_collector.clone(),
                ));
                let query_stage_event_loop = EventLoop::new(
                    self.query_stage_event_loop.name.clone(),
                    self.query_stage_event_loop.buffer_size,
                    query_stage_scheduler,
                );
                self.query_stage_event_loop = query_stage_event_loop;
            }

            self.query_stage_event_loop.start()?;
        }
=======
        self.state.init().await?;
        self.query_stage_event_loop.start()?;
>>>>>>> 93916c37

        Ok(())
    }

    pub(crate) async fn submit_job(
        &self,
        job_id: &str,
        ctx: Arc<SessionContext>,
        plan: &LogicalPlan,
    ) -> Result<()> {
        self.query_stage_event_loop
            .get_sender()?
            .post_event(QueryStageSchedulerEvent::JobQueued {
                job_id: job_id.to_owned(),
                session_ctx: ctx,
                plan: Box::new(plan.clone()),
            })
            .await
    }

    /// It just send task status update event to the channel,
    /// and will not guarantee the event processing completed after return
    pub(crate) async fn update_task_status(
        &self,
        executor_id: &str,
        tasks_status: Vec<TaskStatus>,
    ) -> Result<()> {
        self.query_stage_event_loop
            .get_sender()?
            .post_event(QueryStageSchedulerEvent::TaskUpdating(
                executor_id.to_owned(),
                tasks_status,
            ))
            .await
<<<<<<< HEAD
        {
            Ok((stage_events, offers)) => {
                if let Some(event_loop) = self.event_loop.as_ref() {
                    event_loop
                        .get_sender()?
                        .post_event(SchedulerServerEvent::Offer(offers))
                        .await?;
                }

                for stage_event in stage_events {
                    self.post_stage_event(stage_event).await?;
                }
            }
            Err(e) => {
                error!(
                    "Failed to update {} task statuses for executor {}: {:?}",
                    num_status, executor_id, e
                );
                // In case task update fails, make sure to free reservations
                if let Some(event_loop) = self.event_loop.as_ref() {
                    let mut reservations = vec![];
                    for _ in 0..num_status {
                        reservations
                            .push(ExecutorReservation::new_free(executor_id.to_owned()));
                    }

                    event_loop
                        .get_sender()?
                        .post_event(SchedulerServerEvent::Offer(reservations))
                        .await?;
                }
            }
        }

        Ok(())
=======
>>>>>>> 93916c37
    }

    pub(crate) async fn offer_reservation(
        &self,
        reservations: Vec<ExecutorReservation>,
    ) -> Result<()> {
        self.query_stage_event_loop
            .get_sender()?
            .post_event(QueryStageSchedulerEvent::ReservationOffering(reservations))
            .await
    }
}

#[cfg(all(test, feature = "sled"))]
mod test {
    use std::sync::Arc;
    use std::time::Duration;

    use ballista_core::config::{
        BallistaConfig, TaskSchedulingPolicy, BALLISTA_DEFAULT_SHUFFLE_PARTITIONS,
    };
    use ballista_core::error::Result;

    use ballista_core::serde::protobuf::{
        job_status, task_status, CompletedTask, FailedTask, JobStatus, PartitionId,
        PhysicalPlanNode, ShuffleWritePartition, TaskStatus,
    };
    use ballista_core::serde::scheduler::{
        ExecutorData, ExecutorMetadata, ExecutorSpecification,
    };
    use ballista_core::serde::BallistaCodec;
    use datafusion::arrow::datatypes::{DataType, Field, Schema};
    use datafusion::execution::context::default_session_builder;
    use datafusion::logical_plan::{col, sum, LogicalPlan};

    use datafusion::datafusion_proto::protobuf::LogicalPlanNode;
    use datafusion::test_util::scan_empty;

    use crate::scheduler_server::SchedulerServer;
    use crate::state::backend::standalone::StandaloneClient;

    use crate::state::executor_manager::ExecutorReservation;
    use crate::state::SchedulerState;
    use crate::test_utils::{await_condition, ExplodingTableProvider};

    use super::metrics::NoopMetricsCollector;

    #[tokio::test]
    async fn test_pull_scheduling() -> Result<()> {
        let plan = test_plan();
        let task_slots = 4;

        let scheduler = test_scheduler(TaskSchedulingPolicy::PullStaged).await?;

        let executors = test_executors(task_slots);
        for (executor_metadata, executor_data) in executors {
            scheduler
                .state
                .executor_manager
                .register_executor(executor_metadata, executor_data, false)
                .await?;
        }

        let config = test_session(task_slots);

        let ctx = scheduler
            .state
            .session_manager
            .create_session(&config)
            .await?;

        let job_id = "job";

        // Submit job
        scheduler
            .state
<<<<<<< HEAD
            .task_manager
            .submit_job(job_id, &session_id, plan, 0)
=======
            .submit_job(job_id, ctx, &plan)
>>>>>>> 93916c37
            .await
            .expect("submitting plan");

        // Refresh the ExecutionGraph
        while let Some(graph) = scheduler
            .state
            .task_manager
            .get_active_execution_graph(job_id)
            .await
        {
            let task = {
                let mut graph = graph.write().await;
                graph.pop_next_task("executor-1")?
            };
            if let Some(task) = task {
                let mut partitions: Vec<ShuffleWritePartition> = vec![];

                let num_partitions = task
                    .output_partitioning
                    .map(|p| p.partition_count())
                    .unwrap_or(1);

                for partition_id in 0..num_partitions {
                    partitions.push(ShuffleWritePartition {
                        partition_id: partition_id as u64,
                        path: "some/path".to_string(),
                        num_batches: 1,
                        num_rows: 1,
                        num_bytes: 1,
                    })
                }

                // Complete the task
                let task_status = TaskStatus {
                    status: Some(task_status::Status::Completed(CompletedTask {
                        executor_id: "executor-1".to_owned(),
                        partitions,
                    })),
                    metrics: vec![],
                    task_id: Some(PartitionId {
                        job_id: job_id.to_owned(),
                        stage_id: task.partition.stage_id as u32,
                        partition_id: task.partition.partition_id as u32,
                    }),
                };

                scheduler
                    .state
                    .update_task_statuses("executor-1", vec![task_status])
                    .await?;
            } else {
                break;
            }
        }

        let final_graph = scheduler
            .state
            .task_manager
            .get_active_execution_graph(job_id)
            .await
            .expect("Fail to find graph in the cache");

        let final_graph = final_graph.read().await;
        assert!(final_graph.complete());
        assert_eq!(final_graph.output_locations().len(), 4);

        for output_location in final_graph.output_locations() {
            assert_eq!(output_location.path, "some/path".to_owned());
            assert_eq!(output_location.executor_meta.host, "localhost1".to_owned())
        }

        Ok(())
    }

    /// This test will exercise the push-based scheduling. We setup our scheduler server
    /// with `SchedulerEventObserver` to listen to `SchedulerServerEvents` and then just immediately
    /// complete the tasks.
    #[tokio::test]
    async fn test_push_scheduling() -> Result<()> {
        let plan = test_plan();
        let task_slots = 4;

        let scheduler = test_push_staged_scheduler().await?;

        let executors = test_executors(task_slots);
        for (executor_metadata, executor_data) in executors {
            scheduler
                .state
                .executor_manager
                .register_executor(executor_metadata, executor_data, false)
                .await?;
        }

        let config = test_session(task_slots);

        let ctx = scheduler
            .state
            .session_manager
            .create_session(&config)
            .await?;

        let job_id = "job";

<<<<<<< HEAD
        // Send JobQueued event to kick off the event loop
        scheduler
            .query_stage_event_loop
            .get_sender()?
            .post_event(QueryStageSchedulerEvent::JobQueued {
                job_id: job_id.to_owned(),
                session_id,
                session_ctx: ctx,
                plan: Box::new(plan),
                queued_at: 0,
            })
            .await?;
=======
        scheduler.state.submit_job(job_id, ctx, &plan).await?;
>>>>>>> 93916c37

        // Complete tasks that are offered through scheduler events
        loop {
            // Check condition
            let available_tasks = {
                let graph = scheduler
                    .state
                    .task_manager
                    .get_active_execution_graph(job_id)
                    .await
                    .unwrap();
                let graph = graph.read().await;
                if graph.complete() {
                    break;
                }
                graph.available_tasks()
            };

            if available_tasks == 0 {
                tokio::time::sleep(Duration::from_millis(5)).await;
                continue;
            }

            let reservations: Vec<ExecutorReservation> = scheduler
                .state
                .executor_manager
                .reserve_slots(available_tasks as u32)
                .await?
                .into_iter()
                .map(|res| res.assign(job_id.to_owned()))
                .collect();

            let free_list = match scheduler
                .state
                .task_manager
                .fill_reservations(&reservations)
                .await
            {
                Ok((assignments, mut unassigned_reservations, _)) => {
                    for (executor_id, task) in assignments.into_iter() {
                        match scheduler
                            .state
                            .executor_manager
                            .get_executor_metadata(&executor_id)
                            .await
                        {
                            Ok(executor) => {
                                let mut partitions: Vec<ShuffleWritePartition> = vec![];

                                let num_partitions = task
                                    .output_partitioning
                                    .map(|p| p.partition_count())
                                    .unwrap_or(1);

                                for partition_id in 0..num_partitions {
                                    partitions.push(ShuffleWritePartition {
                                        partition_id: partition_id as u64,
                                        path: "some/path".to_string(),
                                        num_batches: 1,
                                        num_rows: 1,
                                        num_bytes: 1,
                                    })
                                }

                                // Complete the task
                                let task_status = TaskStatus {
                                    status: Some(task_status::Status::Completed(
                                        CompletedTask {
                                            executor_id: executor.id.clone(),
                                            partitions,
                                        },
                                    )),
                                    metrics: vec![],
                                    task_id: Some(PartitionId {
                                        job_id: job_id.to_owned(),
                                        stage_id: task.partition.stage_id as u32,
                                        partition_id: task.partition.partition_id as u32,
                                    }),
                                };

                                scheduler
                                    .update_task_status(&executor.id, vec![task_status])
                                    .await?;
                            }
                            Err(_e) => {
                                unassigned_reservations.push(
                                    ExecutorReservation::new_free(executor_id.clone()),
                                );
                            }
                        }
                    }
                    unassigned_reservations
                }
                Err(_e) => reservations,
            };

            // If any reserved slots remain, return them to the pool
            if !free_list.is_empty() {
                scheduler
                    .state
                    .executor_manager
                    .cancel_reservations(free_list)
                    .await?;
            }
        }

        let final_graph = scheduler
            .state
            .task_manager
            .get_execution_graph(job_id)
            .await?;

        assert!(final_graph.complete());
        assert_eq!(final_graph.output_locations().len(), 4);

        Ok(())
    }

    // Simulate a task failure and ensure the job status is updated correctly
    #[tokio::test]
    async fn test_job_failure() -> Result<()> {
        let plan = test_plan();
        let task_slots = 4;

        let scheduler = test_push_staged_scheduler().await?;

        let executors = test_executors(task_slots);
        for (executor_metadata, executor_data) in executors {
            scheduler
                .state
                .executor_manager
                .register_executor(executor_metadata, executor_data, false)
                .await?;
        }

        let config = test_session(task_slots);

        let ctx = scheduler
            .state
            .session_manager
            .create_session(&config)
            .await?;

        let job_id = "job";

<<<<<<< HEAD
        // Send JobQueued event to kick off the event loop
        scheduler
            .query_stage_event_loop
            .get_sender()?
            .post_event(QueryStageSchedulerEvent::JobQueued {
                job_id: job_id.to_owned(),
                session_id,
                session_ctx: ctx,
                plan: Box::new(plan),
                queued_at: 0,
            })
=======
        scheduler.state.submit_job(job_id, ctx, &plan).await?;

        let available_tasks = scheduler
            .state
            .task_manager
            .get_available_task_count(job_id)
>>>>>>> 93916c37
            .await?;

        let reservations: Vec<ExecutorReservation> = scheduler
            .state
            .executor_manager
            .reserve_slots(available_tasks as u32)
            .await?
            .into_iter()
            .map(|res| res.assign(job_id.to_owned()))
            .collect();

        // Complete tasks that are offered through scheduler events
        let free_list = match scheduler
            .state
            .task_manager
            .fill_reservations(&reservations)
            .await
        {
            Ok((assignments, mut unassigned_reservations, _)) => {
                for (executor_id, task) in assignments.into_iter() {
                    match scheduler
                        .state
                        .executor_manager
                        .get_executor_metadata(&executor_id)
                        .await
                    {
                        Ok(executor) => {
                            let mut partitions: Vec<ShuffleWritePartition> = vec![];

                            let num_partitions = task
                                .output_partitioning
                                .map(|p| p.partition_count())
                                .unwrap_or(1);

                            for partition_id in 0..num_partitions {
                                partitions.push(ShuffleWritePartition {
                                    partition_id: partition_id as u64,
                                    path: "some/path".to_string(),
                                    num_batches: 1,
                                    num_rows: 1,
                                    num_bytes: 1,
                                })
                            }

                            // Complete the task
                            let task_status = TaskStatus {
                                status: Some(task_status::Status::Failed(FailedTask {
                                    error: "".to_string(),
                                })),
                                metrics: vec![],
                                task_id: Some(PartitionId {
                                    job_id: job_id.to_owned(),
                                    stage_id: task.partition.stage_id as u32,
                                    partition_id: task.partition.partition_id as u32,
                                }),
                            };

                            scheduler
                                .state
                                .update_task_statuses(&executor.id, vec![task_status])
                                .await?;
                        }
                        Err(_e) => {
                            unassigned_reservations
                                .push(ExecutorReservation::new_free(executor_id.clone()));
                        }
                    }
                }
                unassigned_reservations
            }
            Err(_e) => reservations,
        };

        // If any reserved slots remain, return them to the pool
        if !free_list.is_empty() {
            scheduler
                .state
                .executor_manager
                .cancel_reservations(free_list)
                .await?;
        }

        let status = scheduler.state.task_manager.get_job_status(job_id).await?;

        assert!(
            matches!(
                status,
                Some(JobStatus {
                    status: Some(job_status::Status::Failed(_))
                })
            ),
            "Expected job status to be failed"
        );

        Ok(())
    }

    // If the physical planning fails, the job should be marked as failed.
    // Here we simulate a planning failure using ExplodingTableProvider to test this.
    #[tokio::test]
    async fn test_planning_failure() -> Result<()> {
        let task_slots = 4;

        let scheduler = test_push_staged_scheduler().await?;

        let config = test_session(task_slots);

        let ctx = scheduler
            .state
            .session_manager
            .create_session(&config)
            .await?;

        ctx.register_table("explode", Arc::new(ExplodingTableProvider))?;

        let plan = ctx.sql("SELECT * FROM explode").await?.to_logical_plan()?;

        let job_id = "job";

        // This should fail when we try and create the physical plan
<<<<<<< HEAD
        scheduler
            .query_stage_event_loop
            .get_sender()?
            .post_event(QueryStageSchedulerEvent::JobQueued {
                job_id: job_id.to_owned(),
                session_id,
                session_ctx: ctx,
                plan: Box::new(plan),
                queued_at: 0,
            })
            .await?;
=======
        scheduler.submit_job(job_id, ctx, &plan).await?;
>>>>>>> 93916c37

        let scheduler = scheduler.clone();

        let check = || async {
            let status = scheduler.state.task_manager.get_job_status(job_id).await?;

            Ok(matches!(
                status,
                Some(JobStatus {
                    status: Some(job_status::Status::Failed(_))
                })
            ))
        };

        // Sine this happens in an event loop, we need to check a few times.
        let job_failed = await_condition(Duration::from_millis(100), 10, check).await?;

        assert!(job_failed, "Job status not failed after 1 second");

        Ok(())
    }

    async fn test_scheduler(
        policy: TaskSchedulingPolicy,
    ) -> Result<SchedulerServer<LogicalPlanNode, PhysicalPlanNode>> {
        let state_storage = Arc::new(StandaloneClient::try_new_temporary()?);
        let mut scheduler: SchedulerServer<LogicalPlanNode, PhysicalPlanNode> =
            SchedulerServer::new_with_policy(
                "localhost:50050".to_owned(),
                state_storage.clone(),
                policy,
                BallistaCodec::default(),
                default_session_builder,
                Arc::new(NoopMetricsCollector::default()),
            );
        scheduler.init().await?;

        Ok(scheduler)
    }

    async fn test_push_staged_scheduler(
    ) -> Result<SchedulerServer<LogicalPlanNode, PhysicalPlanNode>> {
        let state_storage = Arc::new(StandaloneClient::try_new_temporary()?);
        let state = Arc::new(SchedulerState::new_with_default_scheduler_name(
            state_storage,
            default_session_builder,
            BallistaCodec::default(),
        ));
        let mut scheduler: SchedulerServer<LogicalPlanNode, PhysicalPlanNode> =
<<<<<<< HEAD
            SchedulerServer::new_with_event_action(
                state_storage.clone(),
                "default".to_owned(),
                BallistaCodec::default(),
                default_session_builder,
                event_action,
                Arc::new(NoopMetricsCollector::default()),
=======
            SchedulerServer::new_with_state(
                "localhost:50050".to_owned(),
                TaskSchedulingPolicy::PushStaged,
                state,
>>>>>>> 93916c37
            );
        scheduler.init().await?;

        Ok(scheduler)
    }

    fn test_executors(num_partitions: usize) -> Vec<(ExecutorMetadata, ExecutorData)> {
        let task_slots = (num_partitions as u32 + 1) / 2;

        vec![
            (
                ExecutorMetadata {
                    id: "executor-1".to_string(),
                    host: "localhost1".to_string(),
                    port: 8080,
                    grpc_port: 9090,
                    specification: ExecutorSpecification { task_slots },
                },
                ExecutorData {
                    executor_id: "executor-1".to_owned(),
                    total_task_slots: task_slots,
                    available_task_slots: task_slots,
                },
            ),
            (
                ExecutorMetadata {
                    id: "executor-2".to_string(),
                    host: "localhost2".to_string(),
                    port: 8080,
                    grpc_port: 9090,
                    specification: ExecutorSpecification {
                        task_slots: num_partitions as u32 - task_slots,
                    },
                },
                ExecutorData {
                    executor_id: "executor-2".to_owned(),
                    total_task_slots: num_partitions as u32 - task_slots,
                    available_task_slots: num_partitions as u32 - task_slots,
                },
            ),
        ]
    }

    fn test_plan() -> LogicalPlan {
        let schema = Schema::new(vec![
            Field::new("id", DataType::Utf8, false),
            Field::new("gmv", DataType::UInt64, false),
        ]);

        scan_empty(None, &schema, Some(vec![0, 1]))
            .unwrap()
            .aggregate(vec![col("id")], vec![sum(col("gmv"))])
            .unwrap()
            .build()
            .unwrap()
    }

    fn test_session(partitions: usize) -> BallistaConfig {
        BallistaConfig::builder()
            .set(
                BALLISTA_DEFAULT_SHUFFLE_PARTITIONS,
                format!("{}", partitions).as_str(),
            )
            .build()
            .expect("creating BallistaConfig")
    }
}<|MERGE_RESOLUTION|>--- conflicted
+++ resolved
@@ -23,28 +23,18 @@
 use ballista_core::event_loop::EventLoop;
 use ballista_core::serde::protobuf::TaskStatus;
 use ballista_core::serde::{AsExecutionPlan, BallistaCodec};
+use datafusion::datafusion_proto::logical_plan::AsLogicalPlan;
 use datafusion::execution::context::{default_session_builder, SessionState};
-<<<<<<< HEAD
-
-use datafusion::datafusion_proto::logical_plan::AsLogicalPlan;
-use datafusion::prelude::SessionConfig;
-
-use log::error;
-
-use crate::scheduler_server::event::{QueryStageSchedulerEvent, SchedulerServerEvent};
-use crate::scheduler_server::event_loop::SchedulerServerEventAction;
-use crate::scheduler_server::metrics::SchedulerMetricsCollector;
-=======
 use datafusion::logical_plan::LogicalPlan;
 use datafusion::prelude::{SessionConfig, SessionContext};
-use datafusion_proto::logical_plan::AsLogicalPlan;
 
 use crate::scheduler_server::event::QueryStageSchedulerEvent;
->>>>>>> 93916c37
 use crate::scheduler_server::query_stage_scheduler::QueryStageScheduler;
 use crate::state::backend::StateBackendClient;
 use crate::state::executor_manager::ExecutorReservation;
 use crate::state::SchedulerState;
+
+use self::metrics::SchedulerMetricsCollector;
 
 // include the generated protobuf source as a submodule
 #[allow(clippy::all)]
@@ -67,11 +57,6 @@
     pub start_time: u128,
     policy: TaskSchedulingPolicy,
     pub(crate) query_stage_event_loop: EventLoop<QueryStageSchedulerEvent>,
-<<<<<<< HEAD
-    codec: BallistaCodec<T, U>,
-    metrics_collector: Arc<dyn SchedulerMetricsCollector>,
-=======
->>>>>>> 93916c37
 }
 
 impl<T: 'static + AsLogicalPlan, U: 'static + AsExecutionPlan> SchedulerServer<T, U> {
@@ -123,69 +108,20 @@
             scheduler_name.clone(),
         ));
 
-<<<<<<< HEAD
-        let event_loop = if matches!(policy, TaskSchedulingPolicy::PushStaged) {
-            let event_action: Arc<SchedulerServerEventAction<T, U>> =
-                Arc::new(SchedulerServerEventAction::new(state.clone()));
-            let event_loop = EventLoop::new("scheduler".to_owned(), 10000, event_action);
-            Some(event_loop)
-        } else {
-            None
-        };
-        let query_stage_scheduler = Arc::new(QueryStageScheduler::new(
-            state.clone(),
-            None,
-            metrics_collector.clone(),
-        ));
-        let query_stage_event_loop =
-            EventLoop::new("query_stage".to_owned(), 10000, query_stage_scheduler);
-        Self {
-            state,
-            start_time: SystemTime::now()
-                .duration_since(UNIX_EPOCH)
-                .unwrap()
-                .as_millis(),
-            policy,
-            event_loop,
-            query_stage_event_loop,
-            codec,
-            metrics_collector,
-        }
-    }
-
-    pub fn new_with_event_action(
-        config: Arc<dyn StateBackendClient>,
-        namespace: String,
-        codec: BallistaCodec<T, U>,
-        session_builder: SessionBuilder,
-        event_action: Arc<dyn EventAction<SchedulerServerEvent>>,
-        metrics_collector: Arc<dyn SchedulerMetricsCollector>,
-    ) -> Self {
-        let state = Arc::new(SchedulerState::new(
-            config,
-            namespace,
-            session_builder,
-            codec.clone(),
-        ));
-
-        let event_loop = EventLoop::new("scheduler".to_owned(), 10000, event_action);
-        let query_stage_scheduler = Arc::new(QueryStageScheduler::new(
-            state.clone(),
-            None,
-            metrics_collector.clone(),
-        ));
-=======
-        SchedulerServer::new_with_state(scheduler_name, policy, state)
+        SchedulerServer::new_with_state(scheduler_name, policy, state, metrics_collector)
     }
 
     pub(crate) fn new_with_state(
         scheduler_name: String,
         policy: TaskSchedulingPolicy,
         state: Arc<SchedulerState<T, U>>,
+        metrics_collector: Arc<dyn SchedulerMetricsCollector>,
     ) -> Self {
-        let query_stage_scheduler =
-            Arc::new(QueryStageScheduler::new(state.clone(), policy));
->>>>>>> 93916c37
+        let query_stage_scheduler = Arc::new(QueryStageScheduler::new(
+            state.clone(),
+            policy,
+            metrics_collector.clone(),
+        ));
         let query_stage_event_loop =
             EventLoop::new("query_stage".to_owned(), 10000, query_stage_scheduler);
         Self {
@@ -197,44 +133,12 @@
                 .as_millis(),
             policy,
             query_stage_event_loop,
-<<<<<<< HEAD
-            codec,
-            metrics_collector,
-=======
->>>>>>> 93916c37
         }
     }
 
     pub async fn init(&mut self) -> Result<()> {
-<<<<<<< HEAD
-        {
-            // initialize state
-            self.state.init().await?;
-        }
-
-        {
-            if let Some(event_loop) = self.event_loop.as_mut() {
-                event_loop.start()?;
-
-                let query_stage_scheduler = Arc::new(QueryStageScheduler::new(
-                    self.state.clone(),
-                    Some(event_loop.get_sender()?),
-                    self.metrics_collector.clone(),
-                ));
-                let query_stage_event_loop = EventLoop::new(
-                    self.query_stage_event_loop.name.clone(),
-                    self.query_stage_event_loop.buffer_size,
-                    query_stage_scheduler,
-                );
-                self.query_stage_event_loop = query_stage_event_loop;
-            }
-
-            self.query_stage_event_loop.start()?;
-        }
-=======
         self.state.init().await?;
         self.query_stage_event_loop.start()?;
->>>>>>> 93916c37
 
         Ok(())
     }
@@ -244,6 +148,7 @@
         job_id: &str,
         ctx: Arc<SessionContext>,
         plan: &LogicalPlan,
+        queued_at: u64,
     ) -> Result<()> {
         self.query_stage_event_loop
             .get_sender()?
@@ -251,6 +156,7 @@
                 job_id: job_id.to_owned(),
                 session_ctx: ctx,
                 plan: Box::new(plan.clone()),
+                queued_at,
             })
             .await
     }
@@ -269,44 +175,6 @@
                 tasks_status,
             ))
             .await
-<<<<<<< HEAD
-        {
-            Ok((stage_events, offers)) => {
-                if let Some(event_loop) = self.event_loop.as_ref() {
-                    event_loop
-                        .get_sender()?
-                        .post_event(SchedulerServerEvent::Offer(offers))
-                        .await?;
-                }
-
-                for stage_event in stage_events {
-                    self.post_stage_event(stage_event).await?;
-                }
-            }
-            Err(e) => {
-                error!(
-                    "Failed to update {} task statuses for executor {}: {:?}",
-                    num_status, executor_id, e
-                );
-                // In case task update fails, make sure to free reservations
-                if let Some(event_loop) = self.event_loop.as_ref() {
-                    let mut reservations = vec![];
-                    for _ in 0..num_status {
-                        reservations
-                            .push(ExecutorReservation::new_free(executor_id.to_owned()));
-                    }
-
-                    event_loop
-                        .get_sender()?
-                        .post_event(SchedulerServerEvent::Offer(reservations))
-                        .await?;
-                }
-            }
-        }
-
-        Ok(())
-=======
->>>>>>> 93916c37
     }
 
     pub(crate) async fn offer_reservation(
@@ -383,12 +251,7 @@
         // Submit job
         scheduler
             .state
-<<<<<<< HEAD
-            .task_manager
-            .submit_job(job_id, &session_id, plan, 0)
-=======
-            .submit_job(job_id, ctx, &plan)
->>>>>>> 93916c37
+            .submit_job(job_id, ctx, &plan, 0)
             .await
             .expect("submitting plan");
 
@@ -492,22 +355,7 @@
 
         let job_id = "job";
 
-<<<<<<< HEAD
-        // Send JobQueued event to kick off the event loop
-        scheduler
-            .query_stage_event_loop
-            .get_sender()?
-            .post_event(QueryStageSchedulerEvent::JobQueued {
-                job_id: job_id.to_owned(),
-                session_id,
-                session_ctx: ctx,
-                plan: Box::new(plan),
-                queued_at: 0,
-            })
-            .await?;
-=======
-        scheduler.state.submit_job(job_id, ctx, &plan).await?;
->>>>>>> 93916c37
+        scheduler.state.submit_job(job_id, ctx, &plan, 0).await?;
 
         // Complete tasks that are offered through scheduler events
         loop {
@@ -653,26 +501,12 @@
 
         let job_id = "job";
 
-<<<<<<< HEAD
-        // Send JobQueued event to kick off the event loop
-        scheduler
-            .query_stage_event_loop
-            .get_sender()?
-            .post_event(QueryStageSchedulerEvent::JobQueued {
-                job_id: job_id.to_owned(),
-                session_id,
-                session_ctx: ctx,
-                plan: Box::new(plan),
-                queued_at: 0,
-            })
-=======
-        scheduler.state.submit_job(job_id, ctx, &plan).await?;
+        scheduler.state.submit_job(job_id, ctx, &plan, 0).await?;
 
         let available_tasks = scheduler
             .state
             .task_manager
             .get_available_task_count(job_id)
->>>>>>> 93916c37
             .await?;
 
         let reservations: Vec<ExecutorReservation> = scheduler
@@ -793,21 +627,7 @@
         let job_id = "job";
 
         // This should fail when we try and create the physical plan
-<<<<<<< HEAD
-        scheduler
-            .query_stage_event_loop
-            .get_sender()?
-            .post_event(QueryStageSchedulerEvent::JobQueued {
-                job_id: job_id.to_owned(),
-                session_id,
-                session_ctx: ctx,
-                plan: Box::new(plan),
-                queued_at: 0,
-            })
-            .await?;
-=======
-        scheduler.submit_job(job_id, ctx, &plan).await?;
->>>>>>> 93916c37
+        scheduler.submit_job(job_id, ctx, &plan, 0).await?;
 
         let scheduler = scheduler.clone();
 
@@ -857,20 +677,11 @@
             BallistaCodec::default(),
         ));
         let mut scheduler: SchedulerServer<LogicalPlanNode, PhysicalPlanNode> =
-<<<<<<< HEAD
-            SchedulerServer::new_with_event_action(
-                state_storage.clone(),
-                "default".to_owned(),
-                BallistaCodec::default(),
-                default_session_builder,
-                event_action,
-                Arc::new(NoopMetricsCollector::default()),
-=======
             SchedulerServer::new_with_state(
                 "localhost:50050".to_owned(),
                 TaskSchedulingPolicy::PushStaged,
                 state,
->>>>>>> 93916c37
+                Arc::new(NoopMetricsCollector::default()),
             );
         scheduler.init().await?;
 
