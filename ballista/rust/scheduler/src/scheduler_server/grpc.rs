// Licensed to the Apache Software Foundation (ASF) under one
// or more contributor license agreements.  See the NOTICE file
// distributed with this work for additional information
// regarding copyright ownership.  The ASF licenses this file
// to you under the Apache License, Version 2.0 (the
// "License"); you may not use this file except in compliance
// with the License.  You may obtain a copy of the License at
//
//   http://www.apache.org/licenses/LICENSE-2.0
//
// Unless required by applicable law or agreed to in writing,
// software distributed under the License is distributed on an
// "AS IS" BASIS, WITHOUT WARRANTIES OR CONDITIONS OF ANY
// KIND, either express or implied.  See the License for the
// specific language governing permissions and limitations
// under the License.

use ballista_core::config::{BallistaConfig, TaskSchedulingPolicy};
<<<<<<< HEAD

use ballista_core::serde::protobuf::execute_query_params::{
    OptionalJobId, OptionalSessionId, Query,
};
=======
use ballista_core::serde::protobuf::execute_query_params::{OptionalSessionId, Query};
>>>>>>> 93916c37

use ballista_core::serde::protobuf::executor_registration::OptionalHost;
use ballista_core::serde::protobuf::scheduler_grpc_server::SchedulerGrpc;
use ballista_core::serde::protobuf::{
    CancelJobParams, CancelJobResult, ExecuteQueryParams, ExecuteQueryResult,
    ExecutorHeartbeat, GetFileMetadataParams, GetFileMetadataResult, GetJobStatusParams,
    GetJobStatusResult, HeartBeatParams, HeartBeatResult, PollWorkParams, PollWorkResult,
    RegisterExecutorParams, RegisterExecutorResult, UpdateTaskStatusParams,
    UpdateTaskStatusResult,
};
use ballista_core::serde::scheduler::{ExecutorData, ExecutorMetadata};
use ballista_core::serde::AsExecutionPlan;

use object_store::{local::LocalFileSystem, path::Path, ObjectStore};

use datafusion::datafusion_proto::logical_plan::AsLogicalPlan;
use datafusion::datasource::file_format::parquet::ParquetFormat;
use datafusion::datasource::file_format::FileFormat;
use futures::TryStreamExt;
use log::{debug, error, info, trace, warn};

// use http_body::Body;
use std::convert::TryInto;
use std::ops::Deref;
use std::sync::Arc;

use datafusion::datafusion_proto::protobuf::FileType;
use std::time::{SystemTime, UNIX_EPOCH};
use tonic::{Request, Response, Status};

use crate::scheduler_server::SchedulerServer;
use crate::state::executor_manager::ExecutorReservation;

#[tonic::async_trait]
impl<T: 'static + AsLogicalPlan, U: 'static + AsExecutionPlan> SchedulerGrpc
    for SchedulerServer<T, U>
{
    async fn poll_work(
        &self,
        request: Request<PollWorkParams>,
    ) -> Result<Response<PollWorkResult>, Status> {
        if let TaskSchedulingPolicy::PushStaged = self.policy {
            error!("Poll work interface is not supported for push-based task scheduling");
            return Err(tonic::Status::failed_precondition(
                "Bad request because poll work is not supported for push-based task scheduling",
            ));
        }
        let remote_addr = request.remote_addr();
        if let PollWorkParams {
            metadata: Some(metadata),
            can_accept_task,
            task_status,
        } = request.into_inner()
        {
            debug!("Received poll_work request for {:?}", metadata);
            let metadata = ExecutorMetadata {
                id: metadata.id,
                host: metadata
                    .optional_host
                    .map(|h| match h {
                        OptionalHost::Host(host) => host,
                    })
                    .unwrap_or_else(|| remote_addr.unwrap().ip().to_string()),
                port: metadata.port as u16,
                grpc_port: metadata.grpc_port as u16,
                specification: metadata.specification.unwrap().into(),
            };
            let executor_heartbeat = ExecutorHeartbeat {
                executor_id: metadata.id.clone(),
                timestamp: SystemTime::now()
                    .duration_since(UNIX_EPOCH)
                    .expect("Time went backwards")
                    .as_secs(),
                state: None,
            };

            self.state
                .executor_manager
                .save_executor_metadata(metadata.clone())
                .await
                .map_err(|e| {
                    let msg = format!("Could not save executor metadata: {}", e);
                    error!("{}", msg);
                    Status::internal(msg)
                })?;

            self.state
                .executor_manager
                .save_executor_heartbeat(executor_heartbeat)
                .await
                .map_err(|e| {
                    let msg = format!("Could not save executor heartbeat: {}", e);
                    error!("{}", msg);
                    Status::internal(msg)
                })?;

            self.update_task_status(&metadata.id, task_status)
                .await
                .map_err(|e| {
                    let msg = format!(
                        "Fail to update tasks status from executor {:?} due to {:?}",
                        &metadata.id, e
                    );
                    error!("{}", msg);
                    Status::internal(msg)
                })?;

            // If executor can accept another task, try and find one.
            let next_task = if can_accept_task {
                let reservations =
                    vec![ExecutorReservation::new_free(metadata.id.clone())];
                if let Ok((mut assignments, _, _)) = self
                    .state
                    .task_manager
                    .fill_reservations(&reservations)
                    .await
                {
                    if let Some((_, task)) = assignments.pop() {
                        match self.state.task_manager.prepare_task_definition(task) {
                            Ok(task_definition) => Some(task_definition),
                            Err(e) => {
                                error!("Error preparing task definition: {:?}", e);
                                None
                            }
                        }
                    } else {
                        None
                    }
                } else {
                    None
                }
            } else {
                None
            };

            Ok(Response::new(PollWorkResult { task: next_task }))
        } else {
            warn!("Received invalid executor poll_work request");
            Err(Status::invalid_argument("Missing metadata in request"))
        }
    }

    async fn register_executor(
        &self,
        request: Request<RegisterExecutorParams>,
    ) -> Result<Response<RegisterExecutorResult>, Status> {
        let remote_addr = request.remote_addr();
        if let RegisterExecutorParams {
            metadata: Some(metadata),
        } = request.into_inner()
        {
            info!("Received register executor request for {:?}", metadata);
            let metadata = ExecutorMetadata {
                id: metadata.id,
                host: metadata
                    .optional_host
                    .map(|h| match h {
                        OptionalHost::Host(host) => host,
                    })
                    .unwrap_or_else(|| remote_addr.unwrap().ip().to_string()),
                port: metadata.port as u16,
                grpc_port: metadata.grpc_port as u16,
                specification: metadata.specification.unwrap().into(),
            };
            let executor_data = ExecutorData {
                executor_id: metadata.id.clone(),
                total_task_slots: metadata.specification.task_slots,
                available_task_slots: metadata.specification.task_slots,
            };

            async {
                // Save the executor to state
                let reservations = self
                    .state
                    .executor_manager
<<<<<<< HEAD
                    .register_executor(metadata, executor_data, true)
                    .await
                    .map_err(|e| {
                        Status::internal(format!(
                            "Error processing executor registration: {:?}",
                            e
                        ))
                    })?;

                sender
                    .post_event(SchedulerServerEvent::Offer(reservations))
                    .await
                    .map_err(|e| {
                        Status::internal(format!(
                            "Error posting offers for new executor: {:?}",
                            e
                        ))
                    })?;
            } else {
                // Otherwise just save the executor to state
                self.state
                    .executor_manager
                    .register_executor(metadata, executor_data, false)
                    .await
                    .map_err(|e| {
                        Status::internal(format!(
                            "Error processing executor registration: {:?}",
                            e
                        ))
                    })?;
=======
                    .register_executor(metadata, executor_data, false)
                    .await?;

                // If we are using push-based scheduling then reserve this executors slots and send
                // them for scheduling tasks.
                if matches!(self.policy, TaskSchedulingPolicy::PushStaged) {
                    self.offer_reservation(reservations).await?;
                }

                Ok::<(), ballista_core::error::BallistaError>(())
>>>>>>> 93916c37
            }
            .await
            .map_err(|e| {
                let msg = format!("Fail to do executor registration due to: {}", e);
                error!("{}", msg);
                Status::internal(msg)
            })?;

            Ok(Response::new(RegisterExecutorResult { success: true }))
        } else {
            warn!("Received invalid register executor request");
            Err(Status::invalid_argument("Missing metadata in request"))
        }
    }

    async fn heart_beat_from_executor(
        &self,
        request: Request<HeartBeatParams>,
    ) -> Result<Response<HeartBeatResult>, Status> {
        let HeartBeatParams { executor_id, state } = request.into_inner();

        debug!("Received heart beat request for {:?}", executor_id);
        trace!("Related executor state is {:?}", state);
        let executor_heartbeat = ExecutorHeartbeat {
            executor_id,
            timestamp: SystemTime::now()
                .duration_since(UNIX_EPOCH)
                .expect("Time went backwards")
                .as_secs(),
            state,
        };

        self.state
            .executor_manager
            .save_executor_heartbeat(executor_heartbeat)
            .await
            .map_err(|e| {
                let msg = format!("Could not save executor heartbeat: {}", e);
                error!("{}", msg);
                Status::internal(msg)
            })?;
        Ok(Response::new(HeartBeatResult { reregister: false }))
    }

    async fn update_task_status(
        &self,
        request: Request<UpdateTaskStatusParams>,
    ) -> Result<Response<UpdateTaskStatusResult>, Status> {
        let UpdateTaskStatusParams {
            executor_id,
            task_status,
        } = request.into_inner();

        debug!(
            "Received task status update request for executor {:?}",
            executor_id
        );

        self.update_task_status(&executor_id, task_status)
            .await
            .map_err(|e| {
                let msg = format!(
                    "Fail to update tasks status from executor {:?} due to {:?}",
                    &executor_id, e
                );
                error!("{}", msg);
                Status::internal(msg)
            })?;

        Ok(Response::new(UpdateTaskStatusResult { success: true }))
    }

    async fn get_file_metadata(
        &self,
        request: Request<GetFileMetadataParams>,
    ) -> Result<Response<GetFileMetadataResult>, Status> {
        // TODO support multiple object stores
        let obj_store: Arc<dyn ObjectStore> = Arc::new(LocalFileSystem::new());
        // TODO shouldn't this take a ListingOption object as input?

        let GetFileMetadataParams { path, file_type } = request.into_inner();

        let file_type: FileType = file_type.try_into().map_err(|e| {
            let msg = format!("Error reading request: {}", e);
            error!("{}", msg);
            tonic::Status::internal(msg)
        })?;

        let file_format: Arc<dyn FileFormat> = match file_type {
            FileType::Parquet => Ok(Arc::new(ParquetFormat::default())),
            // TODO implement for CSV
            _ => Err(tonic::Status::unimplemented(
                "get_file_metadata unsupported file type",
            )),
        }?;

        let path = Path::from(path.as_str());
        let file_metas: Vec<_> = obj_store
            .list(Some(&path))
            .await
            .map_err(|e| {
                let msg = format!("Error listing files: {}", e);
                error!("{}", msg);
                tonic::Status::internal(msg)
            })?
            .try_collect()
            .await
            .map_err(|e| {
                let msg = format!("Error listing files: {}", e);
                error!("{}", msg);
                tonic::Status::internal(msg)
            })?;

        let schema = file_format
            .infer_schema(&obj_store, &file_metas)
            .await
            .map_err(|e| {
                let msg = format!("Error inferring schema: {}", e);
                error!("{}", msg);
                tonic::Status::internal(msg)
            })?;

        Ok(Response::new(GetFileMetadataResult {
            schema: Some(schema.as_ref().into()),
        }))
    }

    async fn execute_query(
        &self,
        request: Request<ExecuteQueryParams>,
    ) -> Result<Response<ExecuteQueryResult>, Status> {
        let query_params = request.into_inner();
        if let ExecuteQueryParams {
            query: Some(query),
            settings,
            optional_session_id,
            optional_job_id,
        } = query_params
        {
            // parse config
            let mut config_builder = BallistaConfig::builder();
            for kv_pair in &settings {
                config_builder = config_builder.set(&kv_pair.key, &kv_pair.value);
            }
            let config = config_builder.build().map_err(|e| {
                let msg = format!("Could not parse configs: {}", e);
                error!("{}", msg);
                Status::internal(msg)
            })?;

            let (session_id, session_ctx) = match optional_session_id {
                Some(OptionalSessionId::SessionId(session_id)) => {
                    let ctx = self
                        .state
                        .session_manager
                        .update_session(&session_id, &config)
                        .await
                        .map_err(|e| {
                            Status::internal(format!(
                                "Failed to load SessionContext for session ID {}: {:?}",
                                session_id, e
                            ))
                        })?;
                    (session_id, ctx)
                }
                _ => {
                    let ctx = self
                        .state
                        .session_manager
                        .create_session(&config)
                        .await
                        .map_err(|e| {
                            Status::internal(format!(
                                "Failed to create SessionContext: {:?}",
                                e
                            ))
                        })?;

                    (ctx.session_id(), ctx)
                }
            };

            let plan = match query {
                Query::LogicalPlan(message) => T::try_decode(message.as_slice())
                    .and_then(|m| {
                        m.try_into_logical_plan(
                            session_ctx.deref(),
                            self.state.codec.logical_extension_codec(),
                        )
                    })
                    .map_err(|e| {
                        let msg = format!("Could not parse logical plan protobuf: {}", e);
                        error!("{}", msg);
                        Status::internal(msg)
                    })?,
                Query::Sql(sql) => session_ctx
                    .sql(&sql)
                    .await
                    .and_then(|df| df.to_logical_plan())
                    .map_err(|e| {
                        let msg = format!("Error parsing SQL: {}", e);
                        error!("{}", msg);
                        Status::internal(msg)
                    })?,
            };

            debug!("Received plan for execution: {:?}", plan);

            let job_id = match optional_job_id {
                // job_id was provided by the caller, lets check that the job_id is unique
                Some(OptionalJobId::JobId(job_id)) => {
                    match self.state.task_manager.get_job_status(&job_id).await {
                        // not job found for this job id, we are good to go
                        Ok(None) => Ok(job_id),
                        // job with such job_id already exists, fail-fast
                        Ok(Some(_)) => {
                            let msg = format!("JobId: {:?} already exists", job_id);
                            Err(Status::internal(msg))
                        }
                        Err(e) => {
                            let msg = format!(
                                "Error getting status for job {}: {:?}",
                                job_id, e
                            );
                            error!("{}", msg);
                            Err(Status::internal(msg))
                        }
                    }
                }
                _ => Ok(self.state.task_manager.generate_job_id()),
            }?;

<<<<<<< HEAD
            self.state
                .task_manager
                .queue_job(&job_id)
                .await
                .map_err(|e| {
                    let msg = format!("Failed to queue job {}: {:?}", job_id, e);
                    error!("{}", msg);

                    Status::internal(msg)
                })?;

            let query_stage_event_sender =
                self.query_stage_event_loop.get_sender().map_err(|e| {
                    Status::internal(format!(
                        "Could not get query stage event sender due to: {}",
                        e
                    ))
                })?;

            let queued_at = SystemTime::now()
                .duration_since(UNIX_EPOCH)
                .expect("Time went backwards")
                .as_secs();

            query_stage_event_sender
                .post_event(QueryStageSchedulerEvent::JobQueued {
                    job_id: job_id.clone(),
                    session_id: session_id.clone(),
                    session_ctx,
                    plan: Box::new(plan),
                    queued_at,
                })
=======
            self.submit_job(&job_id, session_ctx, &plan)
>>>>>>> 93916c37
                .await
                .map_err(|e| {
                    let msg =
                        format!("Failed to send JobQueued event for {}: {:?}", job_id, e);
                    error!("{}", msg);

                    Status::internal(msg)
                })?;

            Ok(Response::new(ExecuteQueryResult { job_id, session_id }))
        } else if let ExecuteQueryParams {
            query: None,
            settings,
            optional_session_id: None,
            optional_job_id: None,
        } = query_params
        {
            // parse config for new session
            let mut config_builder = BallistaConfig::builder();
            for kv_pair in &settings {
                config_builder = config_builder.set(&kv_pair.key, &kv_pair.value);
            }
            let config = config_builder.build().map_err(|e| {
                let msg = format!("Could not parse configs: {}", e);
                error!("{}", msg);
                Status::internal(msg)
            })?;
            let session = self
                .state
                .session_manager
                .create_session(&config)
                .await
                .map_err(|e| {
                    Status::internal(format!(
                        "Failed to create new SessionContext: {:?}",
                        e
                    ))
                })?;

            Ok(Response::new(ExecuteQueryResult {
                job_id: "NA".to_owned(),
                session_id: session.session_id(),
            }))
        } else {
            Err(Status::internal("Error parsing request"))
        }
    }

    async fn get_job_status(
        &self,
        request: Request<GetJobStatusParams>,
    ) -> Result<Response<GetJobStatusResult>, Status> {
        let job_id = request.into_inner().job_id;
        debug!("Received get_job_status request for job {}", job_id);
        match self.state.task_manager.get_job_status(&job_id).await {
            Ok(None) => {
                let msg = format!("Job {} not found", job_id);
                Err(Status::not_found(msg))
            }
            Ok(status) => Ok(Response::new(GetJobStatusResult { status })),
            Err(e) => {
                let msg = format!("Error getting status for job {}: {:?}", job_id, e);
                error!("{}", msg);
                Err(Status::internal(msg))
            }
        }
    }

    async fn cancel_job(
        &self,
        request: Request<CancelJobParams>,
    ) -> Result<Response<CancelJobResult>, Status> {
        let job_id = request.into_inner().job_id;
        info!("Received cancellation request for job {}", job_id);

        self.state
            .task_manager
            .cancel_job(&job_id, &self.state.executor_manager)
            .await
            .map_err(|e| {
                let msg = format!("Error cancelling job {}: {:?}", job_id, e);
                error!("{}", msg);
                Status::internal(msg)
            })?;

        Ok(Response::new(CancelJobResult { cancelled: true }))
    }
}

#[cfg(all(test, feature = "sled"))]
mod test {
    use std::sync::Arc;

    use datafusion::datafusion_proto::protobuf::LogicalPlanNode;
    use datafusion::execution::context::default_session_builder;
    use tonic::Request;

    use ballista_core::error::BallistaError;
    use ballista_core::serde::protobuf::{
        executor_registration::OptionalHost, ExecutorRegistration, PhysicalPlanNode,
        PollWorkParams,
    };
    use ballista_core::serde::scheduler::ExecutorSpecification;
    use ballista_core::serde::BallistaCodec;

    use crate::scheduler_server::metrics::NoopMetricsCollector;
    use crate::state::{backend::standalone::StandaloneClient, SchedulerState};

    use super::{SchedulerGrpc, SchedulerServer};

    #[tokio::test]
    async fn test_poll_work() -> Result<(), BallistaError> {
        let state_storage = Arc::new(StandaloneClient::try_new_temporary()?);
        let mut scheduler: SchedulerServer<LogicalPlanNode, PhysicalPlanNode> =
            SchedulerServer::new(
                "localhost:50050".to_owned(),
                state_storage.clone(),
                BallistaCodec::default(),
                Arc::new(NoopMetricsCollector::default()),
            );
        scheduler.init().await?;
        let exec_meta = ExecutorRegistration {
            id: "abc".to_owned(),
            optional_host: Some(OptionalHost::Host("http://localhost:8080".to_owned())),
            port: 0,
            grpc_port: 0,
            specification: Some(ExecutorSpecification { task_slots: 2 }.into()),
        };
        let request: Request<PollWorkParams> = Request::new(PollWorkParams {
            metadata: Some(exec_meta.clone()),
            can_accept_task: false,
            task_status: vec![],
        });
        let response = scheduler
            .poll_work(request)
            .await
            .expect("Received error response")
            .into_inner();
        // no response task since we told the scheduler we didn't want to accept one
        assert!(response.task.is_none());
        let state: SchedulerState<LogicalPlanNode, PhysicalPlanNode> =
            SchedulerState::new_with_default_scheduler_name(
                state_storage.clone(),
                default_session_builder,
                BallistaCodec::default(),
            );
        state.init().await?;

        // executor should be registered
        let stored_executor = state
            .executor_manager
            .get_executor_metadata("abc")
            .await
            .expect("getting executor");

        assert_eq!(stored_executor.grpc_port, 0);
        assert_eq!(stored_executor.port, 0);
        assert_eq!(stored_executor.specification.task_slots, 2);
        assert_eq!(stored_executor.host, "http://localhost:8080".to_owned());

        let request: Request<PollWorkParams> = Request::new(PollWorkParams {
            metadata: Some(exec_meta.clone()),
            can_accept_task: true,
            task_status: vec![],
        });
        let response = scheduler
            .poll_work(request)
            .await
            .expect("Received error response")
            .into_inner();

        // still no response task since there are no tasks in the scheduler
        assert!(response.task.is_none());
        let state: SchedulerState<LogicalPlanNode, PhysicalPlanNode> =
            SchedulerState::new_with_default_scheduler_name(
                state_storage.clone(),
                default_session_builder,
                BallistaCodec::default(),
            );
        state.init().await?;

        // executor should be registered
        let stored_executor = state
            .executor_manager
            .get_executor_metadata("abc")
            .await
            .expect("getting executor");

        assert_eq!(stored_executor.grpc_port, 0);
        assert_eq!(stored_executor.port, 0);
        assert_eq!(stored_executor.specification.task_slots, 2);
        assert_eq!(stored_executor.host, "http://localhost:8080".to_owned());

        Ok(())
    }
}<|MERGE_RESOLUTION|>--- conflicted
+++ resolved
@@ -16,14 +16,10 @@
 // under the License.
 
 use ballista_core::config::{BallistaConfig, TaskSchedulingPolicy};
-<<<<<<< HEAD
 
 use ballista_core::serde::protobuf::execute_query_params::{
     OptionalJobId, OptionalSessionId, Query,
 };
-=======
-use ballista_core::serde::protobuf::execute_query_params::{OptionalSessionId, Query};
->>>>>>> 93916c37
 
 use ballista_core::serde::protobuf::executor_registration::OptionalHost;
 use ballista_core::serde::protobuf::scheduler_grpc_server::SchedulerGrpc;
@@ -199,38 +195,6 @@
                 let reservations = self
                     .state
                     .executor_manager
-<<<<<<< HEAD
-                    .register_executor(metadata, executor_data, true)
-                    .await
-                    .map_err(|e| {
-                        Status::internal(format!(
-                            "Error processing executor registration: {:?}",
-                            e
-                        ))
-                    })?;
-
-                sender
-                    .post_event(SchedulerServerEvent::Offer(reservations))
-                    .await
-                    .map_err(|e| {
-                        Status::internal(format!(
-                            "Error posting offers for new executor: {:?}",
-                            e
-                        ))
-                    })?;
-            } else {
-                // Otherwise just save the executor to state
-                self.state
-                    .executor_manager
-                    .register_executor(metadata, executor_data, false)
-                    .await
-                    .map_err(|e| {
-                        Status::internal(format!(
-                            "Error processing executor registration: {:?}",
-                            e
-                        ))
-                    })?;
-=======
                     .register_executor(metadata, executor_data, false)
                     .await?;
 
@@ -241,7 +205,6 @@
                 }
 
                 Ok::<(), ballista_core::error::BallistaError>(())
->>>>>>> 93916c37
             }
             .await
             .map_err(|e| {
@@ -474,42 +437,12 @@
                 _ => Ok(self.state.task_manager.generate_job_id()),
             }?;
 
-<<<<<<< HEAD
-            self.state
-                .task_manager
-                .queue_job(&job_id)
-                .await
-                .map_err(|e| {
-                    let msg = format!("Failed to queue job {}: {:?}", job_id, e);
-                    error!("{}", msg);
-
-                    Status::internal(msg)
-                })?;
-
-            let query_stage_event_sender =
-                self.query_stage_event_loop.get_sender().map_err(|e| {
-                    Status::internal(format!(
-                        "Could not get query stage event sender due to: {}",
-                        e
-                    ))
-                })?;
-
             let queued_at = SystemTime::now()
                 .duration_since(UNIX_EPOCH)
                 .expect("Time went backwards")
                 .as_secs();
 
-            query_stage_event_sender
-                .post_event(QueryStageSchedulerEvent::JobQueued {
-                    job_id: job_id.clone(),
-                    session_id: session_id.clone(),
-                    session_ctx,
-                    plan: Box::new(plan),
-                    queued_at,
-                })
-=======
-            self.submit_job(&job_id, session_ctx, &plan)
->>>>>>> 93916c37
+            self.submit_job(&job_id, session_ctx, &plan, queued_at)
                 .await
                 .map_err(|e| {
                     let msg =
