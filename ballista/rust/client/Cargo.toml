# Licensed to the Apache Software Foundation (ASF) under one
# or more contributor license agreements.  See the NOTICE file
# distributed with this work for additional information
# regarding copyright ownership.  The ASF licenses this file
# to you under the Apache License, Version 2.0 (the
# "License"); you may not use this file except in compliance
# with the License.  You may obtain a copy of the License at
#
#   http://www.apache.org/licenses/LICENSE-2.0
#
# Unless required by applicable law or agreed to in writing,
# software distributed under the License is distributed on an
# "AS IS" BASIS, WITHOUT WARRANTIES OR CONDITIONS OF ANY
# KIND, either express or implied.  See the License for the
# specific language governing permissions and limitations
# under the License.

[package]
name = "ballista"
description = "Ballista Distributed Compute"
license = "Apache-2.0"
version = "0.7.0"
homepage = "https://github.com/apache/arrow-ballista"
repository = "https://github.com/apache/arrow-ballista"
readme = "README.md"
authors = ["Apache Arrow <dev@arrow.apache.org>"]
edition = "2021"
rust-version = "1.59"

[dependencies]
ballista-core = { path = "../core", version = "0.7.0" }
ballista-executor = { path = "../executor", version = "0.7.0", optional = true }
ballista-scheduler = { path = "../scheduler", version = "0.7.0", optional = true }
<<<<<<< HEAD
datafusion = { path = "../../../datafusion" }
futures = "0.3"
log = "0.4"
parking_lot = "0.12"
sqlparser = "0.20"
=======
datafusion = { git = "https://github.com/apache/arrow-datafusion", rev = "312a7dd3b9642e64555bd0cfa90f4e10145ea103" }
datafusion-proto = { git = "https://github.com/apache/arrow-datafusion", rev = "312a7dd3b9642e64555bd0cfa90f4e10145ea103" }
futures = "0.3"
log = "0.4"
parking_lot = "0.12"
sqlparser = "0.22"
>>>>>>> 93916c37
tempfile = "3"
tokio = "1.0"

[features]
default = []
standalone = ["ballista-executor", "ballista-scheduler"]<|MERGE_RESOLUTION|>--- conflicted
+++ resolved
@@ -31,20 +31,11 @@
 ballista-core = { path = "../core", version = "0.7.0" }
 ballista-executor = { path = "../executor", version = "0.7.0", optional = true }
 ballista-scheduler = { path = "../scheduler", version = "0.7.0", optional = true }
-<<<<<<< HEAD
 datafusion = { path = "../../../datafusion" }
 futures = "0.3"
 log = "0.4"
 parking_lot = "0.12"
-sqlparser = "0.20"
-=======
-datafusion = { git = "https://github.com/apache/arrow-datafusion", rev = "312a7dd3b9642e64555bd0cfa90f4e10145ea103" }
-datafusion-proto = { git = "https://github.com/apache/arrow-datafusion", rev = "312a7dd3b9642e64555bd0cfa90f4e10145ea103" }
-futures = "0.3"
-log = "0.4"
-parking_lot = "0.12"
 sqlparser = "0.22"
->>>>>>> 93916c37
 tempfile = "3"
 tokio = "1.0"
 
