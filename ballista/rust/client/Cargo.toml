--- conflicted
+++ resolved
@@ -31,12 +31,8 @@
 ballista-core = { path = "../core", version = "0.7.0" }
 ballista-executor = { path = "../executor", version = "0.7.0", optional = true }
 ballista-scheduler = { path = "../scheduler", version = "0.7.0", optional = true }
-<<<<<<< HEAD
-datafusion = { path = "../../../datafusion" }
-=======
-datafusion = { git = "https://github.com/apache/arrow-datafusion", rev = "8b59b207aaadd6f2c19c28d1f1431a0cb8d110ae" }
-datafusion-proto = { git = "https://github.com/apache/arrow-datafusion", rev = "8b59b207aaadd6f2c19c28d1f1431a0cb8d110ae" }
->>>>>>> f44c3d51
+datafusion = { git = "https://github.com/coralogix/arrow-datafusion", branch = "upstream-merge-into-ludicrous-speed" }
+datafusion-proto = { git = "https://github.com/coralogix/arrow-datafusion", branch = "upstream-merge-into-ludicrous-speed" }
 futures = "0.3"
 log = "0.4"
 parking_lot = "0.12"
