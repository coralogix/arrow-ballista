# Licensed to the Apache Software Foundation (ASF) under one
# or more contributor license agreements.  See the NOTICE file
# distributed with this work for additional information
# regarding copyright ownership.  The ASF licenses this file
# to you under the Apache License, Version 2.0 (the
# "License"); you may not use this file except in compliance
# with the License.  You may obtain a copy of the License at
#
#   http://www.apache.org/licenses/LICENSE-2.0
#
# Unless required by applicable law or agreed to in writing,
# software distributed under the License is distributed on an
# "AS IS" BASIS, WITHOUT WARRANTIES OR CONDITIONS OF ANY
# KIND, either express or implied.  See the License for the
# specific language governing permissions and limitations
# under the License.

[general]
name = "Ballista Scheduler"
env_prefix = "BALLISTA_SCHEDULER"
conf_file_param = "config_file"

[[switch]]
name = "version"
doc = "Print version of this executable"

[[param]]
name = "advertise_flight_sql_endpoint"
type = "String"
doc = "Route for proxying flight results via scheduler. Should be of the form 'IP:PORT'"

[[param]]
abbr = "b"
name = "cluster_backend"
type = "ballista_scheduler::cluster::ClusterStorage"
doc = "The configuration backend for the scheduler cluster state, possible values: etcd, memory, sled. Default: sled"
default = "ballista_scheduler::cluster::ClusterStorage::Sled"

[[param]]
abbr = "c"
name = "cluster_backend"
type = "ballista_scheduler::state::backend::StateBackend"
<<<<<<< HEAD
=======
doc = "The configuration backend for the scheduler, possible values: etcd, memory, sled. Default: sled"
default = "ballista_scheduler::state::backend::StateBackend::Sled"

[[param]]
abbr = "c"
name = "cluster_backend"
type = "ballista_scheduler::state::backend::StateBackend"
>>>>>>> 8bc52344
doc = "The configuration backend for the scheduler cluster state, possible values: etcd, memory, sled. Default: sled"
default = "ballista_scheduler::state::backend::StateBackend::Sled"

[[param]]
abbr = "n"
name = "namespace"
type = "String"
doc = "Namespace for the ballista cluster that this executor will join. Default: ballista"
default = "std::string::String::from(\"ballista\")"

[[param]]
abbr = "e"
name = "etcd_urls"
type = "String"
doc = "etcd urls for use when discovery mode is `etcd`. Default: localhost:2379"
default = "std::string::String::from(\"localhost:2379\")"

[[param]]
abbr = "h"
name = "bind_host"
type = "String"
default = "std::string::String::from(\"0.0.0.0\")"
doc = "Local host name or IP address to bind to. Default: 0.0.0.0"

[[param]]
name = "external_host"
type = "String"
doc = "Host name or IP address so that executors can connect to this scheduler. Default: localhost"
default = "std::string::String::from(\"localhost\")"

[[param]]
abbr = "p"
name = "bind_port"
type = "u16"
default = "50050"
doc = "bind port. Default: 50050"

[[param]]
abbr = "s"
name = "scheduler_policy"
type = "ballista_core::config::TaskSchedulingPolicy"
doc = "The scheduing policy for the scheduler, possible values: pull-staged, push-staged. Default: pull-staged"
default = "ballista_core::config::TaskSchedulingPolicy::PullStaged"

[[param]]
name = "event_loop_buffer_size"
type = "u32"
default = "10000"
doc = "Event loop buffer size. Default: 10000"

[[param]]
name = "finished_job_data_clean_up_interval_seconds"
type = "u64"
default = "300"
doc = "Delayed interval for cleaning up finished job data. Default: 300"

[[param]]
name = "finished_job_state_clean_up_interval_seconds"
type = "u64"
default = "3600"
doc = "Delayed interval for cleaning up finished job state. Default: 3600"

[[param]]
name = "executor_slots_policy"
type = "ballista_scheduler::config::SlotsPolicy"
doc = "The executor slots policy for the scheduler, possible values: bias, round-robin, round-robin-local. Default: bias"
default = "ballista_scheduler::config::SlotsPolicy::Bias"

[[param]]
name = "plugin_dir"
type = "String"
doc = "plugin dir"
default = "std::string::String::from(\"\")"

[[param]]
name = "sled_dir"
type = "String"
doc = "Sled dir: Opens a Db for saving schduler metadata at the specified path. This will create a new storage directory at the specified path if it does not already exist."
default = "std::string::String::from(\"\")"

[[param]]
name = "log_dir"
type = "String"
doc = "Log dir: a path to save log. This will create a new storage directory at the specified path if it does not already exist."

[[param]]
name = "print_thread_info"
type = "bool"
doc = "Enable print thread ids and names in log file."
default = "true"

[[param]]
name = "log_level_setting"
type = "String"
doc = "special log level for sub mod. link: https://docs.rs/env_logger/latest/env_logger/#enabling-logging. For example we want whole level is INFO but datafusion mode is DEBUG"
default = "std::string::String::from(\"INFO,datafusion=INFO\")"

[[param]]
name = "log_rotation_policy"
type = "ballista_core::config::LogRotationPolicy"
doc = "Tracing log rotation policy, possible values: minutely, hourly, daily, never. Default: daily"
default = "ballista_core::config::LogRotationPolicy::Daily"

[[param]]
name = "job_resubmit_interval_ms"
type = "u64"
default = "0"
doc = "If job is not able to be scheduled on submission, wait for this interval and resubmit. Default value of 0 indicates that job shuuld not be resubmitted"<|MERGE_RESOLUTION|>--- conflicted
+++ resolved
@@ -35,23 +35,6 @@
 type = "ballista_scheduler::cluster::ClusterStorage"
 doc = "The configuration backend for the scheduler cluster state, possible values: etcd, memory, sled. Default: sled"
 default = "ballista_scheduler::cluster::ClusterStorage::Sled"
-
-[[param]]
-abbr = "c"
-name = "cluster_backend"
-type = "ballista_scheduler::state::backend::StateBackend"
-<<<<<<< HEAD
-=======
-doc = "The configuration backend for the scheduler, possible values: etcd, memory, sled. Default: sled"
-default = "ballista_scheduler::state::backend::StateBackend::Sled"
-
-[[param]]
-abbr = "c"
-name = "cluster_backend"
-type = "ballista_scheduler::state::backend::StateBackend"
->>>>>>> 8bc52344
-doc = "The configuration backend for the scheduler cluster state, possible values: etcd, memory, sled. Default: sled"
-default = "ballista_scheduler::state::backend::StateBackend::Sled"
 
 [[param]]
 abbr = "n"
