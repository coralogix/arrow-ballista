--- conflicted
+++ resolved
@@ -156,17 +156,9 @@
 async fn init_state_backend(
     opt: &Config,
 ) -> Result<(Arc<dyn StateBackendClient>, Arc<dyn ClusterState>)> {
-<<<<<<< HEAD
     let config_backend: (Arc<dyn StateBackendClient>, Arc<dyn ClusterState>) = match opt
         .config_backend
     {
-=======
-    let config_backend: (Arc<dyn StateBackendClient>, Arc<dyn ClusterState>) =  match opt.config_backend {
-        #[cfg(not(any(feature = "sled", feature = "etcd")))]
-        _ => std::compile_error!(
-            "To build the scheduler enable at least one config backend feature (`etcd` or `sled`)"
-        ),
->>>>>>> 867c2c8b
         #[cfg(feature = "etcd")]
         StateBackend::Etcd => {
             let etcd = etcd_client::Client::connect(&[opt.etcd_urls.clone()], None)
@@ -183,45 +175,31 @@
             )
         }
         #[cfg(feature = "sled")]
-<<<<<<< HEAD
         StateBackend::Sled => {
             let backend = if opt.sled_dir.is_empty() {
                 Arc::new(
                     SledClient::try_new_temporary()
-=======
-        StateBackend::Standalone => {
-            let backend = if opt.sled_dir.is_empty() {
-                Arc::new(
-                    StandaloneClient::try_new_temporary()
->>>>>>> 867c2c8b
                         .context("Could not create standalone config backend")?,
                 )
             } else {
                 println!("{}", opt.sled_dir);
                 Arc::new(
-<<<<<<< HEAD
                     SledClient::try_new(opt.sled_dir.clone())
-=======
-                    StandaloneClient::try_new(opt.sled_dir.clone())
->>>>>>> 867c2c8b
                         .context("Could not create standalone config backend")?,
                 )
             };
             (backend.clone(), backend)
         }
         #[cfg(not(feature = "sled"))]
-        StateBackend::Standalone => {
+        StateBackend::Sled => {
             unimplemented!(
                 "build the scheduler with the `sled` feature to use the standalone config backend"
             )
         }
-<<<<<<< HEAD
         StateBackend::Memory => {
             let backend = Arc::new(MemoryBackendClient::new());
             (backend.clone(), backend)
         }
-=======
->>>>>>> 867c2c8b
     };
 
     Ok(config_backend)
@@ -291,7 +269,6 @@
     let addr = format!("{}:{}", bind_host, port);
     let addr = addr.parse()?;
 
-<<<<<<< HEAD
     let config_backend: Arc<dyn StateBackendClient> = match opt.config_backend {
         #[cfg(feature = "etcd")]
         StateBackend::Etcd => {
@@ -330,8 +307,6 @@
         StateBackend::Memory => Arc::new(MemoryBackendClient::new()),
     };
 
-=======
->>>>>>> 867c2c8b
     let config = SchedulerConfig {
         scheduling_policy: opt.scheduler_policy,
         event_loop_buffer_size: opt.event_loop_buffer_size,
