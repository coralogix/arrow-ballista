// Licensed to the Apache Software Foundation (ASF) under one
// or more contributor license agreements.  See the NOTICE file
// distributed with this work for additional information
// regarding copyright ownership.  The ASF licenses this file
// to you under the Apache License, Version 2.0 (the
// "License"); you may not use this file except in compliance
// with the License.  You may obtain a copy of the License at
//
//   http://www.apache.org/licenses/LICENSE-2.0
//
// Unless required by applicable law or agreed to in writing,
// software distributed under the License is distributed on an
// "AS IS" BASIS, WITHOUT WARRANTIES OR CONDITIONS OF ANY
// KIND, either express or implied.  See the License for the
// specific language governing permissions and limitations
// under the License.

use std::sync::Arc;
use std::time::{Duration, SystemTime, UNIX_EPOCH};

use ballista_core::error::Result;
use ballista_core::event_loop::{EventLoop, EventSender};
use ballista_core::serde::protobuf::{JobStatus, StopExecutorParams, TaskStatus};
use ballista_core::serde::BallistaCodec;
<<<<<<< HEAD
=======
use ballista_core::utils::default_session_builder;
>>>>>>> 8bc52344

use datafusion::execution::context::SessionState;
use datafusion::logical_expr::LogicalPlan;
use datafusion::prelude::{SessionConfig, SessionContext};
use datafusion_proto::logical_plan::AsLogicalPlan;
use datafusion_proto::physical_plan::AsExecutionPlan;

use crate::cluster::BallistaCluster;
use crate::config::SchedulerConfig;
use crate::metrics::SchedulerMetricsCollector;
<<<<<<< HEAD
use ballista_core::serde::scheduler::{ExecutorData, ExecutorMetadata};
=======
use crate::state::execution_graph::ExecutionGraph;
>>>>>>> 8bc52344
use log::{error, warn};

use crate::scheduler_server::event::QueryStageSchedulerEvent;
use crate::scheduler_server::query_stage_scheduler::QueryStageScheduler;
<<<<<<< HEAD

use crate::state::execution_graph::ExecutionGraph;
=======
use crate::state::backend::cluster::ClusterState;
use crate::state::backend::StateBackendClient;
>>>>>>> 8bc52344
use crate::state::executor_manager::{
    ExecutorManager, ExecutorReservation, DEFAULT_EXECUTOR_TIMEOUT_SECONDS,
};

use crate::state::task_manager::TaskLauncher;
use crate::state::SchedulerState;

// include the generated protobuf source as a submodule
#[allow(clippy::all)]
pub mod externalscaler {
    include!(concat!(env!("OUT_DIR"), "/externalscaler.rs"));
}

pub mod event;
mod external_scaler;
mod grpc;
pub(crate) mod query_stage_scheduler;

pub(crate) type SessionBuilder = fn(SessionConfig) -> SessionState;

#[derive(Clone)]
pub struct SchedulerServer<T: 'static + AsLogicalPlan, U: 'static + AsExecutionPlan> {
    pub scheduler_name: String,
    pub start_time: u128,
    pub(crate) state: Arc<SchedulerState<T, U>>,
    pub(crate) query_stage_event_loop: EventLoop<QueryStageSchedulerEvent>,
    query_stage_scheduler: Arc<QueryStageScheduler<T, U>>,
}

impl<T: 'static + AsLogicalPlan, U: 'static + AsExecutionPlan> SchedulerServer<T, U> {
    pub fn new(
        scheduler_name: String,
<<<<<<< HEAD
        cluster: BallistaCluster,
=======
        config_backend: Arc<dyn StateBackendClient>,
        cluster_state: Arc<dyn ClusterState>,
>>>>>>> 8bc52344
        codec: BallistaCodec<T, U>,
        config: SchedulerConfig,
        metrics_collector: Arc<dyn SchedulerMetricsCollector>,
    ) -> Self {
        let state = Arc::new(SchedulerState::new(
<<<<<<< HEAD
            cluster,
=======
            config_backend,
            cluster_state,
            default_session_builder,
>>>>>>> 8bc52344
            codec,
            scheduler_name.clone(),
            config.clone(),
        ));
        let query_stage_scheduler = Arc::new(QueryStageScheduler::new(
            state.clone(),
            metrics_collector,
            config.job_resubmit_interval_ms,
        ));
        let query_stage_event_loop = EventLoop::new(
            "query_stage".to_owned(),
            config.event_loop_buffer_size as usize,
            query_stage_scheduler.clone(),
        );

        Self {
            scheduler_name,
            start_time: timestamp_millis() as u128,
            state,
            query_stage_event_loop,
            query_stage_scheduler,
        }
    }

    pub fn with_session_builder(
        scheduler_name: String,
        config_backend: Arc<dyn StateBackendClient>,
        cluster_backend: Arc<dyn ClusterState>,
        codec: BallistaCodec<T, U>,
        config: SchedulerConfig,
        session_builder: SessionBuilder,
        metrics_collector: Arc<dyn SchedulerMetricsCollector>,
    ) -> Self {
        let state = Arc::new(SchedulerState::new(
            config_backend,
            cluster_backend,
            session_builder,
            codec,
            scheduler_name.clone(),
            config.clone(),
        ));
        let query_stage_scheduler =
            Arc::new(QueryStageScheduler::new(state.clone(), metrics_collector));
        let query_stage_event_loop = EventLoop::new(
            "query_stage".to_owned(),
            config.event_loop_buffer_size as usize,
            query_stage_scheduler.clone(),
        );

        Self {
            scheduler_name,
            start_time: timestamp_millis() as u128,
            state,
            query_stage_event_loop,
            query_stage_scheduler,
        }
    }

    #[allow(dead_code)]
    pub(crate) fn new_with_task_launcher(
        scheduler_name: String,
<<<<<<< HEAD
        cluster: BallistaCluster,
=======
        config_backend: Arc<dyn StateBackendClient>,
        cluster_backend: Arc<dyn ClusterState>,
>>>>>>> 8bc52344
        codec: BallistaCodec<T, U>,
        config: SchedulerConfig,
        metrics_collector: Arc<dyn SchedulerMetricsCollector>,
        task_launcher: Arc<dyn TaskLauncher>,
    ) -> Self {
<<<<<<< HEAD
        let state = Arc::new(SchedulerState::new_with_task_launcher(
            cluster,
=======
        let state = Arc::new(SchedulerState::with_task_launcher(
            config_backend,
            cluster_backend,
            default_session_builder,
>>>>>>> 8bc52344
            codec,
            scheduler_name.clone(),
            config.clone(),
            task_launcher,
        ));
        let query_stage_scheduler = Arc::new(QueryStageScheduler::new(
            state.clone(),
            metrics_collector,
            config.job_resubmit_interval_ms,
        ));
        let query_stage_event_loop = EventLoop::new(
            "query_stage".to_owned(),
            config.event_loop_buffer_size as usize,
            query_stage_scheduler.clone(),
        );

        Self {
            scheduler_name,
            start_time: timestamp_millis() as u128,
            state,
            query_stage_event_loop,
            query_stage_scheduler,
        }
    }

    pub async fn init(&mut self) -> Result<()> {
        self.state.init().await?;
        self.query_stage_event_loop.start()?;
        self.expire_dead_executors()?;

        Ok(())
    }

<<<<<<< HEAD
    #[cfg(test)]
    pub(crate) fn query_stage_scheduler(&self) -> Arc<QueryStageScheduler<T, U>> {
        self.query_stage_scheduler.clone()
    }

=======
>>>>>>> 8bc52344
    pub fn pending_tasks(&self) -> usize {
        self.query_stage_scheduler.pending_tasks()
    }

    pub fn active_job_count(&self) -> usize {
        self.state.task_manager.get_active_job_count()
    }

    pub async fn submit_job(
        &self,
        job_id: &str,
        job_name: &str,
        ctx: Arc<SessionContext>,
        plan: &LogicalPlan,
    ) -> Result<()> {
        self.query_stage_event_loop
            .get_sender()?
            .post_event(QueryStageSchedulerEvent::JobQueued {
                job_id: job_id.to_owned(),
                job_name: job_name.to_owned(),
                session_ctx: ctx,
                plan: Box::new(plan.clone()),
                queued_at: timestamp_millis(),
            })
            .await
    }

    pub async fn get_active_job_status(&self, job_id: &str) -> Result<Option<JobStatus>> {
        self.state.task_manager.get_job_status(job_id).await
    }

    pub async fn get_execution_graph(
        &self,
        job_id: &str,
    ) -> Result<Option<Arc<ExecutionGraph>>> {
        self.state
            .task_manager
            .get_job_execution_graph(job_id)
            .await
    }

    pub(crate) fn metrics_collector(&self) -> &dyn SchedulerMetricsCollector {
        self.query_stage_scheduler.metrics_collector()
    }

    /// It just send task status update event to the channel,
    /// and will not guarantee the event processing completed after return
    pub(crate) async fn update_task_status(
        &self,
        executor_id: &str,
        tasks_status: Vec<TaskStatus>,
    ) -> Result<()> {
        // We might receive buggy task updates from dead executors.
        if self.state.executor_manager.is_dead_executor(executor_id) {
            let error_msg = format!(
                "Receive buggy tasks status from dead Executor {executor_id}, task status update ignored."
            );
            warn!("{}", error_msg);
            return Ok(());
        }
        self.query_stage_event_loop
            .get_sender()?
            .post_event(QueryStageSchedulerEvent::TaskUpdating(
                executor_id.to_owned(),
                tasks_status,
            ))
            .await
    }

    pub(crate) async fn offer_reservation(
        &self,
        reservations: Vec<ExecutorReservation>,
    ) -> Result<()> {
        self.query_stage_event_loop
            .get_sender()?
            .post_event(QueryStageSchedulerEvent::ReservationOffering(reservations))
            .await
    }

    /// Spawn an async task which periodically check the active executors' status and
    /// expire the dead executors
    fn expire_dead_executors(&self) -> Result<()> {
        let state = self.state.clone();
        let event_sender = self.query_stage_event_loop.get_sender()?;
        tokio::task::spawn(async move {
            loop {
                let expired_executors = state.executor_manager.get_expired_executors();
                for expired in expired_executors {
                    let executor_id = expired.executor_id.clone();
                    let executor_manager = state.executor_manager.clone();
                    let stop_reason = format!(
                        "Executor {} heartbeat timed out after {}s",
                        executor_id.clone(),
                        DEFAULT_EXECUTOR_TIMEOUT_SECONDS
                    );
                    warn!("{}", stop_reason.clone());
                    let sender_clone = event_sender.clone();
                    Self::remove_executor(
                        executor_manager,
                        sender_clone,
                        &executor_id,
                        Some(stop_reason.clone()),
                    )
                    .await
                    .unwrap_or_else(|e| {
                        let msg =
                            format!("Error to remove Executor in Scheduler due to {e:?}");
                        error!("{}", msg);
                    });

                    match state.executor_manager.get_client(&executor_id).await {
                        Ok(mut client) => {
                            tokio::task::spawn(async move {
                                match client
                                    .stop_executor(StopExecutorParams {
                                        executor_id,
                                        reason: stop_reason,
                                        force: true,
                                    })
                                    .await
                                {
                                    Err(error) => {
                                        warn!(
                                            "Failed to send stop_executor rpc due to, {}",
                                            error
                                        );
                                    }
                                    Ok(_value) => {}
                                }
                            });
                        }
                        Err(_) => {
                            warn!("Executor is already dead, failed to connect to Executor {}", executor_id);
                        }
                    }
                }
                tokio::time::sleep(Duration::from_secs(DEFAULT_EXECUTOR_TIMEOUT_SECONDS))
                    .await;
            }
        });
        Ok(())
    }

    pub(crate) async fn remove_executor(
        executor_manager: ExecutorManager,
        event_sender: EventSender<QueryStageSchedulerEvent>,
        executor_id: &str,
        reason: Option<String>,
    ) -> Result<()> {
        // Update the executor manager immediately here
        executor_manager
            .remove_executor(executor_id, reason.clone())
            .await?;

        event_sender
            .post_event(QueryStageSchedulerEvent::ExecutorLost(
                executor_id.to_owned(),
                reason,
            ))
            .await?;
        Ok(())
    }

    async fn do_register_executor(&self, metadata: ExecutorMetadata) -> Result<()> {
        let executor_data = ExecutorData {
            executor_id: metadata.id.clone(),
            total_task_slots: metadata.specification.task_slots,
            available_task_slots: metadata.specification.task_slots,
        };

        // Save the executor to state
        let reservations = self
            .state
            .executor_manager
            .register_executor(metadata, executor_data, false)
            .await?;

        // If we are using push-based scheduling then reserve this executors slots and send
        // them for scheduling tasks.
        if self.state.config.is_push_staged_scheduling() {
            self.offer_reservation(reservations).await?;
        }

        Ok(())
    }
}

pub fn timestamp_secs() -> u64 {
    SystemTime::now()
        .duration_since(UNIX_EPOCH)
        .expect("Time went backwards")
        .as_secs()
}

pub fn timestamp_millis() -> u64 {
    SystemTime::now()
        .duration_since(UNIX_EPOCH)
        .expect("Time went backwards")
        .as_millis() as u64
}

#[cfg(all(test, feature = "sled"))]
mod test {
    use std::sync::Arc;

    use datafusion::arrow::datatypes::{DataType, Field, Schema};
    use datafusion::logical_expr::{col, sum, LogicalPlan};

    use datafusion::test_util::scan_empty;
    use datafusion_proto::protobuf::LogicalPlanNode;
    use datafusion_proto::protobuf::PhysicalPlanNode;

    use ballista_core::config::{
        BallistaConfig, TaskSchedulingPolicy, BALLISTA_DEFAULT_SHUFFLE_PARTITIONS,
    };
    use ballista_core::error::Result;

    use crate::config::SchedulerConfig;

    use ballista_core::serde::protobuf::{
        failed_task, job_status, task_status, ExecutionError, FailedTask, JobStatus,
        MultiTaskDefinition, ShuffleWritePartition, SuccessfulJob, SuccessfulTask,
        TaskId, TaskStatus,
    };
    use ballista_core::serde::scheduler::{
        ExecutorData, ExecutorMetadata, ExecutorSpecification,
    };
    use ballista_core::serde::BallistaCodec;

    use crate::scheduler_server::{timestamp_millis, SchedulerServer};
<<<<<<< HEAD
=======
    use crate::state::backend::cluster::DefaultClusterState;
    use crate::state::backend::sled::SledClient;
>>>>>>> 8bc52344

    use crate::test_utils::{
        assert_completed_event, assert_failed_event, assert_no_submitted_event,
        assert_submitted_event, test_cluster_context, ExplodingTableProvider,
        SchedulerTest, TaskRunnerFn, TestMetricsCollector,
    };

    #[tokio::test]
    async fn test_pull_scheduling() -> Result<()> {
        let plan = test_plan();
        let task_slots = 4;

        let scheduler = test_scheduler(TaskSchedulingPolicy::PullStaged).await?;

        let executors = test_executors(task_slots);
        for (executor_metadata, executor_data) in executors {
            scheduler
                .state
                .executor_manager
                .register_executor(executor_metadata, executor_data, false)
                .await?;
        }

        let config = test_session(task_slots);

        let ctx = scheduler
            .state
            .session_manager
            .create_session(&config)
            .await?;

        let job_id = "job";

        // Enqueue job
        scheduler
            .state
            .task_manager
            .queue_job(job_id, "", timestamp_millis())
            .await?;

        // Submit job
        scheduler
            .state
            .submit_job(job_id, "", ctx, &plan, 0)
            .await
            .expect("submitting plan");

        // Refresh the ExecutionGraph
        while let Some(graph) = scheduler
            .state
            .task_manager
            .get_active_execution_graph(job_id)
        {
            let task = {
                let mut graph = graph.write().await;
                graph.pop_next_task("executor-1")?
            };
            if let Some(task) = task {
                let mut partitions: Vec<ShuffleWritePartition> = vec![];

                let num_partitions = task
                    .output_partitioning
                    .map(|p| p.partition_count())
                    .unwrap_or(1);

                for partition_id in 0..num_partitions {
                    partitions.push(ShuffleWritePartition {
                        partition_id: partition_id as u64,
                        path: "some/path".to_string(),
                        num_batches: 1,
                        num_rows: 1,
                        num_bytes: 1,
                    })
                }

                // Complete the task
                let task_status = TaskStatus {
                    task_id: task.task_id as u32,
                    job_id: task.partition.job_id.clone(),
                    stage_id: task.partition.stage_id as u32,
                    stage_attempt_num: task.stage_attempt_num as u32,
                    partition_id: task.partition.partition_id as u32,
                    launch_time: 0,
                    start_exec_time: 0,
                    end_exec_time: 0,
                    metrics: vec![],
                    status: Some(task_status::Status::Successful(SuccessfulTask {
                        executor_id: "executor-1".to_owned(),
                        partitions,
                    })),
                };

                scheduler
                    .state
                    .update_task_statuses("executor-1", vec![task_status])
                    .await?;
            } else {
                break;
            }
        }

        let final_graph = scheduler
            .state
            .task_manager
            .get_active_execution_graph(job_id)
            .expect("Fail to find graph in the cache");

        let final_graph = final_graph.read().await;
        assert!(final_graph.is_successful());
        assert_eq!(final_graph.output_locations().len(), 4);

        for output_location in final_graph.output_locations() {
            assert_eq!(output_location.path, "some/path".to_owned());
            assert_eq!(output_location.executor_meta.host, "localhost1".to_owned())
        }

        Ok(())
    }

    #[tokio::test]
    async fn test_push_scheduling() -> Result<()> {
        let plan = test_plan();

        let metrics_collector = Arc::new(TestMetricsCollector::default());

        let mut test = SchedulerTest::new(
            SchedulerConfig::default()
                .with_scheduler_policy(TaskSchedulingPolicy::PushStaged),
            metrics_collector.clone(),
            4,
            1,
            None,
        )
        .await?;

        let status = test.run("job", "", &plan).await.expect("running plan");

        match status.status {
            Some(job_status::Status::Successful(SuccessfulJob {
                partition_location,
<<<<<<< HEAD
                ..
=======
                queued_at: _,
                completed_at: _,
>>>>>>> 8bc52344
            })) => {
                assert_eq!(partition_location.len(), 4);
            }
            other => {
                panic!("Expected success status but found {:?}", other);
            }
        }

        assert_submitted_event("job", &metrics_collector);
        assert_completed_event("job", &metrics_collector);

        Ok(())
    }

    // Simulate a task failure and ensure the job status is updated correctly
    #[tokio::test]
    async fn test_job_failure() -> Result<()> {
        let plan = test_plan();

        let runner = Arc::new(TaskRunnerFn::new(
            |_executor_id: String, task: MultiTaskDefinition| {
                let mut statuses = vec![];

                for TaskId {
                    task_id,
                    partition_id,
                    ..
                } in task.task_ids
                {
                    let timestamp = timestamp_millis();
                    statuses.push(TaskStatus {
                        task_id,
                        job_id: task.job_id.clone(),
                        stage_id: task.stage_id,
                        stage_attempt_num: task.stage_attempt_num,
                        partition_id,
                        launch_time: timestamp,
                        start_exec_time: timestamp,
                        end_exec_time: timestamp,
                        metrics: vec![],
                        status: Some(task_status::Status::Failed(FailedTask {
                            error: "ERROR".to_string(),
                            retryable: false,
                            count_to_failures: false,
                            failed_reason: Some(
                                failed_task::FailedReason::ExecutionError(
                                    ExecutionError {},
                                ),
                            ),
                        })),
                    });
                }

                statuses
            },
        ));

        let metrics_collector = Arc::new(TestMetricsCollector::default());

        let mut test = SchedulerTest::new(
            SchedulerConfig::default()
                .with_scheduler_policy(TaskSchedulingPolicy::PushStaged),
            metrics_collector.clone(),
            4,
            1,
            Some(runner),
        )
        .await?;

        let status = test.run("job", "", &plan).await.expect("running plan");

        assert!(
            matches!(
                status,
                JobStatus {
                    status: Some(job_status::Status::Failed(_)),
                    ..
                }
            ),
            "{}",
            "Expected job status to be failed but it was {status:?}"
        );

        assert_submitted_event("job", &metrics_collector);
        assert_failed_event("job", &metrics_collector);

        Ok(())
    }

    // If the physical planning fails, the job should be marked as failed.
    // Here we simulate a planning failure using ExplodingTableProvider to test this.
    #[tokio::test]
    async fn test_planning_failure() -> Result<()> {
        let metrics_collector = Arc::new(TestMetricsCollector::default());
        let mut test = SchedulerTest::new(
            SchedulerConfig::default()
                .with_scheduler_policy(TaskSchedulingPolicy::PushStaged),
            metrics_collector.clone(),
            4,
            1,
            None,
        )
        .await?;

        let ctx = test.ctx().await?;

        ctx.register_table("explode", Arc::new(ExplodingTableProvider))?;

        let plan = ctx
            .sql("SELECT * FROM explode")
            .await?
            .into_optimized_plan()?;

        // This should fail when we try and create the physical plan
        let status = test.run("job", "", &plan).await?;

        assert!(
            matches!(
                status,
                JobStatus {
                    status: Some(job_status::Status::Failed(_)),
                    ..
                }
            ),
            "{}",
            "Expected job status to be failed but it was {status:?}"
        );

        assert_no_submitted_event("job", &metrics_collector);
        assert_failed_event("job", &metrics_collector);

        Ok(())
    }

    async fn test_scheduler(
        scheduling_policy: TaskSchedulingPolicy,
    ) -> Result<SchedulerServer<LogicalPlanNode, PhysicalPlanNode>> {
<<<<<<< HEAD
        let cluster = test_cluster_context();

        let mut scheduler: SchedulerServer<LogicalPlanNode, PhysicalPlanNode> =
            SchedulerServer::new(
                "localhost:50050".to_owned(),
                cluster,
=======
        let state_storage = Arc::new(SledClient::try_new_temporary()?);
        let cluster_state = Arc::new(DefaultClusterState::new(state_storage.clone()));
        let mut scheduler: SchedulerServer<LogicalPlanNode, PhysicalPlanNode> =
            SchedulerServer::new(
                "localhost:50050".to_owned(),
                state_storage,
                cluster_state,
>>>>>>> 8bc52344
                BallistaCodec::default(),
                SchedulerConfig::default().with_scheduler_policy(scheduling_policy),
                Arc::new(TestMetricsCollector::default()),
            );
        scheduler.init().await?;

        Ok(scheduler)
    }

    fn test_executors(num_partitions: usize) -> Vec<(ExecutorMetadata, ExecutorData)> {
        let task_slots = (num_partitions as u32 + 1) / 2;

        vec![
            (
                ExecutorMetadata {
                    id: "executor-1".to_string(),
                    host: "localhost1".to_string(),
                    port: 8080,
                    grpc_port: 9090,
                    specification: ExecutorSpecification { task_slots },
                },
                ExecutorData {
                    executor_id: "executor-1".to_owned(),
                    total_task_slots: task_slots,
                    available_task_slots: task_slots,
                },
            ),
            (
                ExecutorMetadata {
                    id: "executor-2".to_string(),
                    host: "localhost2".to_string(),
                    port: 8080,
                    grpc_port: 9090,
                    specification: ExecutorSpecification {
                        task_slots: num_partitions as u32 - task_slots,
                    },
                },
                ExecutorData {
                    executor_id: "executor-2".to_owned(),
                    total_task_slots: num_partitions as u32 - task_slots,
                    available_task_slots: num_partitions as u32 - task_slots,
                },
            ),
        ]
    }

    fn test_plan() -> LogicalPlan {
        let schema = Schema::new(vec![
            Field::new("id", DataType::Utf8, false),
            Field::new("gmv", DataType::UInt64, false),
        ]);

        scan_empty(None, &schema, Some(vec![0, 1]))
            .unwrap()
            .aggregate(vec![col("id")], vec![sum(col("gmv"))])
            .unwrap()
            .build()
            .unwrap()
    }

    fn test_session(partitions: usize) -> BallistaConfig {
        BallistaConfig::builder()
            .set(
                BALLISTA_DEFAULT_SHUFFLE_PARTITIONS,
                format!("{partitions}").as_str(),
            )
            .build()
            .expect("creating BallistaConfig")
    }
}<|MERGE_RESOLUTION|>--- conflicted
+++ resolved
@@ -22,10 +22,6 @@
 use ballista_core::event_loop::{EventLoop, EventSender};
 use ballista_core::serde::protobuf::{JobStatus, StopExecutorParams, TaskStatus};
 use ballista_core::serde::BallistaCodec;
-<<<<<<< HEAD
-=======
-use ballista_core::utils::default_session_builder;
->>>>>>> 8bc52344
 
 use datafusion::execution::context::SessionState;
 use datafusion::logical_expr::LogicalPlan;
@@ -36,27 +32,17 @@
 use crate::cluster::BallistaCluster;
 use crate::config::SchedulerConfig;
 use crate::metrics::SchedulerMetricsCollector;
-<<<<<<< HEAD
-use ballista_core::serde::scheduler::{ExecutorData, ExecutorMetadata};
-=======
-use crate::state::execution_graph::ExecutionGraph;
->>>>>>> 8bc52344
-use log::{error, warn};
-
-use crate::scheduler_server::event::QueryStageSchedulerEvent;
-use crate::scheduler_server::query_stage_scheduler::QueryStageScheduler;
-<<<<<<< HEAD
-
-use crate::state::execution_graph::ExecutionGraph;
-=======
-use crate::state::backend::cluster::ClusterState;
-use crate::state::backend::StateBackendClient;
->>>>>>> 8bc52344
 use crate::state::executor_manager::{
     ExecutorManager, ExecutorReservation, DEFAULT_EXECUTOR_TIMEOUT_SECONDS,
 };
-
 use crate::state::task_manager::TaskLauncher;
+use ballista_core::serde::scheduler::{ExecutorData, ExecutorMetadata};
+use log::{error, warn};
+
+use crate::scheduler_server::event::QueryStageSchedulerEvent;
+use crate::scheduler_server::query_stage_scheduler::QueryStageScheduler;
+
+use crate::state::execution_graph::ExecutionGraph;
 use crate::state::SchedulerState;
 
 // include the generated protobuf source as a submodule
@@ -84,24 +70,13 @@
 impl<T: 'static + AsLogicalPlan, U: 'static + AsExecutionPlan> SchedulerServer<T, U> {
     pub fn new(
         scheduler_name: String,
-<<<<<<< HEAD
         cluster: BallistaCluster,
-=======
-        config_backend: Arc<dyn StateBackendClient>,
-        cluster_state: Arc<dyn ClusterState>,
->>>>>>> 8bc52344
         codec: BallistaCodec<T, U>,
         config: SchedulerConfig,
         metrics_collector: Arc<dyn SchedulerMetricsCollector>,
     ) -> Self {
         let state = Arc::new(SchedulerState::new(
-<<<<<<< HEAD
             cluster,
-=======
-            config_backend,
-            cluster_state,
-            default_session_builder,
->>>>>>> 8bc52344
             codec,
             scheduler_name.clone(),
             config.clone(),
@@ -126,63 +101,17 @@
         }
     }
 
-    pub fn with_session_builder(
-        scheduler_name: String,
-        config_backend: Arc<dyn StateBackendClient>,
-        cluster_backend: Arc<dyn ClusterState>,
-        codec: BallistaCodec<T, U>,
-        config: SchedulerConfig,
-        session_builder: SessionBuilder,
-        metrics_collector: Arc<dyn SchedulerMetricsCollector>,
-    ) -> Self {
-        let state = Arc::new(SchedulerState::new(
-            config_backend,
-            cluster_backend,
-            session_builder,
-            codec,
-            scheduler_name.clone(),
-            config.clone(),
-        ));
-        let query_stage_scheduler =
-            Arc::new(QueryStageScheduler::new(state.clone(), metrics_collector));
-        let query_stage_event_loop = EventLoop::new(
-            "query_stage".to_owned(),
-            config.event_loop_buffer_size as usize,
-            query_stage_scheduler.clone(),
-        );
-
-        Self {
-            scheduler_name,
-            start_time: timestamp_millis() as u128,
-            state,
-            query_stage_event_loop,
-            query_stage_scheduler,
-        }
-    }
-
     #[allow(dead_code)]
     pub(crate) fn new_with_task_launcher(
         scheduler_name: String,
-<<<<<<< HEAD
         cluster: BallistaCluster,
-=======
-        config_backend: Arc<dyn StateBackendClient>,
-        cluster_backend: Arc<dyn ClusterState>,
->>>>>>> 8bc52344
         codec: BallistaCodec<T, U>,
         config: SchedulerConfig,
         metrics_collector: Arc<dyn SchedulerMetricsCollector>,
         task_launcher: Arc<dyn TaskLauncher>,
     ) -> Self {
-<<<<<<< HEAD
         let state = Arc::new(SchedulerState::new_with_task_launcher(
             cluster,
-=======
-        let state = Arc::new(SchedulerState::with_task_launcher(
-            config_backend,
-            cluster_backend,
-            default_session_builder,
->>>>>>> 8bc52344
             codec,
             scheduler_name.clone(),
             config.clone(),
@@ -216,14 +145,11 @@
         Ok(())
     }
 
-<<<<<<< HEAD
     #[cfg(test)]
     pub(crate) fn query_stage_scheduler(&self) -> Arc<QueryStageScheduler<T, U>> {
         self.query_stage_scheduler.clone()
     }
 
-=======
->>>>>>> 8bc52344
     pub fn pending_tasks(&self) -> usize {
         self.query_stage_scheduler.pending_tasks()
     }
@@ -454,11 +380,6 @@
     use ballista_core::serde::BallistaCodec;
 
     use crate::scheduler_server::{timestamp_millis, SchedulerServer};
-<<<<<<< HEAD
-=======
-    use crate::state::backend::cluster::DefaultClusterState;
-    use crate::state::backend::sled::SledClient;
->>>>>>> 8bc52344
 
     use crate::test_utils::{
         assert_completed_event, assert_failed_event, assert_no_submitted_event,
@@ -599,12 +520,7 @@
         match status.status {
             Some(job_status::Status::Successful(SuccessfulJob {
                 partition_location,
-<<<<<<< HEAD
                 ..
-=======
-                queued_at: _,
-                completed_at: _,
->>>>>>> 8bc52344
             })) => {
                 assert_eq!(partition_location.len(), 4);
             }
@@ -742,22 +658,12 @@
     async fn test_scheduler(
         scheduling_policy: TaskSchedulingPolicy,
     ) -> Result<SchedulerServer<LogicalPlanNode, PhysicalPlanNode>> {
-<<<<<<< HEAD
         let cluster = test_cluster_context();
 
         let mut scheduler: SchedulerServer<LogicalPlanNode, PhysicalPlanNode> =
             SchedulerServer::new(
                 "localhost:50050".to_owned(),
                 cluster,
-=======
-        let state_storage = Arc::new(SledClient::try_new_temporary()?);
-        let cluster_state = Arc::new(DefaultClusterState::new(state_storage.clone()));
-        let mut scheduler: SchedulerServer<LogicalPlanNode, PhysicalPlanNode> =
-            SchedulerServer::new(
-                "localhost:50050".to_owned(),
-                state_storage,
-                cluster_state,
->>>>>>> 8bc52344
                 BallistaCodec::default(),
                 SchedulerConfig::default().with_scheduler_policy(scheduling_policy),
                 Arc::new(TestMetricsCollector::default()),
