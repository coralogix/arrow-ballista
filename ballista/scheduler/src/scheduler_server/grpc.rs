// Licensed to the Apache Software Foundation (ASF) under one
// or more contributor license agreements.  See the NOTICE file
// distributed with this work for additional information
// regarding copyright ownership.  The ASF licenses this file
// to you under the Apache License, Version 2.0 (the
// "License"); you may not use this file except in compliance
// with the License.  You may obtain a copy of the License at
//
//   http://www.apache.org/licenses/LICENSE-2.0
//
// Unless required by applicable law or agreed to in writing,
// software distributed under the License is distributed on an
// "AS IS" BASIS, WITHOUT WARRANTIES OR CONDITIONS OF ANY
// KIND, either express or implied.  See the License for the
// specific language governing permissions and limitations
// under the License.

use ballista_core::config::{BallistaConfig, BALLISTA_JOB_NAME};
use ballista_core::serde::protobuf::execute_query_params::{OptionalSessionId, Query};
use std::convert::TryInto;

use ballista_core::serde::protobuf::executor_registration::OptionalHost;
use ballista_core::serde::protobuf::scheduler_grpc_server::SchedulerGrpc;
use ballista_core::serde::protobuf::{
    executor_status, CancelJobParams, CancelJobResult, CleanJobDataParams,
    CleanJobDataResult, ExecuteQueryParams, ExecuteQueryResult, ExecutorHeartbeat,
    ExecutorStatus, ExecutorStoppedParams, ExecutorStoppedResult, GetFileMetadataParams,
    GetFileMetadataResult, GetJobStatusParams, GetJobStatusResult, HeartBeatParams,
    HeartBeatResult, PollWorkParams, PollWorkResult, RegisterExecutorParams,
    RegisterExecutorResult, UpdateTaskStatusParams, UpdateTaskStatusResult,
};
use ballista_core::serde::scheduler::{ExecutorData, ExecutorMetadata};

use datafusion::datasource::file_format::parquet::ParquetFormat;
use datafusion::datasource::file_format::FileFormat;
use datafusion_proto::logical_plan::AsLogicalPlan;
use datafusion_proto::physical_plan::AsExecutionPlan;
use futures::TryStreamExt;
use log::{debug, error, info, trace, warn};
use object_store::{local::LocalFileSystem, path::Path, ObjectStore};

use std::ops::Deref;
use std::sync::Arc;

use crate::scheduler_server::event::QueryStageSchedulerEvent;
<<<<<<< HEAD
use datafusion::prelude::SessionContext;
=======
use datafusion::prelude::SessionConfig;
>>>>>>> 763aa238
use std::time::{SystemTime, UNIX_EPOCH};
use tonic::{Request, Response, Status};

use crate::scheduler_server::{timestamp_secs, SchedulerServer};
use crate::state::executor_manager::ExecutorReservation;

#[tonic::async_trait]
impl<T: 'static + AsLogicalPlan, U: 'static + AsExecutionPlan> SchedulerGrpc
    for SchedulerServer<T, U>
{
    async fn poll_work(
        &self,
        request: Request<PollWorkParams>,
    ) -> Result<Response<PollWorkResult>, Status> {
        if self.state.config.is_push_staged_scheduling() {
            error!("Poll work interface is not supported for push-based task scheduling");
            return Err(tonic::Status::failed_precondition(
                "Bad request because poll work is not supported for push-based task scheduling",
            ));
        }
        let remote_addr = request.remote_addr();
        if let PollWorkParams {
            metadata: Some(metadata),
            num_free_slots,
            task_status,
        } = request.into_inner()
        {
            trace!("Received poll_work request for {:?}", metadata);
            // We might receive buggy poll work requests from dead executors.
            if self
                .state
                .executor_manager
                .is_dead_executor(&metadata.id.clone())
            {
                let error_msg = format!(
                    "Receive buggy poll work request from dead Executor {}",
                    metadata.id.clone()
                );
                warn!("{}", error_msg);
                return Err(Status::internal(error_msg));
            }
            let metadata = ExecutorMetadata {
                id: metadata.id,
                host: metadata
                    .optional_host
                    .map(|h| match h {
                        OptionalHost::Host(host) => host,
                    })
                    .unwrap_or_else(|| remote_addr.unwrap().ip().to_string()),
                port: metadata.port as u16,
                grpc_port: metadata.grpc_port as u16,
                specification: metadata.specification.unwrap().into(),
            };
            let executor_heartbeat = ExecutorHeartbeat {
                executor_id: metadata.id.clone(),
                timestamp: timestamp_secs(),
                metrics: vec![],
                status: Some(ExecutorStatus {
                    status: Some(executor_status::Status::Active("".to_string())),
                }),
            };

            self.state
                .executor_manager
                .save_executor_metadata(metadata.clone())
                .await
                .map_err(|e| {
                    let msg = format!("Could not save executor metadata: {e}");
                    error!("{}", msg);
                    Status::internal(msg)
                })?;

            self.state
                .executor_manager
                .save_executor_heartbeat(executor_heartbeat)
                .await
                .map_err(|e| {
                    let msg = format!("Could not save executor heartbeat: {e}");
                    error!("{}", msg);
                    Status::internal(msg)
                })?;

            self.update_task_status(&metadata.id, task_status)
                .await
                .map_err(|e| {
                    let msg = format!(
                        "Fail to update tasks status from executor {:?} due to {:?}",
                        &metadata.id, e
                    );
                    error!("{}", msg);
                    Status::internal(msg)
                })?;

            // Find `num_free_slots` next tasks when available
            let mut next_tasks = vec![];
            let reservations = vec![
                ExecutorReservation::new_free(metadata.id.clone());
                num_free_slots as usize
            ];
            if let Ok((mut assignments, _, _)) = self
                .state
                .task_manager
                .fill_reservations(&reservations)
                .await
            {
                while let Some((_, task)) = assignments.pop() {
                    match self.state.task_manager.prepare_task_definition(task) {
                        Ok(task_definition) => next_tasks.push(task_definition),
                        Err(e) => {
                            error!("Error preparing task definition: {:?}", e);
                        }
                    }
                }
            }

            Ok(Response::new(PollWorkResult { tasks: next_tasks }))
        } else {
            warn!("Received invalid executor poll_work request");
            Err(Status::invalid_argument("Missing metadata in request"))
        }
    }

    async fn register_executor(
        &self,
        request: Request<RegisterExecutorParams>,
    ) -> Result<Response<RegisterExecutorResult>, Status> {
        let remote_addr = request.remote_addr();
        if let RegisterExecutorParams {
            metadata: Some(metadata),
        } = request.into_inner()
        {
            info!("Received register executor request for {:?}", metadata);
            let metadata = ExecutorMetadata {
                id: metadata.id,
                host: metadata
                    .optional_host
                    .map(|h| match h {
                        OptionalHost::Host(host) => host,
                    })
                    .unwrap_or_else(|| remote_addr.unwrap().ip().to_string()),
                port: metadata.port as u16,
                grpc_port: metadata.grpc_port as u16,
                specification: metadata.specification.unwrap().into(),
            };
            let executor_data = ExecutorData {
                executor_id: metadata.id.clone(),
                total_task_slots: metadata.specification.task_slots,
                available_task_slots: metadata.specification.task_slots,
            };

            async {
                // Save the executor to state
                let reservations = self
                    .state
                    .executor_manager
                    .register_executor(metadata, executor_data, false)
                    .await?;

                // If we are using push-based scheduling then reserve this executors slots and send
                // them for scheduling tasks.
                if self.state.config.is_push_staged_scheduling() {
                    self.offer_reservation(reservations).await?;
                }

                Ok::<(), ballista_core::error::BallistaError>(())
            }
            .await
            .map_err(|e| {
                let msg = format!("Fail to do executor registration due to: {e}");
                error!("{}", msg);
                Status::internal(msg)
            })?;

            Ok(Response::new(RegisterExecutorResult { success: true }))
        } else {
            warn!("Received invalid register executor request");
            Err(Status::invalid_argument("Missing metadata in request"))
        }
    }

    async fn heart_beat_from_executor(
        &self,
        request: Request<HeartBeatParams>,
    ) -> Result<Response<HeartBeatResult>, Status> {
        let HeartBeatParams {
            executor_id,
            metrics,
            status,
        } = request.into_inner();
        debug!("Received heart beat request for {:?}", executor_id);
        let executor_heartbeat = ExecutorHeartbeat {
            executor_id,
            timestamp: SystemTime::now()
                .duration_since(UNIX_EPOCH)
                .expect("Time went backwards")
                .as_secs(),
            metrics,
            status,
        };
        self.state
            .executor_manager
            .save_executor_heartbeat(executor_heartbeat)
            .await
            .map_err(|e| {
                let msg = format!("Could not save executor heartbeat: {e}");
                error!("{}", msg);
                Status::internal(msg)
            })?;
        Ok(Response::new(HeartBeatResult { reregister: false }))
    }

    async fn update_task_status(
        &self,
        request: Request<UpdateTaskStatusParams>,
    ) -> Result<Response<UpdateTaskStatusResult>, Status> {
        let UpdateTaskStatusParams {
            executor_id,
            task_status,
        } = request.into_inner();

        debug!(
            "Received task status update request for executor {:?}",
            executor_id
        );

        self.update_task_status(&executor_id, task_status)
            .await
            .map_err(|e| {
                let msg = format!(
                    "Fail to update tasks status from executor {:?} due to {:?}",
                    &executor_id, e
                );
                error!("{}", msg);
                Status::internal(msg)
            })?;

        Ok(Response::new(UpdateTaskStatusResult { success: true }))
    }

    async fn get_file_metadata(
        &self,
        request: Request<GetFileMetadataParams>,
    ) -> Result<Response<GetFileMetadataResult>, Status> {
        // Here, we use the default config, since we don't know the session id
        let session_ctx = SessionContext::new();
        let state = session_ctx.state();

        // TODO support multiple object stores
        let obj_store: Arc<dyn ObjectStore> = Arc::new(LocalFileSystem::new());
        // TODO shouldn't this take a ListingOption object as input?

        let GetFileMetadataParams { path, file_type } = request.into_inner();
<<<<<<< HEAD
=======
        // Here, we use the default config, since we don't know the session id
        let config = SessionConfig::default().config_options();
>>>>>>> 763aa238
        let file_format: Arc<dyn FileFormat> = match file_type.as_str() {
            "parquet" => Ok(Arc::new(ParquetFormat::new(config))),
            // TODO implement for CSV
            _ => Err(tonic::Status::unimplemented(
                "get_file_metadata unsupported file type",
            )),
        }?;

        let path = Path::from(path.as_str());
        let file_metas: Vec<_> = obj_store
            .list(Some(&path))
            .await
            .map_err(|e| {
                let msg = format!("Error listing files: {e}");
                error!("{}", msg);
                tonic::Status::internal(msg)
            })?
            .try_collect()
            .await
            .map_err(|e| {
                let msg = format!("Error listing files: {e}");
                error!("{}", msg);
                tonic::Status::internal(msg)
            })?;

        let schema = file_format
            .infer_schema(&state, &obj_store, &file_metas)
            .await
            .map_err(|e| {
                let msg = format!("Error inferring schema: {e}");
                error!("{}", msg);
                tonic::Status::internal(msg)
            })?;

        Ok(Response::new(GetFileMetadataResult {
            schema: Some(schema.as_ref().try_into().map_err(|e| {
                let msg = format!("Error inferring schema: {e}");
                error!("{}", msg);
                tonic::Status::internal(msg)
            })?),
        }))
    }

    async fn execute_query(
        &self,
        request: Request<ExecuteQueryParams>,
    ) -> Result<Response<ExecuteQueryResult>, Status> {
        let query_params = request.into_inner();
        if let ExecuteQueryParams {
            query: Some(query),
            settings,
            optional_session_id,
        } = query_params
        {
            // parse config
            let mut config_builder = BallistaConfig::builder();
            for kv_pair in &settings {
                config_builder = config_builder.set(&kv_pair.key, &kv_pair.value);
            }
            let config = config_builder.build().map_err(|e| {
                let msg = format!("Could not parse configs: {e}");
                error!("{}", msg);
                Status::internal(msg)
            })?;

            let (session_id, session_ctx) = match optional_session_id {
                Some(OptionalSessionId::SessionId(session_id)) => {
                    let ctx = self
                        .state
                        .session_manager
                        .update_session(&session_id, &config)
                        .await
                        .map_err(|e| {
                            Status::internal(format!(
                                "Failed to load SessionContext for session ID {session_id}: {e:?}"
                            ))
                        })?;
                    (session_id, ctx)
                }
                _ => {
                    let ctx = self
                        .state
                        .session_manager
                        .create_session(&config)
                        .await
                        .map_err(|e| {
                            Status::internal(format!(
                                "Failed to create SessionContext: {e:?}"
                            ))
                        })?;

                    (ctx.session_id(), ctx)
                }
            };

            let plan = match query {
                Query::LogicalPlan(message) => T::try_decode(message.as_slice())
                    .and_then(|m| {
                        m.try_into_logical_plan(
                            session_ctx.deref(),
                            self.state.codec.logical_extension_codec(),
                        )
                    })
                    .map_err(|e| {
                        let msg = format!("Could not parse logical plan protobuf: {e}");
                        error!("{}", msg);
                        Status::internal(msg)
                    })?,
                Query::Sql(sql) => session_ctx
                    .sql(&sql)
                    .await
                    .and_then(|df| df.into_optimized_plan())
                    .map_err(|e| {
                        let msg = format!("Error parsing SQL: {e}");
                        error!("{}", msg);
                        Status::internal(msg)
                    })?,
            };

            debug!("Received plan for execution: {:?}", plan);

            let job_id = self.state.task_manager.generate_job_id();
            let job_name = config
                .settings()
                .get(BALLISTA_JOB_NAME)
                .cloned()
                .unwrap_or_default();

            self.submit_job(&job_id, &job_name, session_ctx, &plan)
                .await
                .map_err(|e| {
                    let msg =
                        format!("Failed to send JobQueued event for {job_id}: {e:?}");
                    error!("{}", msg);

                    Status::internal(msg)
                })?;

            Ok(Response::new(ExecuteQueryResult { job_id, session_id }))
        } else if let ExecuteQueryParams {
            query: None,
            settings,
            optional_session_id: None,
        } = query_params
        {
            // parse config for new session
            let mut config_builder = BallistaConfig::builder();
            for kv_pair in &settings {
                config_builder = config_builder.set(&kv_pair.key, &kv_pair.value);
            }
            let config = config_builder.build().map_err(|e| {
                let msg = format!("Could not parse configs: {e}");
                error!("{}", msg);
                Status::internal(msg)
            })?;
            let session = self
                .state
                .session_manager
                .create_session(&config)
                .await
                .map_err(|e| {
                    Status::internal(format!(
                        "Failed to create new SessionContext: {e:?}"
                    ))
                })?;

            Ok(Response::new(ExecuteQueryResult {
                job_id: "NA".to_owned(),
                session_id: session.session_id(),
            }))
        } else {
            Err(Status::internal("Error parsing request"))
        }
    }

    async fn get_job_status(
        &self,
        request: Request<GetJobStatusParams>,
    ) -> Result<Response<GetJobStatusResult>, Status> {
        let job_id = request.into_inner().job_id;
        trace!("Received get_job_status request for job {}", job_id);
        match self.state.task_manager.get_job_status(&job_id).await {
            Ok(status) => Ok(Response::new(GetJobStatusResult { status })),
            Err(e) => {
                let msg = format!("Error getting status for job {job_id}: {e:?}");
                error!("{}", msg);
                Err(Status::internal(msg))
            }
        }
    }

    async fn executor_stopped(
        &self,
        request: Request<ExecutorStoppedParams>,
    ) -> Result<Response<ExecutorStoppedResult>, Status> {
        let ExecutorStoppedParams {
            executor_id,
            reason,
        } = request.into_inner();
        info!(
            "Received executor stopped request from Executor {} with reason '{}'",
            executor_id, reason
        );

        let executor_manager = self.state.executor_manager.clone();
        let event_sender = self.query_stage_event_loop.get_sender().map_err(|e| {
            let msg = format!("Get query stage event loop error due to {e:?}");
            error!("{}", msg);
            Status::internal(msg)
        })?;
        Self::remove_executor(executor_manager, event_sender, &executor_id, Some(reason))
            .await
            .map_err(|e| {
                let msg = format!("Error to remove executor in Scheduler due to {e:?}");
                error!("{}", msg);
                Status::internal(msg)
            })?;

        Ok(Response::new(ExecutorStoppedResult {}))
    }

    async fn cancel_job(
        &self,
        request: Request<CancelJobParams>,
    ) -> Result<Response<CancelJobResult>, Status> {
        let job_id = request.into_inner().job_id;
        info!("Received cancellation request for job {}", job_id);

        self.query_stage_event_loop
            .get_sender()
            .map_err(|e| {
                let msg = format!("Get query stage event loop error due to {e:?}");
                error!("{}", msg);
                Status::internal(msg)
            })?
            .post_event(QueryStageSchedulerEvent::JobCancel(job_id))
            .await
            .map_err(|e| {
                let msg = format!("Post to query stage event loop error due to {e:?}");
                error!("{}", msg);
                Status::internal(msg)
            })?;
        Ok(Response::new(CancelJobResult { cancelled: true }))
    }

    async fn clean_job_data(
        &self,
        request: Request<CleanJobDataParams>,
    ) -> Result<Response<CleanJobDataResult>, Status> {
        let job_id = request.into_inner().job_id;
        info!("Received clean data request for job {}", job_id);

        self.query_stage_event_loop
            .get_sender()
            .map_err(|e| {
                let msg = format!("Get query stage event loop error due to {e:?}");
                error!("{}", msg);
                Status::internal(msg)
            })?
            .post_event(QueryStageSchedulerEvent::JobDataClean(job_id))
            .await
            .map_err(|e| {
                let msg = format!("Post to query stage event loop error due to {e:?}");
                error!("{}", msg);
                Status::internal(msg)
            })?;
        Ok(Response::new(CleanJobDataResult {}))
    }
}

#[cfg(all(test, feature = "sled"))]
mod test {
    use std::sync::Arc;
    use std::time::Duration;

    use datafusion_proto::protobuf::LogicalPlanNode;
    use datafusion_proto::protobuf::PhysicalPlanNode;
    use tonic::Request;

    use crate::config::SchedulerConfig;
    use crate::metrics::default_metrics_collector;
    use ballista_core::error::BallistaError;
    use ballista_core::serde::protobuf::{
        executor_registration::OptionalHost, executor_status, ExecutorRegistration,
        ExecutorStatus, ExecutorStoppedParams, HeartBeatParams, PollWorkParams,
        RegisterExecutorParams,
    };
    use ballista_core::serde::scheduler::ExecutorSpecification;
    use ballista_core::serde::BallistaCodec;
    use ballista_core::utils::default_session_builder;

    use crate::state::backend::cluster::DefaultClusterState;
    use crate::state::executor_manager::DEFAULT_EXECUTOR_TIMEOUT_SECONDS;
    use crate::state::{backend::sled::SledClient, SchedulerState};

    use super::{SchedulerGrpc, SchedulerServer};

    #[tokio::test]
    async fn test_poll_work() -> Result<(), BallistaError> {
        let state_storage = Arc::new(SledClient::try_new_temporary()?);
<<<<<<< HEAD
        let cluster_state = Arc::new(DefaultClusterState::new(state_storage.clone()));
=======
>>>>>>> 763aa238
        let mut scheduler: SchedulerServer<LogicalPlanNode, PhysicalPlanNode> =
            SchedulerServer::new(
                "localhost:50050".to_owned(),
                state_storage.clone(),
<<<<<<< HEAD
                cluster_state.clone(),
=======
                state_storage.clone(),
>>>>>>> 763aa238
                BallistaCodec::default(),
                SchedulerConfig::default(),
                default_metrics_collector().unwrap(),
            );
        scheduler.init().await?;
        let exec_meta = ExecutorRegistration {
            id: "abc".to_owned(),
            optional_host: Some(OptionalHost::Host("http://localhost:8080".to_owned())),
            port: 0,
            grpc_port: 0,
            specification: Some(ExecutorSpecification { task_slots: 2 }.into()),
        };
        let request: Request<PollWorkParams> = Request::new(PollWorkParams {
            metadata: Some(exec_meta.clone()),
            num_free_slots: 0,
            task_status: vec![],
        });
        let response = scheduler
            .poll_work(request)
            .await
            .expect("Received error response")
            .into_inner();
        // no response task since we told the scheduler we didn't want to accept one
        assert!(response.tasks.is_empty());
        let state: SchedulerState<LogicalPlanNode, PhysicalPlanNode> =
            SchedulerState::new_with_default_scheduler_name(
                state_storage.clone(),
<<<<<<< HEAD
                cluster_state.clone(),
=======
                state_storage.clone(),
>>>>>>> 763aa238
                default_session_builder,
                BallistaCodec::default(),
            );
        state.init().await?;

        // executor should be registered
        let stored_executor = state
            .executor_manager
            .get_executor_metadata("abc")
            .await
            .expect("getting executor");

        assert_eq!(stored_executor.grpc_port, 0);
        assert_eq!(stored_executor.port, 0);
        assert_eq!(stored_executor.specification.task_slots, 2);
        assert_eq!(stored_executor.host, "http://localhost:8080".to_owned());

        let request: Request<PollWorkParams> = Request::new(PollWorkParams {
            metadata: Some(exec_meta.clone()),
            num_free_slots: 1,
            task_status: vec![],
        });
        let response = scheduler
            .poll_work(request)
            .await
            .expect("Received error response")
            .into_inner();

        // still no response task since there are no tasks in the scheduler
        assert!(response.tasks.is_empty());
        let state: SchedulerState<LogicalPlanNode, PhysicalPlanNode> =
            SchedulerState::new_with_default_scheduler_name(
                state_storage.clone(),
<<<<<<< HEAD
                cluster_state,
=======
                state_storage.clone(),
>>>>>>> 763aa238
                default_session_builder,
                BallistaCodec::default(),
            );
        state.init().await?;

        // executor should be registered
        let stored_executor = state
            .executor_manager
            .get_executor_metadata("abc")
            .await
            .expect("getting executor");

        assert_eq!(stored_executor.grpc_port, 0);
        assert_eq!(stored_executor.port, 0);
        assert_eq!(stored_executor.specification.task_slots, 2);
        assert_eq!(stored_executor.host, "http://localhost:8080".to_owned());

        Ok(())
    }

    #[tokio::test]
    async fn test_stop_executor() -> Result<(), BallistaError> {
        let state_storage = Arc::new(SledClient::try_new_temporary()?);
<<<<<<< HEAD
        let cluster_state = Arc::new(DefaultClusterState::new(state_storage.clone()));
        let mut scheduler: SchedulerServer<LogicalPlanNode, PhysicalPlanNode> =
            SchedulerServer::new(
                "localhost:50050".to_owned(),
                state_storage,
                cluster_state,
=======
        let mut scheduler: SchedulerServer<LogicalPlanNode, PhysicalPlanNode> =
            SchedulerServer::new(
                "localhost:50050".to_owned(),
                state_storage.clone(),
                state_storage,
>>>>>>> 763aa238
                BallistaCodec::default(),
                SchedulerConfig::default(),
                default_metrics_collector().unwrap(),
            );
        scheduler.init().await?;

        let exec_meta = ExecutorRegistration {
            id: "abc".to_owned(),
            optional_host: Some(OptionalHost::Host("http://localhost:8080".to_owned())),
            port: 0,
            grpc_port: 0,
            specification: Some(ExecutorSpecification { task_slots: 2 }.into()),
        };

        let request: Request<RegisterExecutorParams> =
            Request::new(RegisterExecutorParams {
                metadata: Some(exec_meta.clone()),
            });
        let response = scheduler
            .register_executor(request)
            .await
            .expect("Received error response")
            .into_inner();

        // registration should success
        assert!(response.success);

        let state = scheduler.state.clone();
        // executor should be registered
        let stored_executor = state
            .executor_manager
            .get_executor_metadata("abc")
            .await
            .expect("getting executor");

        assert_eq!(stored_executor.grpc_port, 0);
        assert_eq!(stored_executor.port, 0);
        assert_eq!(stored_executor.specification.task_slots, 2);
        assert_eq!(stored_executor.host, "http://localhost:8080".to_owned());

        let request: Request<ExecutorStoppedParams> =
            Request::new(ExecutorStoppedParams {
                executor_id: "abc".to_owned(),
                reason: "test_stop".to_owned(),
            });

        let _response = scheduler
            .executor_stopped(request)
            .await
            .expect("Received error response")
            .into_inner();

        // executor should be registered
        let _stopped_executor = state
            .executor_manager
            .get_executor_metadata("abc")
            .await
            .expect("getting executor");

        // executor should be marked to dead
        assert!(state.executor_manager.is_dead_executor("abc"));

        let active_executors = state
            .executor_manager
            .get_alive_executors_within_one_minute();
        assert!(active_executors.is_empty());

        let expired_executors = state.executor_manager.get_expired_executors();
        assert!(expired_executors.is_empty());

        Ok(())
    }

    #[tokio::test]
    #[ignore]
    async fn test_expired_executor() -> Result<(), BallistaError> {
        let state_storage = Arc::new(SledClient::try_new_temporary()?);
<<<<<<< HEAD
        let cluster_state = Arc::new(DefaultClusterState::new(state_storage.clone()));
        let mut scheduler: SchedulerServer<LogicalPlanNode, PhysicalPlanNode> =
            SchedulerServer::new(
                "localhost:50050".to_owned(),
                state_storage,
                cluster_state,
=======
        let mut scheduler: SchedulerServer<LogicalPlanNode, PhysicalPlanNode> =
            SchedulerServer::new(
                "localhost:50050".to_owned(),
                state_storage.clone(),
                state_storage,
>>>>>>> 763aa238
                BallistaCodec::default(),
                SchedulerConfig::default(),
                default_metrics_collector().unwrap(),
            );
        scheduler.init().await?;

        let exec_meta = ExecutorRegistration {
            id: "abc".to_owned(),
            optional_host: Some(OptionalHost::Host("http://localhost:8080".to_owned())),
            port: 0,
            grpc_port: 0,
            specification: Some(ExecutorSpecification { task_slots: 2 }.into()),
        };

        let request: Request<RegisterExecutorParams> =
            Request::new(RegisterExecutorParams {
                metadata: Some(exec_meta.clone()),
            });
        let response = scheduler
            .register_executor(request)
            .await
            .expect("Received error response")
            .into_inner();

        // registration should success
        assert!(response.success);

        let state = scheduler.state.clone();
        // executor should be registered
        let stored_executor = state
            .executor_manager
            .get_executor_metadata("abc")
            .await
            .expect("getting executor");

        assert_eq!(stored_executor.grpc_port, 0);
        assert_eq!(stored_executor.port, 0);
        assert_eq!(stored_executor.specification.task_slots, 2);
        assert_eq!(stored_executor.host, "http://localhost:8080".to_owned());

        // heartbeat from the executor
        let request: Request<HeartBeatParams> = Request::new(HeartBeatParams {
            executor_id: "abc".to_owned(),
            metrics: vec![],
            status: Some(ExecutorStatus {
                status: Some(executor_status::Status::Active("".to_string())),
            }),
        });

        let _response = scheduler
            .heart_beat_from_executor(request)
            .await
            .expect("Received error response")
            .into_inner();

        let active_executors = state
            .executor_manager
            .get_alive_executors_within_one_minute();
        assert_eq!(active_executors.len(), 1);

        let expired_executors = state.executor_manager.get_expired_executors();
        assert!(expired_executors.is_empty());

        // simulate the heartbeat timeout
        tokio::time::sleep(Duration::from_secs(DEFAULT_EXECUTOR_TIMEOUT_SECONDS)).await;
        tokio::time::sleep(Duration::from_secs(3)).await;

        // executor should be marked to dead
        assert!(state.executor_manager.is_dead_executor("abc"));

        let active_executors = state
            .executor_manager
            .get_alive_executors_within_one_minute();
        assert!(active_executors.is_empty());
        Ok(())
    }
}<|MERGE_RESOLUTION|>--- conflicted
+++ resolved
@@ -43,11 +43,7 @@
 use std::sync::Arc;
 
 use crate::scheduler_server::event::QueryStageSchedulerEvent;
-<<<<<<< HEAD
 use datafusion::prelude::SessionContext;
-=======
-use datafusion::prelude::SessionConfig;
->>>>>>> 763aa238
 use std::time::{SystemTime, UNIX_EPOCH};
 use tonic::{Request, Response, Status};
 
@@ -300,11 +296,6 @@
         // TODO shouldn't this take a ListingOption object as input?
 
         let GetFileMetadataParams { path, file_type } = request.into_inner();
-<<<<<<< HEAD
-=======
-        // Here, we use the default config, since we don't know the session id
-        let config = SessionConfig::default().config_options();
->>>>>>> 763aa238
         let file_format: Arc<dyn FileFormat> = match file_type.as_str() {
             "parquet" => Ok(Arc::new(ParquetFormat::new(config))),
             // TODO implement for CSV
@@ -605,19 +596,13 @@
     #[tokio::test]
     async fn test_poll_work() -> Result<(), BallistaError> {
         let state_storage = Arc::new(SledClient::try_new_temporary()?);
-<<<<<<< HEAD
         let cluster_state = Arc::new(DefaultClusterState::new(state_storage.clone()));
-=======
->>>>>>> 763aa238
         let mut scheduler: SchedulerServer<LogicalPlanNode, PhysicalPlanNode> =
             SchedulerServer::new(
                 "localhost:50050".to_owned(),
                 state_storage.clone(),
-<<<<<<< HEAD
-                cluster_state.clone(),
-=======
                 state_storage.clone(),
->>>>>>> 763aa238
+                cluster_state,
                 BallistaCodec::default(),
                 SchedulerConfig::default(),
                 default_metrics_collector().unwrap(),
@@ -645,11 +630,7 @@
         let state: SchedulerState<LogicalPlanNode, PhysicalPlanNode> =
             SchedulerState::new_with_default_scheduler_name(
                 state_storage.clone(),
-<<<<<<< HEAD
                 cluster_state.clone(),
-=======
-                state_storage.clone(),
->>>>>>> 763aa238
                 default_session_builder,
                 BallistaCodec::default(),
             );
@@ -683,11 +664,7 @@
         let state: SchedulerState<LogicalPlanNode, PhysicalPlanNode> =
             SchedulerState::new_with_default_scheduler_name(
                 state_storage.clone(),
-<<<<<<< HEAD
                 cluster_state,
-=======
-                state_storage.clone(),
->>>>>>> 763aa238
                 default_session_builder,
                 BallistaCodec::default(),
             );
@@ -711,20 +688,12 @@
     #[tokio::test]
     async fn test_stop_executor() -> Result<(), BallistaError> {
         let state_storage = Arc::new(SledClient::try_new_temporary()?);
-<<<<<<< HEAD
         let cluster_state = Arc::new(DefaultClusterState::new(state_storage.clone()));
         let mut scheduler: SchedulerServer<LogicalPlanNode, PhysicalPlanNode> =
             SchedulerServer::new(
                 "localhost:50050".to_owned(),
                 state_storage,
                 cluster_state,
-=======
-        let mut scheduler: SchedulerServer<LogicalPlanNode, PhysicalPlanNode> =
-            SchedulerServer::new(
-                "localhost:50050".to_owned(),
-                state_storage.clone(),
-                state_storage,
->>>>>>> 763aa238
                 BallistaCodec::default(),
                 SchedulerConfig::default(),
                 default_metrics_collector().unwrap(),
@@ -802,20 +771,12 @@
     #[ignore]
     async fn test_expired_executor() -> Result<(), BallistaError> {
         let state_storage = Arc::new(SledClient::try_new_temporary()?);
-<<<<<<< HEAD
         let cluster_state = Arc::new(DefaultClusterState::new(state_storage.clone()));
         let mut scheduler: SchedulerServer<LogicalPlanNode, PhysicalPlanNode> =
             SchedulerServer::new(
                 "localhost:50050".to_owned(),
                 state_storage,
                 cluster_state,
-=======
-        let mut scheduler: SchedulerServer<LogicalPlanNode, PhysicalPlanNode> =
-            SchedulerServer::new(
-                "localhost:50050".to_owned(),
-                state_storage.clone(),
-                state_storage,
->>>>>>> 763aa238
                 BallistaCodec::default(),
                 SchedulerConfig::default(),
                 default_metrics_collector().unwrap(),
