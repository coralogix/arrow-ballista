// Licensed to the Apache Software Foundation (ASF) under one
// or more contributor license agreements.  See the NOTICE file
// distributed with this work for additional information
// regarding copyright ownership.  The ASF licenses this file
// to you under the Apache License, Version 2.0 (the
// "License"); you may not use this file except in compliance
// with the License.  You may obtain a copy of the License at
//
//   http://www.apache.org/licenses/LICENSE-2.0
//
// Unless required by applicable law or agreed to in writing,
// software distributed under the License is distributed on an
// "AS IS" BASIS, WITHOUT WARRANTIES OR CONDITIONS OF ANY
// KIND, either express or implied.  See the License for the
// specific language governing permissions and limitations
// under the License.

use arrow_flight::flight_descriptor::DescriptorType;
use arrow_flight::flight_service_server::FlightService;
use arrow_flight::sql::server::FlightSqlService;
use arrow_flight::sql::{
    ActionClosePreparedStatementRequest, ActionCreatePreparedStatementRequest,
    ActionCreatePreparedStatementResult, CommandGetCatalogs, CommandGetCrossReference,
    CommandGetDbSchemas, CommandGetExportedKeys, CommandGetImportedKeys,
    CommandGetPrimaryKeys, CommandGetSqlInfo, CommandGetTableTypes, CommandGetTables,
    CommandPreparedStatementQuery, CommandPreparedStatementUpdate, CommandStatementQuery,
    CommandStatementUpdate, SqlInfo, TicketStatementQuery,
};
use arrow_flight::{
    Action, FlightData, FlightDescriptor, FlightEndpoint, FlightInfo, HandshakeRequest,
    HandshakeResponse, Location, Ticket,
};
use log::{debug, error, warn};
use std::convert::TryFrom;
use std::pin::Pin;
use std::str::FromStr;
use std::string::ToString;
use std::sync::Arc;
use std::time::Duration;
use tonic::{Request, Response, Status, Streaming};

use crate::scheduler_server::SchedulerServer;
use arrow_flight::flight_service_client::FlightServiceClient;
use arrow_flight::sql::ProstMessageExt;
use arrow_flight::utils::batches_to_flight_data;
use arrow_flight::SchemaAsIpc;
use ballista_core::config::BallistaConfig;
use ballista_core::serde::protobuf;
use ballista_core::serde::protobuf::action::ActionType::FetchPartition;
use ballista_core::serde::protobuf::job_status;
use ballista_core::serde::protobuf::JobStatus;
use ballista_core::serde::protobuf::SuccessfulJob;
use ballista_core::utils::create_grpc_client_connection;
use dashmap::DashMap;
use datafusion::arrow;
use datafusion::arrow::array::{ArrayRef, StringArray};
use datafusion::arrow::datatypes::{DataType, Field, Schema, SchemaRef};
use datafusion::arrow::error::ArrowError;
use datafusion::arrow::ipc::writer::{IpcDataGenerator, IpcWriteOptions};
use datafusion::arrow::record_batch::RecordBatch;
use datafusion::common::DFSchemaRef;
use datafusion::logical_expr::LogicalPlan;
use datafusion::physical_plan::common::batch_byte_size;
use datafusion::prelude::SessionContext;
use datafusion_proto::protobuf::{LogicalPlanNode, PhysicalPlanNode};
use prost::Message;
use tokio::sync::mpsc::{channel, Receiver, Sender};
use tokio::time::sleep;
use tokio_stream::wrappers::ReceiverStream;
use tonic::codegen::futures_core::Stream;
use tonic::metadata::MetadataValue;
use uuid::Uuid;

pub struct FlightSqlServiceImpl {
    server: SchedulerServer<LogicalPlanNode, PhysicalPlanNode>,
    statements: Arc<DashMap<Uuid, LogicalPlan>>,
    contexts: Arc<DashMap<Uuid, Arc<SessionContext>>>,
}

const TABLE_TYPES: [&str; 2] = ["TABLE", "VIEW"];

impl FlightSqlServiceImpl {
    pub fn new(server: SchedulerServer<LogicalPlanNode, PhysicalPlanNode>) -> Self {
        Self {
            server,
            statements: Default::default(),
            contexts: Default::default(),
        }
    }

    #[allow(deprecated)]
    fn tables(&self, ctx: Arc<SessionContext>) -> Result<RecordBatch, ArrowError> {
        let schema = Arc::new(Schema::new(vec![
            Field::new("catalog_name", DataType::Utf8, true),
            Field::new("db_schema_name", DataType::Utf8, true),
            Field::new("table_name", DataType::Utf8, false),
            Field::new("table_type", DataType::Utf8, false),
        ]));
        let tables = ctx.tables()?; // resolved in #501
        let names: Vec<_> = tables.iter().map(|it| Some(it.as_str())).collect();
        let types: Vec<_> = names.iter().map(|_| Some("TABLE")).collect();
        let cats: Vec<_> = names.iter().map(|_| None).collect();
        let schemas: Vec<_> = names.iter().map(|_| None).collect();
        let rb = RecordBatch::try_new(
            schema,
            [cats, schemas, names, types]
                .iter()
                .map(|i| Arc::new(StringArray::from(i.clone())) as ArrayRef)
                .collect::<Vec<_>>(),
        )?;
        Ok(rb)
    }

    fn table_types() -> Result<RecordBatch, ArrowError> {
        let schema = Arc::new(Schema::new(vec![Field::new(
            "table_type",
            DataType::Utf8,
            false,
        )]));
        RecordBatch::try_new(
            schema,
            [TABLE_TYPES]
                .iter()
                .map(|i| Arc::new(StringArray::from(i.to_vec())) as ArrayRef)
                .collect::<Vec<_>>(),
        )
    }

    async fn create_ctx(&self) -> Result<Uuid, Status> {
        let config_builder = BallistaConfig::builder();
        let config = config_builder
            .build()
            .map_err(|e| Status::internal(format!("Error building config: {e}")))?;
        let ctx = self
            .server
            .state
            .session_manager
            .create_session(&config)
            .await
            .map_err(|e| {
                Status::internal(format!("Failed to create SessionContext: {e:?}"))
            })?;
        let handle = Uuid::new_v4();
        self.contexts.insert(handle, ctx);
        Ok(handle)
    }

    fn get_ctx<T>(&self, req: &Request<T>) -> Result<Arc<SessionContext>, Status> {
        let auth = req
            .metadata()
            .get("authorization")
            .ok_or_else(|| Status::internal("No authorization header!"))?;
        let str = auth
            .to_str()
            .map_err(|e| Status::internal(format!("Error parsing header: {e}")))?;
        let authorization = str.to_string();
        let bearer = "Bearer ";
        if !authorization.starts_with(bearer) {
            Err(Status::internal("Invalid auth header!"))?;
        }
        let auth = authorization[bearer.len()..].to_string();

        let handle = Uuid::from_str(auth.as_str())
            .map_err(|e| Status::internal(format!("Error locking contexts: {e}")))?;
        if let Some(context) = self.contexts.get(&handle) {
            Ok(context.clone())
        } else {
            Err(Status::internal(format!(
                "Context handle not found: {handle}"
            )))?
        }
    }

    async fn prepare_statement(
        query: &str,
        ctx: &Arc<SessionContext>,
    ) -> Result<LogicalPlan, Status> {
        let plan = ctx
            .sql(query)
            .await
            .and_then(|df| df.into_optimized_plan())
            .map_err(|e| Status::internal(format!("Error building plan: {e}")))?;
        Ok(plan)
    }

    async fn check_job(&self, job_id: &String) -> Result<Option<SuccessfulJob>, Status> {
        let status = self
            .server
            .state
            .task_manager
            .get_job_status(job_id)
            .await
            .map_err(|e| {
                let msg = format!("Error getting status for job {job_id}: {e:?}");
                error!("{}", msg);
                Status::internal(msg)
            })?;
        let status: JobStatus = match status {
            Some(status) => status,
            None => {
                let msg = format!("Error getting status for job {job_id}!");
                error!("{}", msg);
                Err(Status::internal(msg))?
            }
        };
        let status: job_status::Status = match status.status {
            Some(status) => status,
            None => {
                let msg = format!("Error getting status for job {job_id}!");
                error!("{}", msg);
                Err(Status::internal(msg))?
            }
        };
        match status {
            job_status::Status::Queued(_) => Ok(None),
            job_status::Status::Running(_) => Ok(None),
            job_status::Status::Failed(e) => {
                warn!("Error executing plan: {:?}", e);
                Err(Status::internal(format!(
                    "Error executing plan: {}",
                    e.error
                )))?
            }
            job_status::Status::Successful(comp) => Ok(Some(comp)),
        }
    }

    async fn job_to_fetch_part(
        &self,
        completed: SuccessfulJob,
        num_rows: &mut i64,
        num_bytes: &mut i64,
    ) -> Result<Vec<FlightEndpoint>, Status> {
        let mut fieps: Vec<_> = vec![];
        for loc in completed.partition_location.iter() {
            let (exec_host, exec_port) = if let Some(ref md) = loc.executor_meta {
                (md.host.clone(), md.port)
            } else {
                Err(Status::internal(
                    "Invalid partition location, missing executor metadata and advertise_endpoint flag is undefined.".to_string(),
                ))?
            };

            let (host, port) = match &self
                .server
                .state
                .config
                .advertise_flight_sql_endpoint
            {
                Some(endpoint) => {
                    let advertise_endpoint_vec: Vec<&str> = endpoint.split(':').collect();
                    match advertise_endpoint_vec.as_slice() {
                        [host_ip, port] => {
                            (String::from(*host_ip), FromStr::from_str(port).expect("Failed to parse port from advertise-endpoint."))
                        }
                        _ => {
                            Err(Status::internal("advertise-endpoint flag has incorrect format. Expected IP:Port".to_string()))?
                        }
                    }
                }
                None => (exec_host.clone(), exec_port),
            };

            let fetch = if let Some(ref id) = loc.partition_id {
                let fetch = protobuf::FetchPartition {
                    job_id: id.job_id.clone(),
                    stage_id: id.stage_id,
                    partition_id: id.partition_id,
                    path: loc.path.clone(),
                    // Use executor ip:port for routing to flight result
                    host: exec_host.clone(),
                    port: exec_port,
                };
                protobuf::Action {
                    action_type: Some(FetchPartition(fetch)),
                    settings: vec![],
                }
            } else {
                Err(Status::internal("Error getting partition ID".to_string()))?
            };
            if let Some(ref stats) = loc.partition_stats {
                *num_rows += stats.num_rows;
                *num_bytes += stats.num_bytes;
            } else {
                Err(Status::internal("Error getting stats".to_string()))?
            }
            let authority = format!("{}:{}", &host, &port);
            let loc = Location {
                uri: format!("grpc+tcp://{authority}"),
            };
            let buf = fetch.as_any().encode_to_vec();
            let ticket = Ticket { ticket: buf.into() };
            let fiep = FlightEndpoint {
                ticket: Some(ticket),
                location: vec![loc],
            };
            fieps.push(fiep);
        }
        Ok(fieps)
    }

    fn make_local_fieps(&self, job_id: &str) -> Result<Vec<FlightEndpoint>, Status> {
        let (host, port) = ("127.0.0.1".to_string(), 50050); // TODO: use advertise host
        let fetch = protobuf::FetchPartition {
            job_id: job_id.to_string(),
            stage_id: 0,
            partition_id: 0,
            path: job_id.to_string(),
            host: host.clone(),
            port,
        };
        let fetch = protobuf::Action {
            action_type: Some(FetchPartition(fetch)),
            settings: vec![],
        };
        let authority = format!("{}:{}", &host, &port); // TODO: use advertise host
        let loc = Location {
            uri: format!("grpc+tcp://{authority}"),
        };
        let buf = fetch.as_any().encode_to_vec();
        let ticket = Ticket { ticket: buf.into() };
        let fiep = FlightEndpoint {
            ticket: Some(ticket),
            location: vec![loc],
        };
        let fieps = vec![fiep];
        Ok(fieps)
    }

    fn cache_plan(&self, plan: LogicalPlan) -> Result<Uuid, Status> {
        let handle = Uuid::new_v4();
        self.statements.insert(handle, plan);
        Ok(handle)
    }

    fn get_plan(&self, handle: &Uuid) -> Result<LogicalPlan, Status> {
        if let Some(plan) = self.statements.get(handle) {
            Ok(plan.clone())
        } else {
            Err(Status::internal(format!(
                "Statement handle not found: {handle}"
            )))?
        }
    }

    fn remove_plan(&self, handle: Uuid) -> Result<(), Status> {
        self.statements.remove(&handle);
        Ok(())
    }

    fn df_schema_to_arrow(&self, schema: &DFSchemaRef) -> Result<Vec<u8>, Status> {
        let arrow_schema: Schema = (&**schema).into();
        let schema_bytes = self.schema_to_arrow(Arc::new(arrow_schema))?;
        Ok(schema_bytes)
    }

    fn schema_to_arrow(&self, arrow_schema: SchemaRef) -> Result<Vec<u8>, Status> {
        let options = IpcWriteOptions::default();
        let pair = SchemaAsIpc::new(&arrow_schema, &options);
        let data_gen = IpcDataGenerator::default();
        let encoded_data = data_gen.schema_to_bytes(pair.0, pair.1);
        let mut schema_bytes = vec![];
        arrow::ipc::writer::write_message(&mut schema_bytes, encoded_data, pair.1)
            .map_err(|e| Status::internal(format!("Error encoding schema: {e}")))?;
        Ok(schema_bytes)
    }

    async fn enqueue_job(
        &self,
        ctx: Arc<SessionContext>,
        plan: &LogicalPlan,
    ) -> Result<String, Status> {
        let job_id = self.server.state.task_manager.generate_job_id();
        let job_name = format!("Flight SQL job {job_id}");
        self.server
            .submit_job(&job_id, &job_name, ctx, plan)
            .await
            .map_err(|e| {
                let msg = format!("Failed to send JobQueued event for {job_id}: {e:?}");
                error!("{}", msg);
                Status::internal(msg)
            })?;
        Ok(job_id)
    }

    fn create_resp(
        schema_bytes: Vec<u8>,
        fieps: Vec<FlightEndpoint>,
        num_rows: i64,
        num_bytes: i64,
    ) -> Response<FlightInfo> {
        let flight_desc = FlightDescriptor {
            r#type: DescriptorType::Cmd.into(),
            cmd: Vec::new().into(),
            path: vec![],
        };
        let info = FlightInfo {
            schema: schema_bytes.into(),
            flight_descriptor: Some(flight_desc),
            endpoint: fieps,
            total_records: num_rows,
            total_bytes: num_bytes,
        };
        Response::new(info)
    }

    async fn execute_plan(
        &self,
        ctx: Arc<SessionContext>,
        plan: &LogicalPlan,
    ) -> Result<Response<FlightInfo>, Status> {
        let job_id = self.enqueue_job(ctx, plan).await?;

        // poll for job completion
        let mut num_rows = 0;
        let mut num_bytes = 0;
        let fieps = loop {
            sleep(Duration::from_millis(100)).await;
            let completed = if let Some(comp) = self.check_job(&job_id).await? {
                comp
            } else {
                continue;
            };
            let fieps = self
                .job_to_fetch_part(completed, &mut num_rows, &mut num_bytes)
                .await?;
            break fieps;
        };

        // Generate response
        let schema_bytes = self.df_schema_to_arrow(plan.schema())?;
        let resp = Self::create_resp(schema_bytes, fieps, num_rows, num_bytes);
        Ok(resp)
    }

    async fn record_batch_to_resp(
        rb: RecordBatch,
    ) -> Result<
        Response<Pin<Box<dyn Stream<Item = Result<FlightData, Status>> + Send>>>,
        Status,
    > {
        type FlightResult = Result<FlightData, Status>;
        let (tx, rx): (Sender<FlightResult>, Receiver<FlightResult>) = channel(2);
<<<<<<< HEAD
        let schema = (*rb.schema()).clone();
        let flights = batches_to_flight_data(schema, vec![rb])
            .map_err(|_| Status::internal("Error encoding batches".to_string()))?;
=======
        let options = IpcWriteOptions::default();
        let schema = SchemaAsIpc::new(rb.schema().as_ref(), &options).into();
        tx.send(Ok(schema))
            .await
            .map_err(|_| Status::internal("Error sending schema".to_string()))?;
        let (dict, flight) = flight_data_from_arrow_batch(rb, &options);
        let flights = dict.into_iter().chain(std::iter::once(flight));
>>>>>>> 763aa238
        for flight in flights {
            tx.send(Ok(flight))
                .await
                .map_err(|_| Status::internal("Error sending flight".to_string()))?;
        }
        let resp = Response::new(Box::pin(ReceiverStream::new(rx))
            as Pin<Box<dyn Stream<Item = Result<FlightData, Status>> + Send + 'static>>);
        Ok(resp)
    }

    fn batch_to_schema_resp(
        &self,
        data: &RecordBatch,
        name: &str,
    ) -> Result<Response<FlightInfo>, Status> {
        let num_bytes = batch_byte_size(data) as i64;
        let schema = data.schema();
        let num_rows = data.num_rows() as i64;

        let fieps = self.make_local_fieps(name)?;
        let schema_bytes = self.schema_to_arrow(schema)?;
        let resp = Self::create_resp(schema_bytes, fieps, num_rows, num_bytes);
        Ok(resp)
    }
}

#[tonic::async_trait]
impl FlightSqlService for FlightSqlServiceImpl {
    type FlightService = FlightSqlServiceImpl;

    async fn do_handshake(
        &self,
        request: Request<Streaming<HandshakeRequest>>,
    ) -> Result<
        Response<Pin<Box<dyn Stream<Item = Result<HandshakeResponse, Status>> + Send>>>,
        Status,
    > {
        debug!("do_handshake");
        for md in request.metadata().iter() {
            debug!("{:?}", md);
        }

        let basic = "Basic ";
        let authorization = request
            .metadata()
            .get("authorization")
            .ok_or_else(|| Status::invalid_argument("authorization field not present"))?
            .to_str()
            .map_err(|_| Status::invalid_argument("authorization not parsable"))?;
        if !authorization.starts_with(basic) {
            Err(Status::invalid_argument(format!(
                "Auth type not implemented: {authorization}"
            )))?;
        }
        let base64 = &authorization[basic.len()..];
        let bytes = base64::decode(base64)
            .map_err(|_| Status::invalid_argument("authorization not parsable"))?;
        let str = String::from_utf8(bytes)
            .map_err(|_| Status::invalid_argument("authorization not parsable"))?;
        let parts: Vec<_> = str.split(':').collect();
        if parts.len() != 2 {
            Err(Status::invalid_argument("Invalid authorization header"))?;
        }
        let user = parts[0];
        let pass = parts[1];
        if user != "admin" || pass != "password" {
            Err(Status::unauthenticated("Invalid credentials!"))?
        }

        let token = self.create_ctx().await?;

        let result = HandshakeResponse {
            protocol_version: 0,
            payload: token.as_bytes().to_vec().into(),
        };
        let result = Ok(result);
        let output = futures::stream::iter(vec![result]);
<<<<<<< HEAD
        let str = format!("Bearer {token}");
=======
        let str = format!("Bearer {}", token);
>>>>>>> 763aa238
        let mut resp: Response<Pin<Box<dyn Stream<Item = Result<_, _>> + Send>>> =
            Response::new(Box::pin(output));
        let md = MetadataValue::try_from(str)
            .map_err(|_| Status::invalid_argument("authorization not parsable"))?;
        resp.metadata_mut().insert("authorization", md);
        Ok(resp)
    }

    async fn do_get_fallback(
        &self,
        request: Request<Ticket>,
        message: arrow_flight::sql::Any,
    ) -> Result<Response<<Self as FlightService>::DoGetStream>, Status> {
        debug!("do_get_fallback type_url: {}", message.type_url);
        let ctx = self.get_ctx(&request)?;
        if !message.is::<protobuf::Action>() {
            Err(Status::unimplemented(format!(
                "do_get: The defined request is invalid: {}",
                message.type_url
            )))?
        }

        let action: protobuf::Action = message
            .unpack()
<<<<<<< HEAD
            .map_err(|e| Status::internal(format!("{e:?}")))?
=======
            .map_err(|e| Status::internal(format!("{:?}", e)))?
>>>>>>> 763aa238
            .ok_or_else(|| Status::internal("Expected an Action but got None!"))?;
        let fp = match &action.action_type {
            Some(FetchPartition(fp)) => fp.clone(),
            None => Err(Status::internal("Expected an ActionType but got None!"))?,
        };

        // Well-known job ID: respond with the data
        match fp.job_id.as_str() {
            "get_flight_info_table_types" => {
                debug!("Responding with table types");
                let rb = FlightSqlServiceImpl::table_types().map_err(|_| {
                    Status::internal("Error getting table types".to_string())
                })?;
                let resp = Self::record_batch_to_resp(rb).await?;
                return Ok(resp);
            }
            "get_flight_info_tables" => {
                debug!("Responding with tables");
                let rb = self
                    .tables(ctx)
                    .map_err(|_| Status::internal("Error getting tables".to_string()))?;
<<<<<<< HEAD
                let resp = Self::record_batch_to_resp(rb).await?;
=======
                let resp = Self::record_batch_to_resp(&rb).await?;
>>>>>>> 763aa238
                return Ok(resp);
            }
            _ => {}
        }

        // Proxy the flight
        let addr = format!("http://{}:{}", fp.host, fp.port);
        debug!("Scheduler proxying flight for to {}", addr);
        let connection =
            create_grpc_client_connection(addr.clone())
                .await
                .map_err(|e| {
                    Status::internal(format!(
                    "Error connecting to Ballista scheduler or executor at {addr}: {e:?}"
                ))
                })?;
        let mut flight_client = FlightServiceClient::new(connection);
        let buf = action.encode_to_vec();
        let request = Request::new(Ticket { ticket: buf.into() });

        let stream = flight_client
            .do_get(request)
            .await
            .map_err(|e| Status::internal(format!("{e:?}")))?
            .into_inner();
        Ok(Response::new(Box::pin(stream)))
    }

    async fn get_flight_info_statement(
        &self,
        query: CommandStatementQuery,
        request: Request<FlightDescriptor>,
    ) -> Result<Response<FlightInfo>, Status> {
        debug!("get_flight_info_statement query:\n{}", query.query);

        let ctx = self.get_ctx(&request)?;
        let plan = Self::prepare_statement(&query.query, &ctx).await?;
        let resp = self.execute_plan(ctx, &plan).await?;

        debug!("Returning flight info...");
        Ok(resp)
    }

    async fn get_flight_info_prepared_statement(
        &self,
        handle: CommandPreparedStatementQuery,
        request: Request<FlightDescriptor>,
    ) -> Result<Response<FlightInfo>, Status> {
        debug!("get_flight_info_prepared_statement");
        let ctx = self.get_ctx(&request)?;
        let handle = Uuid::from_slice(handle.prepared_statement_handle.as_ref())
            .map_err(|e| Status::internal(format!("Error decoding handle: {e}")))?;
        let plan = self.get_plan(&handle)?;
        let resp = self.execute_plan(ctx, &plan).await?;

        debug!("Responding to query {}...", handle);
        Ok(resp)
    }

    async fn get_flight_info_catalogs(
        &self,
        _query: CommandGetCatalogs,
        _request: Request<FlightDescriptor>,
    ) -> Result<Response<FlightInfo>, Status> {
        debug!("get_flight_info_catalogs");
        Err(Status::unimplemented("Implement get_flight_info_catalogs"))
    }
    async fn get_flight_info_schemas(
        &self,
        _query: CommandGetDbSchemas,
        _request: Request<FlightDescriptor>,
    ) -> Result<Response<FlightInfo>, Status> {
        debug!("get_flight_info_schemas");
        Err(Status::unimplemented("Implement get_flight_info_schemas"))
    }

    async fn get_flight_info_tables(
        &self,
        _query: CommandGetTables,
        request: Request<FlightDescriptor>,
    ) -> Result<Response<FlightInfo>, Status> {
        debug!("get_flight_info_tables");
        let ctx = self.get_ctx(&request)?;
        let data = self
            .tables(ctx)
            .map_err(|e| Status::internal(format!("Error getting tables: {e}")))?;
        let resp = self.batch_to_schema_resp(&data, "get_flight_info_tables")?;
        Ok(resp)
    }

    async fn get_flight_info_table_types(
        &self,
        _query: CommandGetTableTypes,
        _request: Request<FlightDescriptor>,
    ) -> Result<Response<FlightInfo>, Status> {
        debug!("get_flight_info_table_types");
        let data = FlightSqlServiceImpl::table_types()
            .map_err(|e| Status::internal(format!("Error getting table types: {e}")))?;
        let resp = self.batch_to_schema_resp(&data, "get_flight_info_table_types")?;
        Ok(resp)
    }

    async fn get_flight_info_sql_info(
        &self,
        _query: CommandGetSqlInfo,
        _request: Request<FlightDescriptor>,
    ) -> Result<Response<FlightInfo>, Status> {
        debug!("get_flight_info_sql_info");
        // TODO: implement for FlightSQL JDBC to work
        Err(Status::unimplemented("Implement CommandGetSqlInfo"))
    }
    async fn get_flight_info_primary_keys(
        &self,
        _query: CommandGetPrimaryKeys,
        _request: Request<FlightDescriptor>,
    ) -> Result<Response<FlightInfo>, Status> {
        debug!("get_flight_info_primary_keys");
        Err(Status::unimplemented(
            "Implement get_flight_info_primary_keys",
        ))
    }
    async fn get_flight_info_exported_keys(
        &self,
        _query: CommandGetExportedKeys,
        _request: Request<FlightDescriptor>,
    ) -> Result<Response<FlightInfo>, Status> {
        debug!("get_flight_info_exported_keys");
        Err(Status::unimplemented(
            "Implement get_flight_info_exported_keys",
        ))
    }
    async fn get_flight_info_imported_keys(
        &self,
        _query: CommandGetImportedKeys,
        _request: Request<FlightDescriptor>,
    ) -> Result<Response<FlightInfo>, Status> {
        debug!("get_flight_info_imported_keys");
        Err(Status::unimplemented(
            "Implement get_flight_info_imported_keys",
        ))
    }
    async fn get_flight_info_cross_reference(
        &self,
        _query: CommandGetCrossReference,
        _request: Request<FlightDescriptor>,
    ) -> Result<Response<FlightInfo>, Status> {
        debug!("get_flight_info_cross_reference");
        Err(Status::unimplemented(
            "Implement get_flight_info_cross_reference",
        ))
    }

    async fn do_get_statement(
        &self,
        _ticket: TicketStatementQuery,
        _request: Request<Ticket>,
    ) -> Result<Response<<Self as FlightService>::DoGetStream>, Status> {
        debug!("do_get_statement");
        // let handle = Uuid::from_slice(&ticket.statement_handle)
        //     .map_err(|e| Status::internal(format!("Error decoding ticket: {}", e)))?;
        // let statements = self.statements.try_lock()
        //     .map_err(|e| Status::internal(format!("Error decoding ticket: {}", e)))?;
        // let plan = statements.get(&handle);
        Err(Status::unimplemented("Implement do_get_statement"))
    }

    async fn do_get_prepared_statement(
        &self,
        _query: CommandPreparedStatementQuery,
        _request: Request<Ticket>,
    ) -> Result<Response<<Self as FlightService>::DoGetStream>, Status> {
        debug!("do_get_prepared_statement");
        Err(Status::unimplemented("Implement do_get_prepared_statement"))
    }
    async fn do_get_catalogs(
        &self,
        _query: CommandGetCatalogs,
        _request: Request<Ticket>,
    ) -> Result<Response<<Self as FlightService>::DoGetStream>, Status> {
        debug!("do_get_catalogs");
        Err(Status::unimplemented("Implement do_get_catalogs"))
    }
    async fn do_get_schemas(
        &self,
        _query: CommandGetDbSchemas,
        _request: Request<Ticket>,
    ) -> Result<Response<<Self as FlightService>::DoGetStream>, Status> {
        debug!("do_get_schemas");
        Err(Status::unimplemented("Implement do_get_schemas"))
    }
    async fn do_get_tables(
        &self,
        _query: CommandGetTables,
        _request: Request<Ticket>,
    ) -> Result<Response<<Self as FlightService>::DoGetStream>, Status> {
        debug!("do_get_tables");
        Err(Status::unimplemented("Implement do_get_tables"))
    }
    async fn do_get_table_types(
        &self,
        _query: CommandGetTableTypes,
        _request: Request<Ticket>,
    ) -> Result<Response<<Self as FlightService>::DoGetStream>, Status> {
        debug!("do_get_table_types");
        Err(Status::unimplemented("Implement do_get_table_types"))
    }
    async fn do_get_sql_info(
        &self,
        _query: CommandGetSqlInfo,
        _request: Request<Ticket>,
    ) -> Result<Response<<Self as FlightService>::DoGetStream>, Status> {
        debug!("do_get_sql_info");
        Err(Status::unimplemented("Implement do_get_sql_info"))
    }
    async fn do_get_primary_keys(
        &self,
        _query: CommandGetPrimaryKeys,
        _request: Request<Ticket>,
    ) -> Result<Response<<Self as FlightService>::DoGetStream>, Status> {
        debug!("do_get_primary_keys");
        Err(Status::unimplemented("Implement do_get_primary_keys"))
    }
    async fn do_get_exported_keys(
        &self,
        _query: CommandGetExportedKeys,
        _request: Request<Ticket>,
    ) -> Result<Response<<Self as FlightService>::DoGetStream>, Status> {
        debug!("do_get_exported_keys");
        Err(Status::unimplemented("Implement do_get_exported_keys"))
    }
    async fn do_get_imported_keys(
        &self,
        _query: CommandGetImportedKeys,
        _request: Request<Ticket>,
    ) -> Result<Response<<Self as FlightService>::DoGetStream>, Status> {
        debug!("do_get_imported_keys");
        Err(Status::unimplemented("Implement do_get_imported_keys"))
    }
    async fn do_get_cross_reference(
        &self,
        _query: CommandGetCrossReference,
        _request: Request<Ticket>,
    ) -> Result<Response<<Self as FlightService>::DoGetStream>, Status> {
        debug!("do_get_cross_reference");
        Err(Status::unimplemented("Implement do_get_cross_reference"))
    }
    // do_put
    async fn do_put_statement_update(
        &self,
        _ticket: CommandStatementUpdate,
        _request: Request<Streaming<FlightData>>,
    ) -> Result<i64, Status> {
        debug!("do_put_statement_update");
        Err(Status::unimplemented("Implement do_put_statement_update"))
    }
    async fn do_put_prepared_statement_query(
        &self,
        _query: CommandPreparedStatementQuery,
        _request: Request<Streaming<FlightData>>,
    ) -> Result<Response<<Self as FlightService>::DoPutStream>, Status> {
        debug!("do_put_prepared_statement_query");
        Err(Status::unimplemented(
            "Implement do_put_prepared_statement_query",
        ))
    }
    async fn do_put_prepared_statement_update(
        &self,
        handle: CommandPreparedStatementUpdate,
        request: Request<Streaming<FlightData>>,
    ) -> Result<i64, Status> {
        debug!("do_put_prepared_statement_update");
        let ctx = self.get_ctx(&request)?;
        let handle = Uuid::from_slice(handle.prepared_statement_handle.as_ref())
            .map_err(|e| Status::internal(format!("Error decoding handle: {e}")))?;
        let plan = self.get_plan(&handle)?;
        let _ = self.execute_plan(ctx, &plan).await?;
        debug!("Sending -1 rows affected");
        Ok(-1)
    }

    async fn do_action_create_prepared_statement(
        &self,
        query: ActionCreatePreparedStatementRequest,
        request: Request<Action>,
    ) -> Result<ActionCreatePreparedStatementResult, Status> {
        debug!("do_action_create_prepared_statement");
        let ctx = self.get_ctx(&request)?;
        let plan = Self::prepare_statement(&query.query, &ctx).await?;
        let schema_bytes = self.df_schema_to_arrow(plan.schema())?;
        let handle = self.cache_plan(plan)?;
        debug!("Prepared statement {}:\n{}", handle, query.query);
        let res = ActionCreatePreparedStatementResult {
            prepared_statement_handle: handle.as_bytes().to_vec().into(),
            dataset_schema: schema_bytes.into(),
            parameter_schema: Vec::new().into(), // TODO: parameters
        };
        Ok(res)
    }

    async fn do_action_close_prepared_statement(
        &self,
        handle: ActionClosePreparedStatementRequest,
        _request: Request<Action>,
    ) {
        debug!("do_action_close_prepared_statement");
        let handle = Uuid::from_slice(handle.prepared_statement_handle.as_ref());
        let handle = if let Ok(handle) = handle {
            debug!("Closing {}", handle);
            handle
        } else {
            return;
        };
        let _ = self.remove_plan(handle);
    }

    async fn register_sql_info(&self, _id: i32, _result: &SqlInfo) {}
}<|MERGE_RESOLUTION|>--- conflicted
+++ resolved
@@ -89,6 +89,7 @@
     }
 
     #[allow(deprecated)]
+    #[allow(deprecated)]
     fn tables(&self, ctx: Arc<SessionContext>) -> Result<RecordBatch, ArrowError> {
         let schema = Arc::new(Schema::new(vec![
             Field::new("catalog_name", DataType::Utf8, true),
@@ -96,6 +97,7 @@
             Field::new("table_name", DataType::Utf8, false),
             Field::new("table_type", DataType::Utf8, false),
         ]));
+        let tables = ctx.tables()?; // resolved in #501
         let tables = ctx.tables()?; // resolved in #501
         let names: Vec<_> = tables.iter().map(|it| Some(it.as_str())).collect();
         let types: Vec<_> = names.iter().map(|_| Some("TABLE")).collect();
@@ -105,6 +107,7 @@
             schema,
             [cats, schemas, names, types]
                 .iter()
+                .iter()
                 .map(|i| Arc::new(StringArray::from(i.clone())) as ArrayRef)
                 .collect::<Vec<_>>(),
         )?;
@@ -120,6 +123,7 @@
         RecordBatch::try_new(
             schema,
             [TABLE_TYPES]
+                .iter()
                 .iter()
                 .map(|i| Arc::new(StringArray::from(i.to_vec())) as ArrayRef)
                 .collect::<Vec<_>>(),
@@ -150,12 +154,14 @@
             .metadata()
             .get("authorization")
             .ok_or_else(|| Status::internal("No authorization header!"))?;
+            .ok_or_else(|| Status::internal("No authorization header!"))?;
         let str = auth
             .to_str()
             .map_err(|e| Status::internal(format!("Error parsing header: {e}")))?;
         let authorization = str.to_string();
         let bearer = "Bearer ";
         if !authorization.starts_with(bearer) {
+            Err(Status::internal("Invalid auth header!"))?;
             Err(Status::internal("Invalid auth header!"))?;
         }
         let auth = authorization[bearer.len()..].to_string();
@@ -441,19 +447,9 @@
     > {
         type FlightResult = Result<FlightData, Status>;
         let (tx, rx): (Sender<FlightResult>, Receiver<FlightResult>) = channel(2);
-<<<<<<< HEAD
         let schema = (*rb.schema()).clone();
         let flights = batches_to_flight_data(schema, vec![rb])
             .map_err(|_| Status::internal("Error encoding batches".to_string()))?;
-=======
-        let options = IpcWriteOptions::default();
-        let schema = SchemaAsIpc::new(rb.schema().as_ref(), &options).into();
-        tx.send(Ok(schema))
-            .await
-            .map_err(|_| Status::internal("Error sending schema".to_string()))?;
-        let (dict, flight) = flight_data_from_arrow_batch(rb, &options);
-        let flights = dict.into_iter().chain(std::iter::once(flight));
->>>>>>> 763aa238
         for flight in flights {
             tx.send(Ok(flight))
                 .await
@@ -531,11 +527,7 @@
         };
         let result = Ok(result);
         let output = futures::stream::iter(vec![result]);
-<<<<<<< HEAD
         let str = format!("Bearer {token}");
-=======
-        let str = format!("Bearer {}", token);
->>>>>>> 763aa238
         let mut resp: Response<Pin<Box<dyn Stream<Item = Result<_, _>> + Send>>> =
             Response::new(Box::pin(output));
         let md = MetadataValue::try_from(str)
@@ -560,11 +552,7 @@
 
         let action: protobuf::Action = message
             .unpack()
-<<<<<<< HEAD
             .map_err(|e| Status::internal(format!("{e:?}")))?
-=======
-            .map_err(|e| Status::internal(format!("{:?}", e)))?
->>>>>>> 763aa238
             .ok_or_else(|| Status::internal("Expected an Action but got None!"))?;
         let fp = match &action.action_type {
             Some(FetchPartition(fp)) => fp.clone(),
@@ -586,11 +574,7 @@
                 let rb = self
                     .tables(ctx)
                     .map_err(|_| Status::internal("Error getting tables".to_string()))?;
-<<<<<<< HEAD
                 let resp = Self::record_batch_to_resp(rb).await?;
-=======
-                let resp = Self::record_batch_to_resp(&rb).await?;
->>>>>>> 763aa238
                 return Ok(resp);
             }
             _ => {}
