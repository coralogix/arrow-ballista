--- conflicted
+++ resolved
@@ -101,21 +101,13 @@
     #[cfg(test)]
     pub fn new_with_default_scheduler_name(
         config_client: Arc<dyn StateBackendClient>,
-<<<<<<< HEAD
         cluster_state: Arc<dyn ClusterState>,
-=======
-        cluster_client: Arc<dyn ClusterState>,
->>>>>>> 763aa238
         session_builder: SessionBuilder,
         codec: BallistaCodec<T, U>,
     ) -> Self {
         SchedulerState::new(
             config_client,
-<<<<<<< HEAD
             cluster_state,
-=======
-            cluster_client,
->>>>>>> 763aa238
             session_builder,
             codec,
             "localhost:50050".to_owned(),
@@ -125,11 +117,7 @@
 
     pub fn new(
         config_client: Arc<dyn StateBackendClient>,
-<<<<<<< HEAD
         cluster_state: Arc<dyn ClusterState>,
-=======
-        cluster_client: Arc<dyn ClusterState>,
->>>>>>> 763aa238
         session_builder: SessionBuilder,
         codec: BallistaCodec<T, U>,
         scheduler_name: String,
@@ -137,11 +125,7 @@
     ) -> Self {
         Self {
             executor_manager: ExecutorManager::new(
-<<<<<<< HEAD
                 cluster_state,
-=======
-                cluster_client,
->>>>>>> 763aa238
                 config.executor_slots_policy,
             ),
             task_manager: TaskManager::new(
@@ -159,11 +143,7 @@
     #[allow(dead_code)]
     pub(crate) fn with_task_launcher(
         config_client: Arc<dyn StateBackendClient>,
-<<<<<<< HEAD
         cluster_state: Arc<dyn ClusterState>,
-=======
-        cluster_client: Arc<dyn ClusterState>,
->>>>>>> 763aa238
         session_builder: SessionBuilder,
         codec: BallistaCodec<T, U>,
         scheduler_name: String,
@@ -172,11 +152,7 @@
     ) -> Self {
         Self {
             executor_manager: ExecutorManager::new(
-<<<<<<< HEAD
                 cluster_state,
-=======
-                cluster_client,
->>>>>>> 763aa238
                 config.executor_slots_policy,
             ),
             task_manager: TaskManager::with_launcher(
@@ -505,10 +481,7 @@
     #[tokio::test]
     async fn test_offer_free_reservations() -> Result<()> {
         let state_storage = Arc::new(SledClient::try_new_temporary()?);
-<<<<<<< HEAD
         let cluster_state = Arc::new(DefaultClusterState::new(state_storage.clone()));
-=======
->>>>>>> 763aa238
         let state: Arc<SchedulerState<LogicalPlanNode, PhysicalPlanNode>> =
             Arc::new(SchedulerState::new_with_default_scheduler_name(
                 state_storage.clone(),
@@ -547,10 +520,7 @@
             .set(BALLISTA_DEFAULT_SHUFFLE_PARTITIONS, "4")
             .build()?;
         let state_storage = Arc::new(SledClient::try_new_temporary()?);
-<<<<<<< HEAD
         let cluster_state = Arc::new(DefaultClusterState::new(state_storage.clone()));
-=======
->>>>>>> 763aa238
         let state: Arc<SchedulerState<LogicalPlanNode, PhysicalPlanNode>> =
             Arc::new(SchedulerState::with_task_launcher(
                 state_storage.clone(),
@@ -638,10 +608,7 @@
             .set(BALLISTA_DEFAULT_SHUFFLE_PARTITIONS, "4")
             .build()?;
         let state_storage = Arc::new(SledClient::try_new_temporary()?);
-<<<<<<< HEAD
         let cluster_state = Arc::new(DefaultClusterState::new(state_storage.clone()));
-=======
->>>>>>> 763aa238
         let state: Arc<SchedulerState<LogicalPlanNode, PhysicalPlanNode>> =
             Arc::new(SchedulerState::with_task_launcher(
                 state_storage.clone(),
