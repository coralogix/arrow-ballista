// Licensed to the Apache Software Foundation (ASF) under one
// or more contributor license agreements.  See the NOTICE file
// distributed with this work for additional information
// regarding copyright ownership.  The ASF licenses this file
// to you under the Apache License, Version 2.0 (the
// "License"); you may not use this file except in compliance
// with the License.  You may obtain a copy of the License at
//
//   http://www.apache.org/licenses/LICENSE-2.0
//
// Unless required by applicable law or agreed to in writing,
// software distributed under the License is distributed on an
// "AS IS" BASIS, WITHOUT WARRANTIES OR CONDITIONS OF ANY
// KIND, either express or implied.  See the License for the
// specific language governing permissions and limitations
// under the License.

use std::time::{Duration, SystemTime, UNIX_EPOCH};

<<<<<<< HEAD
use crate::cluster::TaskDistribution;
=======
use crate::state::backend::TaskDistribution;
>>>>>>> 8bc52344

use ballista_core::error::{BallistaError, Result};
use ballista_core::serde::protobuf;

use crate::cluster::ClusterState;
use crate::config::SlotsPolicy;
<<<<<<< HEAD

=======
use crate::state::backend::cluster::ClusterState;
>>>>>>> 8bc52344
use crate::state::execution_graph::RunningTaskInfo;
use ballista_core::serde::protobuf::executor_grpc_client::ExecutorGrpcClient;
use ballista_core::serde::protobuf::{
    executor_status, CancelTasksParams, ExecutorHeartbeat, ExecutorStatus,
    RemoveJobDataParams,
};
use ballista_core::serde::scheduler::{ExecutorData, ExecutorMetadata};
use ballista_core::utils::create_grpc_client_connection;
use dashmap::{DashMap, DashSet};
use futures::StreamExt;
use log::{debug, error, info, warn};
use parking_lot::Mutex;
use std::collections::{HashMap, HashSet};
use std::sync::Arc;
use tonic::transport::Channel;

type ExecutorClients = Arc<DashMap<String, ExecutorGrpcClient<Channel>>>;

/// Represents a task slot that is reserved (i.e. available for scheduling but not visible to the
/// rest of the system).
/// When tasks finish we want to preferentially assign new tasks from the same job, so the reservation
/// can already be assigned to a particular job ID. In that case, the scheduler will try to schedule
/// available tasks for that job to the reserved task slot.
#[derive(Clone, Debug)]
pub struct ExecutorReservation {
    pub executor_id: String,
    pub job_id: Option<String>,
}

impl ExecutorReservation {
    pub fn new_free(executor_id: String) -> Self {
        Self {
            executor_id,
            job_id: None,
        }
    }

    pub fn new_assigned(executor_id: String, job_id: String) -> Self {
        Self {
            executor_id,
            job_id: Some(job_id),
        }
    }

    pub fn assign(mut self, job_id: String) -> Self {
        self.job_id = Some(job_id);
        self
    }

    pub fn assigned(&self) -> bool {
        self.job_id.is_some()
    }
}

// TODO move to configuration file
/// Default executor timeout in seconds, it should be longer than executor's heartbeat intervals.
/// Only after missing two or tree consecutive heartbeats from a executor, the executor is mark
/// to be dead.
pub const DEFAULT_EXECUTOR_TIMEOUT_SECONDS: u64 = 180;

#[derive(Clone)]
pub(crate) struct ExecutorManager {
    // executor slot policy
    slots_policy: SlotsPolicy,
    task_distribution: TaskDistribution,
    cluster_state: Arc<dyn ClusterState>,
    // executor_id -> ExecutorMetadata map
    executor_metadata: Arc<DashMap<String, ExecutorMetadata>>,
    // executor_id -> ExecutorHeartbeat map
    executors_heartbeat: Arc<DashMap<String, protobuf::ExecutorHeartbeat>>,
    // executor_id -> ExecutorData map, only used when the slots policy is of local
    executor_data: Arc<Mutex<HashMap<String, ExecutorData>>>,
    // dead executor sets:
    dead_executors: Arc<DashSet<String>>,
    clients: ExecutorClients,
}

impl ExecutorManager {
    pub(crate) fn new(
        cluster_state: Arc<dyn ClusterState>,
        slots_policy: SlotsPolicy,
    ) -> Self {
        let task_distribution = match slots_policy {
            SlotsPolicy::Bias => TaskDistribution::Bias,
            SlotsPolicy::RoundRobin | SlotsPolicy::RoundRobinLocal => {
                TaskDistribution::RoundRobin
            }
        };

        Self {
            slots_policy,
            task_distribution,
            cluster_state,
            executor_metadata: Arc::new(DashMap::new()),
            executors_heartbeat: Arc::new(DashMap::new()),
            executor_data: Arc::new(Mutex::new(HashMap::new())),
            dead_executors: Arc::new(DashSet::new()),
            clients: Default::default(),
        }
    }

    /// Initialize a background process that will listen for executor heartbeats and update the in-memory cache
    /// of executor heartbeats
    pub async fn init(&self) -> Result<()> {
        self.init_active_executor_heartbeats().await?;

        let mut heartbeat_stream = self.cluster_state.executor_heartbeat_stream().await?;

        info!("Initializing heartbeat listener");

        let heartbeats = self.executors_heartbeat.clone();
        let dead_executors = self.dead_executors.clone();
        tokio::task::spawn(async move {
            while let Some(heartbeat) = heartbeat_stream.next().await {
                let executor_id = heartbeat.executor_id.clone();
                if let Some(ExecutorStatus {
                    status: Some(executor_status::Status::Dead(_)),
                }) = heartbeat.status
                {
                    heartbeats.remove(&executor_id);
                    dead_executors.insert(executor_id);
                } else {
                    heartbeats.insert(executor_id, heartbeat);
                }
            }
        });

        Ok(())
    }

    /// Reserve up to n executor task slots. Once reserved these slots will not be available
    /// for scheduling.
    /// This operation is atomic, so if this method return an Err, no slots have been reserved.
    pub async fn reserve_slots(&self, n: u32) -> Result<Vec<ExecutorReservation>> {
        if self.slots_policy.is_local() {
            self.reserve_slots_local(n).await
        } else {
            let alive_executors = self.get_alive_executors_within_one_minute();

<<<<<<< HEAD
            debug!("Alive executors: {alive_executors:?}");
=======
            println!("Alive executors: {alive_executors:?}");
>>>>>>> 8bc52344

            self.cluster_state
                .reserve_slots(n, self.task_distribution, Some(alive_executors))
                .await
        }
    }

    async fn reserve_slots_local(&self, n: u32) -> Result<Vec<ExecutorReservation>> {
        debug!("Attempting to reserve {} executor slots", n);

        let alive_executors = self.get_alive_executors_within_one_minute();

        match self.slots_policy {
            SlotsPolicy::RoundRobinLocal => {
                self.reserve_slots_local_round_robin(n, alive_executors)
                    .await
            }
            _ => Err(BallistaError::General(format!(
                "Reservation policy {:?} is not supported",
                self.slots_policy
            ))),
        }
    }

    /// Create ExecutorReservation in a round robin way to evenly assign tasks to executors
    async fn reserve_slots_local_round_robin(
        &self,
        mut n: u32,
        alive_executors: HashSet<String>,
    ) -> Result<Vec<ExecutorReservation>> {
        let mut executor_data = self.executor_data.lock();

        let mut available_executor_data: Vec<&mut ExecutorData> = executor_data
            .values_mut()
            .filter_map(|data| {
                (data.available_task_slots > 0
                    && alive_executors.contains(&data.executor_id))
                .then_some(data)
            })
            .collect();
        available_executor_data
            .sort_by(|a, b| Ord::cmp(&b.available_task_slots, &a.available_task_slots));

        let mut reservations: Vec<ExecutorReservation> = vec![];

        // Exclusive
        let mut last_updated_idx = 0usize;
        loop {
            let n_before = n;
            for (idx, data) in available_executor_data.iter_mut().enumerate() {
                if n == 0 {
                    break;
                }

                // Since the vector is sorted in descending order,
                // if finding one executor has not enough slots, the following will have not enough, either
                if data.available_task_slots == 0 {
                    break;
                }

                reservations
                    .push(ExecutorReservation::new_free(data.executor_id.clone()));
                data.available_task_slots -= 1;
                n -= 1;

                if idx >= last_updated_idx {
                    last_updated_idx = idx + 1;
                }
            }

            if n_before == n {
                break;
            }
        }

        Ok(reservations)
    }

    /// Returned reserved task slots to the pool of available slots. This operation is atomic
    /// so either the entire pool of reserved task slots it returned or none are.
    pub async fn cancel_reservations(
        &self,
        reservations: Vec<ExecutorReservation>,
    ) -> Result<()> {
        if self.slots_policy.is_local() {
            self.cancel_reservations_local(reservations).await
        } else {
            self.cluster_state.cancel_reservations(reservations).await
        }
    }

    async fn cancel_reservations_local(
        &self,
        reservations: Vec<ExecutorReservation>,
    ) -> Result<()> {
        let mut executor_slots: HashMap<String, u32> = HashMap::new();
        for reservation in reservations {
            if let Some(slots) = executor_slots.get_mut(&reservation.executor_id) {
                *slots += 1;
            } else {
                executor_slots.insert(reservation.executor_id, 1);
            }
        }

        let mut executor_data = self.executor_data.lock();
        for (id, released_slots) in executor_slots.into_iter() {
            if let Some(slots) = executor_data.get_mut(&id) {
                slots.available_task_slots += released_slots;
            } else {
                warn!("ExecutorData for {} is not cached in memory", id);
            }
        }

        Ok(())
    }

    /// Send rpc to Executors to cancel the running tasks
    pub async fn cancel_running_tasks(&self, tasks: Vec<RunningTaskInfo>) -> Result<()> {
        let mut tasks_to_cancel: HashMap<&str, Vec<protobuf::RunningTaskInfo>> =
            Default::default();

        for task_info in &tasks {
            if let Some(infos) = tasks_to_cancel.get_mut(task_info.executor_id.as_str()) {
                infos.push(protobuf::RunningTaskInfo {
                    task_id: task_info.task_id as u32,
                    job_id: task_info.job_id.clone(),
                    stage_id: task_info.stage_id as u32,
                    partition_id: task_info.partition_id as u32,
                })
            } else {
                tasks_to_cancel.insert(
                    task_info.executor_id.as_str(),
                    vec![protobuf::RunningTaskInfo {
                        task_id: task_info.task_id as u32,
                        job_id: task_info.job_id.clone(),
                        stage_id: task_info.stage_id as u32,
                        partition_id: task_info.partition_id as u32,
                    }],
                );
            }
        }

        for (executor_id, infos) in tasks_to_cancel {
            if let Ok(mut client) = self.get_client(executor_id).await {
                client
                    .cancel_tasks(CancelTasksParams { task_infos: infos })
                    .await?;
            } else {
                error!(
                    "Failed to get client for executor ID {} to cancel tasks",
                    executor_id
                )
            }
        }
        Ok(())
    }

    /// Send rpc to Executors to clean up the job data by delayed clean_up_interval seconds
    pub(crate) fn clean_up_job_data_delayed(
        &self,
        job_id: String,
        clean_up_interval: u64,
    ) {
        if clean_up_interval == 0 {
            info!(
                "The interval is 0 and the clean up for job data {} will not triggered",
                job_id
            );
            return;
        }

        let executor_manager = self.clone();
        tokio::spawn(async move {
            tokio::time::sleep(Duration::from_secs(clean_up_interval)).await;
            executor_manager.clean_up_job_data_inner(job_id).await;
        });
    }

    /// Send rpc to Executors to clean up the job data in a spawn thread
    pub fn clean_up_job_data(&self, job_id: String) {
        let executor_manager = self.clone();
        tokio::spawn(async move {
            executor_manager.clean_up_job_data_inner(job_id).await;
        });
    }

    /// Send rpc to Executors to clean up the job data
    async fn clean_up_job_data_inner(&self, job_id: String) {
        let alive_executors = self.get_alive_executors_within_one_minute();
        for executor in alive_executors {
            let job_id_clone = job_id.to_owned();
            if let Ok(mut client) = self.get_client(&executor).await {
                tokio::spawn(async move {
                    if let Err(err) = client
                        .remove_job_data(RemoveJobDataParams {
                            job_id: job_id_clone,
                        })
                        .await
                    {
                        warn!(
                            "Failed to call remove_job_data on Executor {} due to {:?}",
                            executor, err
                        )
                    }
                });
            } else {
                warn!("Failed to get client for Executor {}", executor)
            }
        }
    }

    pub async fn get_client(
        &self,
        executor_id: &str,
    ) -> Result<ExecutorGrpcClient<Channel>> {
        let client = self.clients.get(executor_id).map(|value| value.clone());

        if let Some(client) = client {
            Ok(client)
        } else {
            let executor_metadata = self.get_executor_metadata(executor_id).await?;
            let executor_url = format!(
                "http://{}:{}",
                executor_metadata.host, executor_metadata.grpc_port
            );
            let connection = create_grpc_client_connection(executor_url).await?;
            let client = ExecutorGrpcClient::new(connection);

            {
                self.clients.insert(executor_id.to_owned(), client.clone());
            }
            Ok(client)
        }
    }

    /// Get a list of all executors along with the timestamp of their last recorded heartbeat
    pub async fn get_executor_state(&self) -> Result<Vec<(ExecutorMetadata, Duration)>> {
        let heartbeat_timestamps: Vec<(String, u64)> = {
            self.executors_heartbeat
                .iter()
                .map(|item| {
                    let (executor_id, heartbeat) = item.pair();
                    (executor_id.clone(), heartbeat.timestamp)
                })
                .collect()
        };

        let mut state: Vec<(ExecutorMetadata, Duration)> = vec![];
        for (executor_id, ts) in heartbeat_timestamps {
            let duration = Duration::from_secs(ts);

            let metadata = self.get_executor_metadata(&executor_id).await?;

            state.push((metadata, duration));
        }

        Ok(state)
    }

    pub async fn get_executor_metadata(
        &self,
        executor_id: &str,
    ) -> Result<ExecutorMetadata> {
        {
            if let Some(cached) = self.executor_metadata.get(executor_id) {
                return Ok(cached.clone());
            }
        }

        self.cluster_state.get_executor_metadata(executor_id).await
    }

    pub async fn save_executor_metadata(&self, metadata: ExecutorMetadata) -> Result<()> {
        self.cluster_state.save_executor_metadata(metadata).await
    }

    /// Register the executor with the scheduler. This will save the executor metadata and the
    /// executor data to persistent state.
    ///
    /// If `reserve` is true, then any available task slots will be reserved and dispatched for scheduling.
    /// If `reserve` is false, then the executor data will be saved as is.
    ///
    /// In general, reserve should be true is the scheduler is using push-based scheduling and false
    /// if the scheduler is using pull-based scheduling.
    pub async fn register_executor(
        &self,
        metadata: ExecutorMetadata,
        specification: ExecutorData,
        reserve: bool,
    ) -> Result<Vec<ExecutorReservation>> {
        debug!(
            "registering executor {} with {} task slots",
            metadata.id, specification.total_task_slots
        );

<<<<<<< HEAD
        self.test_scheduler_connectivity(&metadata).await?;

=======
>>>>>>> 8bc52344
        let current_ts = SystemTime::now()
            .duration_since(UNIX_EPOCH)
            .map_err(|e| {
                BallistaError::Internal(format!("Error getting current timestamp: {e:?}"))
            })?
            .as_secs();

        let initial_heartbeat = ExecutorHeartbeat {
            executor_id: metadata.id.clone(),
            timestamp: current_ts,
            metrics: vec![],
            status: Some(ExecutorStatus {
                status: Some(executor_status::Status::Active(String::default())),
            }),
        };

        if !reserve {
            if self.slots_policy.is_local() {
                let mut executor_data = self.executor_data.lock();
                executor_data
                    .insert(specification.executor_id.clone(), specification.clone());
            }

            self.cluster_state
                .register_executor(metadata, specification.clone(), reserve)
                .await?;

            self.executors_heartbeat
                .insert(initial_heartbeat.executor_id.clone(), initial_heartbeat);

            Ok(vec![])
        } else {
            let mut specification = specification;
            let num_slots = specification.available_task_slots as usize;
            let mut reservations: Vec<ExecutorReservation> = vec![];
            for _ in 0..num_slots {
                reservations.push(ExecutorReservation::new_free(metadata.id.clone()));
            }

            specification.available_task_slots = 0;

            if self.slots_policy.is_local() {
                let mut executor_data = self.executor_data.lock();
                executor_data
                    .insert(specification.executor_id.clone(), specification.clone());
            }

            self.cluster_state
                .register_executor(metadata, specification, reserve)
                .await?;

            self.executors_heartbeat
                .insert(initial_heartbeat.executor_id.clone(), initial_heartbeat);

            Ok(reservations)
        }
    }

    /// Remove the executor within the scheduler.
    pub async fn remove_executor(
        &self,
        executor_id: &str,
        reason: Option<String>,
    ) -> Result<()> {
        info!("Removing executor {}: {:?}", executor_id, reason);
        self.cluster_state.remove_executor(executor_id).await?;

        let executor_id = executor_id.to_owned();

        self.executors_heartbeat.remove(&executor_id);

        // Remove executor data cache for dead executors
        {
            let mut executor_data = self.executor_data.lock();
            executor_data.remove(&executor_id);
        }

        self.dead_executors.insert(executor_id);

        Ok(())
    }

    #[cfg(not(test))]
    async fn test_scheduler_connectivity(
        &self,
        metadata: &ExecutorMetadata,
    ) -> Result<()> {
        let executor_url = format!("http://{}:{}", metadata.host, metadata.grpc_port);
        debug!("Connecting to executor {:?}", executor_url);
        let _ = protobuf::executor_grpc_client::ExecutorGrpcClient::connect(executor_url)
            .await
            .map_err(|e| {
                BallistaError::Internal(format!(
                    "Failed to register executor at {}:{}, could not connect: {:?}",
                    metadata.host, metadata.grpc_port, e
                ))
            })?;
        Ok(())
    }

    #[cfg(test)]
    async fn test_scheduler_connectivity(
        &self,
        _metadata: &ExecutorMetadata,
    ) -> Result<()> {
        Ok(())
    }

    pub(crate) async fn save_executor_heartbeat(
        &self,
        heartbeat: ExecutorHeartbeat,
    ) -> Result<()> {
        self.cluster_state
            .save_executor_heartbeat(heartbeat.clone())
            .await?;

        self.executors_heartbeat
            .insert(heartbeat.executor_id.clone(), heartbeat);

        Ok(())
    }

    pub(crate) fn is_dead_executor(&self, executor_id: &str) -> bool {
        self.dead_executors.contains(executor_id)
    }

    /// Initialize the set of active executor heartbeats from storage
    async fn init_active_executor_heartbeats(&self) -> Result<()> {
        let heartbeats = self.cluster_state.executor_heartbeats().await?;

        for (executor_id, heartbeat) in heartbeats {
            // let data: protobuf::ExecutorHeartbeat = decode_protobuf(&value)?;
            if let Some(ExecutorStatus {
                status: Some(executor_status::Status::Active(_)),
            }) = heartbeat.status
            {
                self.executors_heartbeat.insert(executor_id, heartbeat);
            }
        }
        Ok(())
    }

    /// Retrieve the set of all executor IDs where the executor has been observed in the last
    /// `last_seen_ts_threshold` seconds.
    pub(crate) fn get_alive_executors(
        &self,
        last_seen_ts_threshold: u64,
    ) -> HashSet<String> {
        self.executors_heartbeat
            .iter()
            .filter_map(|pair| {
                let (exec, heartbeat) = pair.pair();
                (heartbeat.timestamp > last_seen_ts_threshold).then(|| exec.clone())
            })
            .collect()
    }

    /// Return a list of expired executors
    pub(crate) fn get_expired_executors(&self) -> Vec<ExecutorHeartbeat> {
        let now_epoch_ts = SystemTime::now()
            .duration_since(UNIX_EPOCH)
            .expect("Time went backwards");
        let last_seen_threshold = now_epoch_ts
            .checked_sub(Duration::from_secs(DEFAULT_EXECUTOR_TIMEOUT_SECONDS))
            .unwrap_or_else(|| Duration::from_secs(0))
            .as_secs();

        let expired_executors = self
            .executors_heartbeat
            .iter()
            .filter_map(|pair| {
                let (_exec, heartbeat) = pair.pair();
                (heartbeat.timestamp <= last_seen_threshold).then(|| heartbeat.clone())
            })
            .collect::<Vec<_>>();
        expired_executors
    }

    pub(crate) fn get_alive_executors_within_one_minute(&self) -> HashSet<String> {
        let now_epoch_ts = SystemTime::now()
            .duration_since(UNIX_EPOCH)
            .expect("Time went backwards");
        let last_seen_threshold = now_epoch_ts
            .checked_sub(Duration::from_secs(60))
            .unwrap_or_else(|| Duration::from_secs(0));
        self.get_alive_executors(last_seen_threshold.as_secs())
    }
}

#[cfg(test)]
mod test {

    use crate::config::SlotsPolicy;
<<<<<<< HEAD

=======
    use crate::state::backend::cluster::DefaultClusterState;
    use crate::state::backend::sled::SledClient;
>>>>>>> 8bc52344
    use crate::state::executor_manager::{ExecutorManager, ExecutorReservation};
    use crate::test_utils::test_cluster_context;
    use ballista_core::error::Result;
    use ballista_core::serde::scheduler::{
        ExecutorData, ExecutorMetadata, ExecutorSpecification,
    };

    #[tokio::test]
    async fn test_reserve_and_cancel() -> Result<()> {
        test_reserve_and_cancel_inner(SlotsPolicy::Bias).await?;
        test_reserve_and_cancel_inner(SlotsPolicy::RoundRobin).await?;
        test_reserve_and_cancel_inner(SlotsPolicy::RoundRobinLocal).await?;

        Ok(())
    }

    async fn test_reserve_and_cancel_inner(slots_policy: SlotsPolicy) -> Result<()> {
<<<<<<< HEAD
        let cluster = test_cluster_context();

        let executor_manager =
            ExecutorManager::new(cluster.cluster_state(), slots_policy);
=======
        let cluster_state = Arc::new(DefaultClusterState::new(Arc::new(
            SledClient::try_new_temporary()?,
        )));

        let executor_manager = ExecutorManager::new(cluster_state, slots_policy);
>>>>>>> 8bc52344

        let executors = test_executors(10, 4);

        for (executor_metadata, executor_data) in executors {
            executor_manager
                .register_executor(executor_metadata, executor_data, false)
                .await?;
        }

        // Reserve all the slots
        let reservations = executor_manager.reserve_slots(40).await?;

        assert_eq!(
            reservations.len(),
            40,
            "Expected 40 reservations for policy {slots_policy:?}"
        );

        // Now cancel them
        executor_manager.cancel_reservations(reservations).await?;

        // Now reserve again
        let reservations = executor_manager.reserve_slots(40).await?;

        assert_eq!(
            reservations.len(),
            40,
            "Expected 40 reservations for policy {slots_policy:?}"
        );

        Ok(())
    }

    #[tokio::test]
    async fn test_reserve_partial() -> Result<()> {
        test_reserve_partial_inner(SlotsPolicy::Bias).await?;
        test_reserve_partial_inner(SlotsPolicy::RoundRobin).await?;
        test_reserve_partial_inner(SlotsPolicy::RoundRobinLocal).await?;

        Ok(())
    }

    async fn test_reserve_partial_inner(slots_policy: SlotsPolicy) -> Result<()> {
<<<<<<< HEAD
        let cluster = test_cluster_context();

        let executor_manager =
            ExecutorManager::new(cluster.cluster_state(), slots_policy);
=======
        let cluster_state = Arc::new(DefaultClusterState::new(Arc::new(
            SledClient::try_new_temporary()?,
        )));

        let executor_manager = ExecutorManager::new(cluster_state, slots_policy);
>>>>>>> 8bc52344

        let executors = test_executors(10, 4);

        for (executor_metadata, executor_data) in executors {
            executor_manager
                .register_executor(executor_metadata, executor_data, false)
                .await?;
        }

        // Reserve all the slots
        let reservations = executor_manager.reserve_slots(30).await?;

        assert_eq!(reservations.len(), 30);

        // Try to reserve 30 more. Only ten are available though so we should only get 10
        let more_reservations = executor_manager.reserve_slots(30).await?;

        assert_eq!(more_reservations.len(), 10);

        // Now cancel them
        executor_manager.cancel_reservations(reservations).await?;
        executor_manager
            .cancel_reservations(more_reservations)
            .await?;

        // Now reserve again
        let reservations = executor_manager.reserve_slots(40).await?;

        assert_eq!(reservations.len(), 40);

        let more_reservations = executor_manager.reserve_slots(30).await?;

        assert_eq!(more_reservations.len(), 0);

        Ok(())
    }

    #[tokio::test]
    async fn test_reserve_concurrent() -> Result<()> {
        test_reserve_concurrent_inner(SlotsPolicy::Bias).await?;
        test_reserve_concurrent_inner(SlotsPolicy::RoundRobin).await?;
        test_reserve_concurrent_inner(SlotsPolicy::RoundRobinLocal).await?;

        Ok(())
    }

    async fn test_reserve_concurrent_inner(slots_policy: SlotsPolicy) -> Result<()> {
        let (sender, mut receiver) =
            tokio::sync::mpsc::channel::<Result<Vec<ExecutorReservation>>>(1000);

        let executors = test_executors(10, 4);

<<<<<<< HEAD
        let cluster = test_cluster_context();
        let executor_manager =
            ExecutorManager::new(cluster.cluster_state(), slots_policy);
            
=======
        let cluster_state = Arc::new(DefaultClusterState::new(Arc::new(
            SledClient::try_new_temporary()?,
        )));

        let executor_manager = ExecutorManager::new(cluster_state, slots_policy);

>>>>>>> 8bc52344
        for (executor_metadata, executor_data) in executors {
            executor_manager
                .register_executor(executor_metadata, executor_data, false)
                .await?;
        }

        {
            let sender = sender;
            // Spawn 20 async tasks to each try and reserve all 40 slots
            for _ in 0..20 {
                let executor_manager = executor_manager.clone();
                let sender = sender.clone();
                tokio::task::spawn(async move {
                    let reservations = executor_manager.reserve_slots(40).await;
                    sender.send(reservations).await.unwrap();
                });
            }
        }

        let mut total_reservations: Vec<ExecutorReservation> = vec![];

        while let Some(Ok(reservations)) = receiver.recv().await {
            total_reservations.extend(reservations);
        }

        // The total number of reservations should never exceed the number of slots
        assert_eq!(total_reservations.len(), 40);

        Ok(())
    }

    #[tokio::test]
    async fn test_register_reserve() -> Result<()> {
        test_register_reserve_inner(SlotsPolicy::Bias).await?;
        test_register_reserve_inner(SlotsPolicy::RoundRobin).await?;
        test_register_reserve_inner(SlotsPolicy::RoundRobinLocal).await?;

        Ok(())
    }

    async fn test_register_reserve_inner(slots_policy: SlotsPolicy) -> Result<()> {
<<<<<<< HEAD
        let cluster = test_cluster_context();

        let executor_manager =
            ExecutorManager::new(cluster.cluster_state(), slots_policy);
=======
        let cluster_state = Arc::new(DefaultClusterState::new(Arc::new(
            SledClient::try_new_temporary()?,
        )));

        let executor_manager = ExecutorManager::new(cluster_state, slots_policy);
>>>>>>> 8bc52344

        let executors = test_executors(10, 4);

        for (executor_metadata, executor_data) in executors {
            let reservations = executor_manager
                .register_executor(executor_metadata, executor_data, true)
                .await?;

            assert_eq!(reservations.len(), 4);
        }

        // All slots should be reserved
        let reservations = executor_manager.reserve_slots(1).await?;

        assert_eq!(reservations.len(), 0);

        Ok(())
    }

    fn test_executors(
        total_executors: usize,
        slots_per_executor: u32,
    ) -> Vec<(ExecutorMetadata, ExecutorData)> {
        let mut result: Vec<(ExecutorMetadata, ExecutorData)> = vec![];

        for i in 0..total_executors {
            result.push((
                ExecutorMetadata {
                    id: format!("executor-{i}"),
                    host: format!("host-{i}"),
                    port: 8080,
                    grpc_port: 9090,
                    specification: ExecutorSpecification {
                        task_slots: slots_per_executor,
                    },
                },
                ExecutorData {
                    executor_id: format!("executor-{i}"),
                    total_task_slots: slots_per_executor,
                    available_task_slots: slots_per_executor,
                },
            ));
        }

        result
    }
}<|MERGE_RESOLUTION|>--- conflicted
+++ resolved
@@ -17,22 +17,13 @@
 
 use std::time::{Duration, SystemTime, UNIX_EPOCH};
 
-<<<<<<< HEAD
 use crate::cluster::TaskDistribution;
-=======
-use crate::state::backend::TaskDistribution;
->>>>>>> 8bc52344
 
 use ballista_core::error::{BallistaError, Result};
 use ballista_core::serde::protobuf;
 
 use crate::cluster::ClusterState;
 use crate::config::SlotsPolicy;
-<<<<<<< HEAD
-
-=======
-use crate::state::backend::cluster::ClusterState;
->>>>>>> 8bc52344
 use crate::state::execution_graph::RunningTaskInfo;
 use ballista_core::serde::protobuf::executor_grpc_client::ExecutorGrpcClient;
 use ballista_core::serde::protobuf::{
@@ -172,11 +163,7 @@
         } else {
             let alive_executors = self.get_alive_executors_within_one_minute();
 
-<<<<<<< HEAD
             debug!("Alive executors: {alive_executors:?}");
-=======
-            println!("Alive executors: {alive_executors:?}");
->>>>>>> 8bc52344
 
             self.cluster_state
                 .reserve_slots(n, self.task_distribution, Some(alive_executors))
@@ -472,11 +459,8 @@
             metadata.id, specification.total_task_slots
         );
 
-<<<<<<< HEAD
         self.test_scheduler_connectivity(&metadata).await?;
 
-=======
->>>>>>> 8bc52344
         let current_ts = SystemTime::now()
             .duration_since(UNIX_EPOCH)
             .map_err(|e| {
@@ -670,12 +654,6 @@
 mod test {
 
     use crate::config::SlotsPolicy;
-<<<<<<< HEAD
-
-=======
-    use crate::state::backend::cluster::DefaultClusterState;
-    use crate::state::backend::sled::SledClient;
->>>>>>> 8bc52344
     use crate::state::executor_manager::{ExecutorManager, ExecutorReservation};
     use crate::test_utils::test_cluster_context;
     use ballista_core::error::Result;
@@ -693,18 +671,10 @@
     }
 
     async fn test_reserve_and_cancel_inner(slots_policy: SlotsPolicy) -> Result<()> {
-<<<<<<< HEAD
         let cluster = test_cluster_context();
 
         let executor_manager =
             ExecutorManager::new(cluster.cluster_state(), slots_policy);
-=======
-        let cluster_state = Arc::new(DefaultClusterState::new(Arc::new(
-            SledClient::try_new_temporary()?,
-        )));
-
-        let executor_manager = ExecutorManager::new(cluster_state, slots_policy);
->>>>>>> 8bc52344
 
         let executors = test_executors(10, 4);
 
@@ -748,18 +718,10 @@
     }
 
     async fn test_reserve_partial_inner(slots_policy: SlotsPolicy) -> Result<()> {
-<<<<<<< HEAD
         let cluster = test_cluster_context();
 
         let executor_manager =
             ExecutorManager::new(cluster.cluster_state(), slots_policy);
-=======
-        let cluster_state = Arc::new(DefaultClusterState::new(Arc::new(
-            SledClient::try_new_temporary()?,
-        )));
-
-        let executor_manager = ExecutorManager::new(cluster_state, slots_policy);
->>>>>>> 8bc52344
 
         let executors = test_executors(10, 4);
 
@@ -812,19 +774,10 @@
 
         let executors = test_executors(10, 4);
 
-<<<<<<< HEAD
         let cluster = test_cluster_context();
         let executor_manager =
             ExecutorManager::new(cluster.cluster_state(), slots_policy);
             
-=======
-        let cluster_state = Arc::new(DefaultClusterState::new(Arc::new(
-            SledClient::try_new_temporary()?,
-        )));
-
-        let executor_manager = ExecutorManager::new(cluster_state, slots_policy);
-
->>>>>>> 8bc52344
         for (executor_metadata, executor_data) in executors {
             executor_manager
                 .register_executor(executor_metadata, executor_data, false)
@@ -866,18 +819,10 @@
     }
 
     async fn test_register_reserve_inner(slots_policy: SlotsPolicy) -> Result<()> {
-<<<<<<< HEAD
         let cluster = test_cluster_context();
 
         let executor_manager =
             ExecutorManager::new(cluster.cluster_state(), slots_policy);
-=======
-        let cluster_state = Arc::new(DefaultClusterState::new(Arc::new(
-            SledClient::try_new_temporary()?,
-        )));
-
-        let executor_manager = ExecutorManager::new(cluster_state, slots_policy);
->>>>>>> 8bc52344
 
         let executors = test_executors(10, 4);
 
