// Licensed to the Apache Software Foundation (ASF) under one
// or more contributor license agreements.  See the NOTICE file
// distributed with this work for additional information
// regarding copyright ownership.  The ASF licenses this file
// to you under the Apache License, Version 2.0 (the
// "License"); you may not use this file except in compliance
// with the License.  You may obtain a copy of the License at
//
//   http://www.apache.org/licenses/LICENSE-2.0
//
// Unless required by applicable law or agreed to in writing,
// software distributed under the License is distributed on an
// "AS IS" BASIS, WITHOUT WARRANTIES OR CONDITIONS OF ANY
// KIND, either express or implied.  See the License for the
// specific language governing permissions and limitations
// under the License.

use std::time::{Duration, SystemTime, UNIX_EPOCH};

<<<<<<< HEAD
use crate::state::backend::TaskDistribution;
=======
use crate::state::backend::{ClusterState, TaskDistribution};
>>>>>>> 763aa238

use ballista_core::error::{BallistaError, Result};
use ballista_core::serde::protobuf;

use crate::config::SlotsPolicy;
use crate::state::backend::cluster::ClusterState;
use crate::state::execution_graph::RunningTaskInfo;
use ballista_core::serde::protobuf::executor_grpc_client::ExecutorGrpcClient;
use ballista_core::serde::protobuf::{
    executor_status, CancelTasksParams, ExecutorHeartbeat, ExecutorStatus,
    RemoveJobDataParams,
};
use ballista_core::serde::scheduler::{ExecutorData, ExecutorMetadata};
use ballista_core::utils::create_grpc_client_connection;
use dashmap::{DashMap, DashSet};
use futures::StreamExt;
use log::{debug, error, info, warn};
use parking_lot::Mutex;
use std::collections::{HashMap, HashSet};
use std::sync::Arc;
use tonic::transport::Channel;

type ExecutorClients = Arc<DashMap<String, ExecutorGrpcClient<Channel>>>;

/// Represents a task slot that is reserved (i.e. available for scheduling but not visible to the
/// rest of the system).
/// When tasks finish we want to preferentially assign new tasks from the same job, so the reservation
/// can already be assigned to a particular job ID. In that case, the scheduler will try to schedule
/// available tasks for that job to the reserved task slot.
#[derive(Clone, Debug)]
pub struct ExecutorReservation {
    pub executor_id: String,
    pub job_id: Option<String>,
}

impl ExecutorReservation {
    pub fn new_free(executor_id: String) -> Self {
        Self {
            executor_id,
            job_id: None,
        }
    }

    pub fn new_assigned(executor_id: String, job_id: String) -> Self {
        Self {
            executor_id,
            job_id: Some(job_id),
        }
    }

    pub fn assign(mut self, job_id: String) -> Self {
        self.job_id = Some(job_id);
        self
    }

    pub fn assigned(&self) -> bool {
        self.job_id.is_some()
    }
}

// TODO move to configuration file
/// Default executor timeout in seconds, it should be longer than executor's heartbeat intervals.
/// Only after missing two or tree consecutive heartbeats from a executor, the executor is mark
/// to be dead.
pub const DEFAULT_EXECUTOR_TIMEOUT_SECONDS: u64 = 180;

#[derive(Clone)]
pub(crate) struct ExecutorManager {
    // executor slot policy
    slots_policy: SlotsPolicy,
    task_distribution: TaskDistribution,
    cluster_state: Arc<dyn ClusterState>,
    // executor_id -> ExecutorMetadata map
    executor_metadata: Arc<DashMap<String, ExecutorMetadata>>,
    // executor_id -> ExecutorHeartbeat map
    executors_heartbeat: Arc<DashMap<String, protobuf::ExecutorHeartbeat>>,
    // executor_id -> ExecutorData map, only used when the slots policy is of local
    executor_data: Arc<Mutex<HashMap<String, ExecutorData>>>,
    // dead executor sets:
    dead_executors: Arc<DashSet<String>>,
    clients: ExecutorClients,
}

impl ExecutorManager {
    pub(crate) fn new(
        cluster_state: Arc<dyn ClusterState>,
        slots_policy: SlotsPolicy,
    ) -> Self {
        let task_distribution = match slots_policy {
            SlotsPolicy::Bias => TaskDistribution::Bias,
            SlotsPolicy::RoundRobin | SlotsPolicy::RoundRobinLocal => {
                TaskDistribution::RoundRobin
            }
        };

        Self {
            slots_policy,
            task_distribution,
            cluster_state,
            executor_metadata: Arc::new(DashMap::new()),
            executors_heartbeat: Arc::new(DashMap::new()),
            executor_data: Arc::new(Mutex::new(HashMap::new())),
            dead_executors: Arc::new(DashSet::new()),
            clients: Default::default(),
        }
    }

    /// Initialize a background process that will listen for executor heartbeats and update the in-memory cache
    /// of executor heartbeats
    pub async fn init(&self) -> Result<()> {
        self.init_active_executor_heartbeats().await?;

        let mut heartbeat_stream = self.cluster_state.executor_heartbeat_stream().await?;

        info!("Initializing heartbeat listener");

        let heartbeats = self.executors_heartbeat.clone();
        let dead_executors = self.dead_executors.clone();
        tokio::task::spawn(async move {
            while let Some(heartbeat) = heartbeat_stream.next().await {
                let executor_id = heartbeat.executor_id.clone();
                if let Some(ExecutorStatus {
                    status: Some(executor_status::Status::Dead(_)),
                }) = heartbeat.status
                {
                    heartbeats.remove(&executor_id);
                    dead_executors.insert(executor_id);
                } else {
                    heartbeats.insert(executor_id, heartbeat);
                }
            }
        });

        Ok(())
    }

    /// Reserve up to n executor task slots. Once reserved these slots will not be available
    /// for scheduling.
    /// This operation is atomic, so if this method return an Err, no slots have been reserved.
    pub async fn reserve_slots(&self, n: u32) -> Result<Vec<ExecutorReservation>> {
        if self.slots_policy.is_local() {
            self.reserve_slots_local(n).await
        } else {
            let alive_executors = self.get_alive_executors_within_one_minute();

<<<<<<< HEAD
            println!("Alive executors: {alive_executors:?}");

=======
>>>>>>> 763aa238
            self.cluster_state
                .reserve_slots(n, self.task_distribution, Some(alive_executors))
                .await
        }
    }

    async fn reserve_slots_local(&self, n: u32) -> Result<Vec<ExecutorReservation>> {
        debug!("Attempting to reserve {} executor slots", n);

        let alive_executors = self.get_alive_executors_within_one_minute();

        match self.slots_policy {
            SlotsPolicy::RoundRobinLocal => {
                self.reserve_slots_local_round_robin(n, alive_executors)
                    .await
            }
            _ => Err(BallistaError::General(format!(
                "Reservation policy {:?} is not supported",
                self.slots_policy
            ))),
        }
    }

    /// Create ExecutorReservation in a round robin way to evenly assign tasks to executors
    async fn reserve_slots_local_round_robin(
        &self,
        mut n: u32,
        alive_executors: HashSet<String>,
    ) -> Result<Vec<ExecutorReservation>> {
        let mut executor_data = self.executor_data.lock();

        let mut available_executor_data: Vec<&mut ExecutorData> = executor_data
            .values_mut()
            .filter_map(|data| {
                (data.available_task_slots > 0
                    && alive_executors.contains(&data.executor_id))
                .then_some(data)
            })
            .collect();
        available_executor_data
            .sort_by(|a, b| Ord::cmp(&b.available_task_slots, &a.available_task_slots));

        let mut reservations: Vec<ExecutorReservation> = vec![];

        // Exclusive
        let mut last_updated_idx = 0usize;
        loop {
            let n_before = n;
            for (idx, data) in available_executor_data.iter_mut().enumerate() {
                if n == 0 {
                    break;
                }

                // Since the vector is sorted in descending order,
                // if finding one executor has not enough slots, the following will have not enough, either
                if data.available_task_slots == 0 {
                    break;
                }

                reservations
                    .push(ExecutorReservation::new_free(data.executor_id.clone()));
                data.available_task_slots -= 1;
                n -= 1;

                if idx >= last_updated_idx {
                    last_updated_idx = idx + 1;
                }
            }

            if n_before == n {
                break;
            }
        }

        Ok(reservations)
    }

    /// Returned reserved task slots to the pool of available slots. This operation is atomic
    /// so either the entire pool of reserved task slots it returned or none are.
    pub async fn cancel_reservations(
        &self,
        reservations: Vec<ExecutorReservation>,
    ) -> Result<()> {
        if self.slots_policy.is_local() {
            self.cancel_reservations_local(reservations).await
        } else {
            self.cluster_state.cancel_reservations(reservations).await
        }
    }

    async fn cancel_reservations_local(
        &self,
        reservations: Vec<ExecutorReservation>,
    ) -> Result<()> {
        let mut executor_slots: HashMap<String, u32> = HashMap::new();
        for reservation in reservations {
            if let Some(slots) = executor_slots.get_mut(&reservation.executor_id) {
                *slots += 1;
            } else {
                executor_slots.insert(reservation.executor_id, 1);
            }
        }

        let mut executor_data = self.executor_data.lock();
        for (id, released_slots) in executor_slots.into_iter() {
            if let Some(slots) = executor_data.get_mut(&id) {
                slots.available_task_slots += released_slots;
            } else {
                warn!("ExecutorData for {} is not cached in memory", id);
            }
        }

        Ok(())
    }

    /// Send rpc to Executors to cancel the running tasks
    pub async fn cancel_running_tasks(&self, tasks: Vec<RunningTaskInfo>) -> Result<()> {
        let mut tasks_to_cancel: HashMap<&str, Vec<protobuf::RunningTaskInfo>> =
            Default::default();

        for task_info in &tasks {
            if let Some(infos) = tasks_to_cancel.get_mut(task_info.executor_id.as_str()) {
                infos.push(protobuf::RunningTaskInfo {
                    task_id: task_info.task_id as u32,
                    job_id: task_info.job_id.clone(),
                    stage_id: task_info.stage_id as u32,
                    partition_id: task_info.partition_id as u32,
                })
            } else {
                tasks_to_cancel.insert(
                    task_info.executor_id.as_str(),
                    vec![protobuf::RunningTaskInfo {
                        task_id: task_info.task_id as u32,
                        job_id: task_info.job_id.clone(),
                        stage_id: task_info.stage_id as u32,
                        partition_id: task_info.partition_id as u32,
                    }],
                );
            }
        }

        for (executor_id, infos) in tasks_to_cancel {
            if let Ok(mut client) = self.get_client(executor_id).await {
                client
                    .cancel_tasks(CancelTasksParams { task_infos: infos })
                    .await?;
            } else {
                error!(
                    "Failed to get client for executor ID {} to cancel tasks",
                    executor_id
                )
            }
        }
        Ok(())
    }

    /// Send rpc to Executors to clean up the job data by delayed clean_up_interval seconds
    pub(crate) fn clean_up_job_data_delayed(
        &self,
        job_id: String,
        clean_up_interval: u64,
    ) {
        if clean_up_interval == 0 {
            info!(
                "The interval is 0 and the clean up for job data {} will not triggered",
                job_id
            );
            return;
        }

        let executor_manager = self.clone();
        tokio::spawn(async move {
            tokio::time::sleep(Duration::from_secs(clean_up_interval)).await;
            executor_manager.clean_up_job_data_inner(job_id).await;
        });
    }

    /// Send rpc to Executors to clean up the job data in a spawn thread
    pub fn clean_up_job_data(&self, job_id: String) {
        let executor_manager = self.clone();
        tokio::spawn(async move {
            executor_manager.clean_up_job_data_inner(job_id).await;
        });
    }

    /// Send rpc to Executors to clean up the job data
    async fn clean_up_job_data_inner(&self, job_id: String) {
        let alive_executors = self.get_alive_executors_within_one_minute();
        for executor in alive_executors {
            let job_id_clone = job_id.to_owned();
            if let Ok(mut client) = self.get_client(&executor).await {
                tokio::spawn(async move {
                    if let Err(err) = client
                        .remove_job_data(RemoveJobDataParams {
                            job_id: job_id_clone,
                        })
                        .await
                    {
                        warn!(
                            "Failed to call remove_job_data on Executor {} due to {:?}",
                            executor, err
                        )
                    }
                });
            } else {
                warn!("Failed to get client for Executor {}", executor)
            }
        }
    }

    pub async fn get_client(
        &self,
        executor_id: &str,
    ) -> Result<ExecutorGrpcClient<Channel>> {
        let client = self.clients.get(executor_id).map(|value| value.clone());

        if let Some(client) = client {
            Ok(client)
        } else {
            let executor_metadata = self.get_executor_metadata(executor_id).await?;
            let executor_url = format!(
                "http://{}:{}",
                executor_metadata.host, executor_metadata.grpc_port
            );
            let connection = create_grpc_client_connection(executor_url).await?;
            let client = ExecutorGrpcClient::new(connection);

            {
                self.clients.insert(executor_id.to_owned(), client.clone());
            }
            Ok(client)
        }
    }

    /// Get a list of all executors along with the timestamp of their last recorded heartbeat
    pub async fn get_executor_state(&self) -> Result<Vec<(ExecutorMetadata, Duration)>> {
        let heartbeat_timestamps: Vec<(String, u64)> = {
            self.executors_heartbeat
                .iter()
                .map(|item| {
                    let (executor_id, heartbeat) = item.pair();
                    (executor_id.clone(), heartbeat.timestamp)
                })
                .collect()
        };

        let mut state: Vec<(ExecutorMetadata, Duration)> = vec![];
        for (executor_id, ts) in heartbeat_timestamps {
            let duration = Duration::from_secs(ts);

            let metadata = self.get_executor_metadata(&executor_id).await?;

            state.push((metadata, duration));
        }

        Ok(state)
    }

    pub async fn get_executor_metadata(
        &self,
        executor_id: &str,
    ) -> Result<ExecutorMetadata> {
        {
            if let Some(cached) = self.executor_metadata.get(executor_id) {
                return Ok(cached.clone());
            }
        }

        self.cluster_state.get_executor_metadata(executor_id).await
    }

    pub async fn save_executor_metadata(&self, metadata: ExecutorMetadata) -> Result<()> {
        self.cluster_state.save_executor_metadata(metadata).await
    }

    /// Register the executor with the scheduler. This will save the executor metadata and the
    /// executor data to persistent state.
    ///
    /// If `reserve` is true, then any available task slots will be reserved and dispatched for scheduling.
    /// If `reserve` is false, then the executor data will be saved as is.
    ///
    /// In general, reserve should be true is the scheduler is using push-based scheduling and false
    /// if the scheduler is using pull-based scheduling.
    pub async fn register_executor(
        &self,
        metadata: ExecutorMetadata,
        specification: ExecutorData,
        reserve: bool,
    ) -> Result<Vec<ExecutorReservation>> {
        self.test_scheduler_connectivity(&metadata).await?;

        let current_ts = SystemTime::now()
            .duration_since(UNIX_EPOCH)
            .map_err(|e| {
                BallistaError::Internal(format!("Error getting current timestamp: {e:?}"))
            })?
            .as_secs();

        let initial_heartbeat = ExecutorHeartbeat {
            executor_id: metadata.id.clone(),
            timestamp: current_ts,
            metrics: vec![],
            status: Some(ExecutorStatus {
                status: Some(executor_status::Status::Active(String::default())),
            }),
        };

        if !reserve {
            if self.slots_policy.is_local() {
                let mut executor_data = self.executor_data.lock();
                executor_data
                    .insert(specification.executor_id.clone(), specification.clone());
            }

            self.cluster_state
                .register_executor(metadata, specification.clone(), reserve)
                .await?;

            self.executors_heartbeat
                .insert(initial_heartbeat.executor_id.clone(), initial_heartbeat);

            Ok(vec![])
        } else {
            let mut specification = specification;
            let num_slots = specification.available_task_slots as usize;
            let mut reservations: Vec<ExecutorReservation> = vec![];
            for _ in 0..num_slots {
                reservations.push(ExecutorReservation::new_free(metadata.id.clone()));
            }

            specification.available_task_slots = 0;

            if self.slots_policy.is_local() {
                let mut executor_data = self.executor_data.lock();
                executor_data
                    .insert(specification.executor_id.clone(), specification.clone());
            }

            self.cluster_state
                .register_executor(metadata, specification, reserve)
                .await?;

            self.executors_heartbeat
                .insert(initial_heartbeat.executor_id.clone(), initial_heartbeat);

            Ok(reservations)
        }
    }

    /// Remove the executor within the scheduler.
    pub async fn remove_executor(
        &self,
        executor_id: &str,
        reason: Option<String>,
    ) -> Result<()> {
        info!("Removing executor {}: {:?}", executor_id, reason);
        self.cluster_state.remove_executor(executor_id).await?;

        let executor_id = executor_id.to_owned();

        self.executors_heartbeat.remove(&executor_id);

        // Remove executor data cache for dead executors
        {
            let mut executor_data = self.executor_data.lock();
            executor_data.remove(&executor_id);
        }

        self.dead_executors.insert(executor_id);

        Ok(())
    }

    #[cfg(not(test))]
    async fn test_scheduler_connectivity(
        &self,
        metadata: &ExecutorMetadata,
    ) -> Result<()> {
        let executor_url = format!("http://{}:{}", metadata.host, metadata.grpc_port);
        debug!("Connecting to executor {:?}", executor_url);
        let _ = protobuf::executor_grpc_client::ExecutorGrpcClient::connect(executor_url)
            .await
            .map_err(|e| {
                BallistaError::Internal(format!(
                    "Failed to register executor at {}:{}, could not connect: {:?}",
                    metadata.host, metadata.grpc_port, e
                ))
            })?;
        Ok(())
    }

    #[cfg(test)]
    async fn test_scheduler_connectivity(
        &self,
        _metadata: &ExecutorMetadata,
    ) -> Result<()> {
        Ok(())
    }

    pub(crate) async fn save_executor_heartbeat(
        &self,
        heartbeat: ExecutorHeartbeat,
    ) -> Result<()> {
        self.cluster_state
            .save_executor_heartbeat(heartbeat.clone())
            .await?;

        self.executors_heartbeat
            .insert(heartbeat.executor_id.clone(), heartbeat);

        Ok(())
    }

    pub(crate) fn is_dead_executor(&self, executor_id: &str) -> bool {
        self.dead_executors.contains(executor_id)
    }

    /// Initialize the set of active executor heartbeats from storage
    async fn init_active_executor_heartbeats(&self) -> Result<()> {
        let heartbeats = self.cluster_state.executor_heartbeats().await?;

        for (executor_id, heartbeat) in heartbeats {
            // let data: protobuf::ExecutorHeartbeat = decode_protobuf(&value)?;
            if let Some(ExecutorStatus {
                status: Some(executor_status::Status::Active(_)),
            }) = heartbeat.status
            {
                self.executors_heartbeat.insert(executor_id, heartbeat);
            }
        }
        Ok(())
    }

    /// Retrieve the set of all executor IDs where the executor has been observed in the last
    /// `last_seen_ts_threshold` seconds.
    pub(crate) fn get_alive_executors(
        &self,
        last_seen_ts_threshold: u64,
    ) -> HashSet<String> {
        self.executors_heartbeat
            .iter()
            .filter_map(|pair| {
                let (exec, heartbeat) = pair.pair();
                (heartbeat.timestamp > last_seen_ts_threshold).then(|| exec.clone())
            })
            .collect()
    }

    /// Return a list of expired executors
    pub(crate) fn get_expired_executors(&self) -> Vec<ExecutorHeartbeat> {
        let now_epoch_ts = SystemTime::now()
            .duration_since(UNIX_EPOCH)
            .expect("Time went backwards");
        let last_seen_threshold = now_epoch_ts
            .checked_sub(Duration::from_secs(DEFAULT_EXECUTOR_TIMEOUT_SECONDS))
            .unwrap_or_else(|| Duration::from_secs(0))
            .as_secs();

        let expired_executors = self
            .executors_heartbeat
            .iter()
            .filter_map(|pair| {
                let (_exec, heartbeat) = pair.pair();
                (heartbeat.timestamp <= last_seen_threshold).then(|| heartbeat.clone())
            })
            .collect::<Vec<_>>();
        expired_executors
    }

    pub(crate) fn get_alive_executors_within_one_minute(&self) -> HashSet<String> {
        let now_epoch_ts = SystemTime::now()
            .duration_since(UNIX_EPOCH)
            .expect("Time went backwards");
        let last_seen_threshold = now_epoch_ts
            .checked_sub(Duration::from_secs(60))
            .unwrap_or_else(|| Duration::from_secs(0));
        self.get_alive_executors(last_seen_threshold.as_secs())
    }
}

#[cfg(test)]
mod test {
    use crate::config::SlotsPolicy;
<<<<<<< HEAD
    use crate::state::backend::cluster::DefaultClusterState;
=======
>>>>>>> 763aa238
    use crate::state::backend::sled::SledClient;
    use crate::state::executor_manager::{ExecutorManager, ExecutorReservation};
    use ballista_core::error::Result;
    use ballista_core::serde::scheduler::{
        ExecutorData, ExecutorMetadata, ExecutorSpecification,
    };
    use std::sync::Arc;

    #[tokio::test]
    async fn test_reserve_and_cancel() -> Result<()> {
        test_reserve_and_cancel_inner(SlotsPolicy::Bias).await?;
        test_reserve_and_cancel_inner(SlotsPolicy::RoundRobin).await?;
        test_reserve_and_cancel_inner(SlotsPolicy::RoundRobinLocal).await?;

        Ok(())
    }

    async fn test_reserve_and_cancel_inner(slots_policy: SlotsPolicy) -> Result<()> {
<<<<<<< HEAD
        let cluster_state = Arc::new(DefaultClusterState::new(Arc::new(
            SledClient::try_new_temporary()?,
        )));
=======
        let state_storage = Arc::new(SledClient::try_new_temporary()?);
>>>>>>> 763aa238

        let executor_manager = ExecutorManager::new(cluster_state, slots_policy);

        let executors = test_executors(10, 4);

        for (executor_metadata, executor_data) in executors {
            executor_manager
                .register_executor(executor_metadata, executor_data, false)
                .await?;
        }

        // Reserve all the slots
        let reservations = executor_manager.reserve_slots(40).await?;

        assert_eq!(
            reservations.len(),
            40,
<<<<<<< HEAD
            "Expected 40 reservations for policy {slots_policy:?}"
=======
            "Expected 40 reservations for policy {:?}",
            slots_policy
>>>>>>> 763aa238
        );

        // Now cancel them
        executor_manager.cancel_reservations(reservations).await?;

        // Now reserve again
        let reservations = executor_manager.reserve_slots(40).await?;

        assert_eq!(
            reservations.len(),
            40,
<<<<<<< HEAD
            "Expected 40 reservations for policy {slots_policy:?}"
=======
            "Expected 40 reservations for policy {:?}",
            slots_policy
>>>>>>> 763aa238
        );

        Ok(())
    }

    #[tokio::test]
    async fn test_reserve_partial() -> Result<()> {
        test_reserve_partial_inner(SlotsPolicy::Bias).await?;
        test_reserve_partial_inner(SlotsPolicy::RoundRobin).await?;
        test_reserve_partial_inner(SlotsPolicy::RoundRobinLocal).await?;

        Ok(())
    }

    async fn test_reserve_partial_inner(slots_policy: SlotsPolicy) -> Result<()> {
<<<<<<< HEAD
        let cluster_state = Arc::new(DefaultClusterState::new(Arc::new(
            SledClient::try_new_temporary()?,
        )));
=======
        let state_storage = Arc::new(SledClient::try_new_temporary()?);
>>>>>>> 763aa238

        let executor_manager = ExecutorManager::new(cluster_state, slots_policy);

        let executors = test_executors(10, 4);

        for (executor_metadata, executor_data) in executors {
            executor_manager
                .register_executor(executor_metadata, executor_data, false)
                .await?;
        }

        // Reserve all the slots
        let reservations = executor_manager.reserve_slots(30).await?;

        assert_eq!(reservations.len(), 30);

        // Try to reserve 30 more. Only ten are available though so we should only get 10
        let more_reservations = executor_manager.reserve_slots(30).await?;

        assert_eq!(more_reservations.len(), 10);

        // Now cancel them
        executor_manager.cancel_reservations(reservations).await?;
        executor_manager
            .cancel_reservations(more_reservations)
            .await?;

        // Now reserve again
        let reservations = executor_manager.reserve_slots(40).await?;

        assert_eq!(reservations.len(), 40);

        let more_reservations = executor_manager.reserve_slots(30).await?;

        assert_eq!(more_reservations.len(), 0);

        Ok(())
    }

    #[tokio::test]
    async fn test_reserve_concurrent() -> Result<()> {
        test_reserve_concurrent_inner(SlotsPolicy::Bias).await?;
        test_reserve_concurrent_inner(SlotsPolicy::RoundRobin).await?;
        test_reserve_concurrent_inner(SlotsPolicy::RoundRobinLocal).await?;

        Ok(())
    }

    async fn test_reserve_concurrent_inner(slots_policy: SlotsPolicy) -> Result<()> {
        let (sender, mut receiver) =
            tokio::sync::mpsc::channel::<Result<Vec<ExecutorReservation>>>(1000);

        let executors = test_executors(10, 4);

<<<<<<< HEAD
        let cluster_state = Arc::new(DefaultClusterState::new(Arc::new(
            SledClient::try_new_temporary()?,
        )));
=======
        let state_storage = Arc::new(SledClient::try_new_temporary()?);
>>>>>>> 763aa238

        let executor_manager = ExecutorManager::new(cluster_state, slots_policy);

        for (executor_metadata, executor_data) in executors {
            executor_manager
                .register_executor(executor_metadata, executor_data, false)
                .await?;
        }

        {
            let sender = sender;
            // Spawn 20 async tasks to each try and reserve all 40 slots
            for _ in 0..20 {
                let executor_manager = executor_manager.clone();
                let sender = sender.clone();
                tokio::task::spawn(async move {
                    let reservations = executor_manager.reserve_slots(40).await;
                    sender.send(reservations).await.unwrap();
                });
            }
        }

        let mut total_reservations: Vec<ExecutorReservation> = vec![];

        while let Some(Ok(reservations)) = receiver.recv().await {
            total_reservations.extend(reservations);
        }

        // The total number of reservations should never exceed the number of slots
        assert_eq!(total_reservations.len(), 40);

        Ok(())
    }

    #[tokio::test]
    async fn test_register_reserve() -> Result<()> {
        test_register_reserve_inner(SlotsPolicy::Bias).await?;
        test_register_reserve_inner(SlotsPolicy::RoundRobin).await?;
        test_register_reserve_inner(SlotsPolicy::RoundRobinLocal).await?;

        Ok(())
    }

    async fn test_register_reserve_inner(slots_policy: SlotsPolicy) -> Result<()> {
<<<<<<< HEAD
        let cluster_state = Arc::new(DefaultClusterState::new(Arc::new(
            SledClient::try_new_temporary()?,
        )));
=======
        let state_storage = Arc::new(SledClient::try_new_temporary()?);
>>>>>>> 763aa238

        let executor_manager = ExecutorManager::new(cluster_state, slots_policy);

        let executors = test_executors(10, 4);

        for (executor_metadata, executor_data) in executors {
            let reservations = executor_manager
                .register_executor(executor_metadata, executor_data, true)
                .await?;

            assert_eq!(reservations.len(), 4);
        }

        // All slots should be reserved
        let reservations = executor_manager.reserve_slots(1).await?;

        assert_eq!(reservations.len(), 0);

        Ok(())
    }

    fn test_executors(
        total_executors: usize,
        slots_per_executor: u32,
    ) -> Vec<(ExecutorMetadata, ExecutorData)> {
        let mut result: Vec<(ExecutorMetadata, ExecutorData)> = vec![];

        for i in 0..total_executors {
            result.push((
                ExecutorMetadata {
                    id: format!("executor-{i}"),
                    host: format!("host-{i}"),
                    port: 8080,
                    grpc_port: 9090,
                    specification: ExecutorSpecification {
                        task_slots: slots_per_executor,
                    },
                },
                ExecutorData {
                    executor_id: format!("executor-{i}"),
                    total_task_slots: slots_per_executor,
                    available_task_slots: slots_per_executor,
                },
            ));
        }

        result
    }
}<|MERGE_RESOLUTION|>--- conflicted
+++ resolved
@@ -17,11 +17,7 @@
 
 use std::time::{Duration, SystemTime, UNIX_EPOCH};
 
-<<<<<<< HEAD
 use crate::state::backend::TaskDistribution;
-=======
-use crate::state::backend::{ClusterState, TaskDistribution};
->>>>>>> 763aa238
 
 use ballista_core::error::{BallistaError, Result};
 use ballista_core::serde::protobuf;
@@ -94,6 +90,8 @@
     slots_policy: SlotsPolicy,
     task_distribution: TaskDistribution,
     cluster_state: Arc<dyn ClusterState>,
+    task_distribution: TaskDistribution,
+    cluster_state: Arc<dyn ClusterState>,
     // executor_id -> ExecutorMetadata map
     executor_metadata: Arc<DashMap<String, ExecutorMetadata>>,
     // executor_id -> ExecutorHeartbeat map
@@ -167,11 +165,8 @@
         } else {
             let alive_executors = self.get_alive_executors_within_one_minute();
 
-<<<<<<< HEAD
             println!("Alive executors: {alive_executors:?}");
 
-=======
->>>>>>> 763aa238
             self.cluster_state
                 .reserve_slots(n, self.task_distribution, Some(alive_executors))
                 .await
@@ -655,10 +650,7 @@
 #[cfg(test)]
 mod test {
     use crate::config::SlotsPolicy;
-<<<<<<< HEAD
     use crate::state::backend::cluster::DefaultClusterState;
-=======
->>>>>>> 763aa238
     use crate::state::backend::sled::SledClient;
     use crate::state::executor_manager::{ExecutorManager, ExecutorReservation};
     use ballista_core::error::Result;
@@ -677,13 +669,9 @@
     }
 
     async fn test_reserve_and_cancel_inner(slots_policy: SlotsPolicy) -> Result<()> {
-<<<<<<< HEAD
         let cluster_state = Arc::new(DefaultClusterState::new(Arc::new(
             SledClient::try_new_temporary()?,
         )));
-=======
-        let state_storage = Arc::new(SledClient::try_new_temporary()?);
->>>>>>> 763aa238
 
         let executor_manager = ExecutorManager::new(cluster_state, slots_policy);
 
@@ -701,12 +689,7 @@
         assert_eq!(
             reservations.len(),
             40,
-<<<<<<< HEAD
             "Expected 40 reservations for policy {slots_policy:?}"
-=======
-            "Expected 40 reservations for policy {:?}",
-            slots_policy
->>>>>>> 763aa238
         );
 
         // Now cancel them
@@ -718,12 +701,7 @@
         assert_eq!(
             reservations.len(),
             40,
-<<<<<<< HEAD
             "Expected 40 reservations for policy {slots_policy:?}"
-=======
-            "Expected 40 reservations for policy {:?}",
-            slots_policy
->>>>>>> 763aa238
         );
 
         Ok(())
@@ -739,13 +717,9 @@
     }
 
     async fn test_reserve_partial_inner(slots_policy: SlotsPolicy) -> Result<()> {
-<<<<<<< HEAD
         let cluster_state = Arc::new(DefaultClusterState::new(Arc::new(
             SledClient::try_new_temporary()?,
         )));
-=======
-        let state_storage = Arc::new(SledClient::try_new_temporary()?);
->>>>>>> 763aa238
 
         let executor_manager = ExecutorManager::new(cluster_state, slots_policy);
 
@@ -800,13 +774,9 @@
 
         let executors = test_executors(10, 4);
 
-<<<<<<< HEAD
         let cluster_state = Arc::new(DefaultClusterState::new(Arc::new(
             SledClient::try_new_temporary()?,
         )));
-=======
-        let state_storage = Arc::new(SledClient::try_new_temporary()?);
->>>>>>> 763aa238
 
         let executor_manager = ExecutorManager::new(cluster_state, slots_policy);
 
@@ -851,13 +821,9 @@
     }
 
     async fn test_register_reserve_inner(slots_policy: SlotsPolicy) -> Result<()> {
-<<<<<<< HEAD
         let cluster_state = Arc::new(DefaultClusterState::new(Arc::new(
             SledClient::try_new_temporary()?,
         )));
-=======
-        let state_storage = Arc::new(SledClient::try_new_temporary()?);
->>>>>>> 763aa238
 
         let executor_manager = ExecutorManager::new(cluster_state, slots_policy);
 
