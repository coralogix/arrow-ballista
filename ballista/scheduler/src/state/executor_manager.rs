// Licensed to the Apache Software Foundation (ASF) under one
// or more contributor license agreements.  See the NOTICE file
// distributed with this work for additional information
// regarding copyright ownership.  The ASF licenses this file
// to you under the Apache License, Version 2.0 (the
// "License"); you may not use this file except in compliance
// with the License.  You may obtain a copy of the License at
//
//   http://www.apache.org/licenses/LICENSE-2.0
//
// Unless required by applicable law or agreed to in writing,
// software distributed under the License is distributed on an
// "AS IS" BASIS, WITHOUT WARRANTIES OR CONDITIONS OF ANY
// KIND, either express or implied.  See the License for the
// specific language governing permissions and limitations
// under the License.

use std::time::{Duration, SystemTime, UNIX_EPOCH};

use crate::cluster::TaskDistribution;

use ballista_core::error::{BallistaError, Result};
use ballista_core::serde::protobuf;

use crate::cluster::ClusterState;
use crate::config::SlotsPolicy;
use crate::state::execution_graph::RunningTaskInfo;
use ballista_core::serde::protobuf::executor_grpc_client::ExecutorGrpcClient;
use ballista_core::serde::protobuf::{
    executor_status, CancelTasksParams, ExecutorHeartbeat, ExecutorStatus,
    RemoveJobDataParams,
};
use ballista_core::serde::scheduler::{ExecutorData, ExecutorMetadata};
use ballista_core::utils::create_grpc_client_connection;
use dashmap::{DashMap, DashSet};
use futures::StreamExt;
use log::{debug, error, info, warn};
use parking_lot::Mutex;
use std::collections::{HashMap, HashSet};
use std::sync::Arc;
use tonic::transport::Channel;

type ExecutorClients = Arc<DashMap<String, ExecutorGrpcClient<Channel>>>;

/// Represents a task slot that is reserved (i.e. available for scheduling but not visible to the
/// rest of the system).
/// When tasks finish we want to preferentially assign new tasks from the same job, so the reservation
/// can already be assigned to a particular job ID. In that case, the scheduler will try to schedule
/// available tasks for that job to the reserved task slot.
#[derive(Clone, Debug)]
pub struct ExecutorReservation {
    pub executor_id: String,
    pub job_id: Option<String>,
}

impl ExecutorReservation {
    pub fn new_free(executor_id: String) -> Self {
        Self {
            executor_id,
            job_id: None,
        }
    }

    pub fn new_assigned(executor_id: String, job_id: String) -> Self {
        Self {
            executor_id,
            job_id: Some(job_id),
        }
    }

    pub fn assign(mut self, job_id: String) -> Self {
        self.job_id = Some(job_id);
        self
    }

    pub fn assigned(&self) -> bool {
        self.job_id.is_some()
    }
}

// TODO move to configuration file
/// Default executor timeout in seconds, it should be longer than executor's heartbeat intervals.
/// Only after missing two or tree consecutive heartbeats from a executor, the executor is mark
/// to be dead.
pub const DEFAULT_EXECUTOR_TIMEOUT_SECONDS: u64 = 180;

// TODO move to configuration file
/// Interval check for expired or dead executors
pub const EXPIRE_DEAD_EXECUTOR_INTERVAL_SECS: u64 = 15;

#[derive(Clone)]
pub(crate) struct ExecutorManager {
    // executor slot policy
    slots_policy: SlotsPolicy,
    task_distribution: TaskDistribution,
    cluster_state: Arc<dyn ClusterState>,
    // executor_id -> ExecutorMetadata map
    executor_metadata: Arc<DashMap<String, ExecutorMetadata>>,
    // executor_id -> ExecutorHeartbeat map
    executors_heartbeat: Arc<DashMap<String, protobuf::ExecutorHeartbeat>>,
    // executor_id -> ExecutorData map, only used when the slots policy is of local
    executor_data: Arc<Mutex<HashMap<String, ExecutorData>>>,
    // dead executor sets:
    dead_executors: Arc<DashSet<String>>,
    clients: ExecutorClients,
}

impl ExecutorManager {
    pub(crate) fn new(
        cluster_state: Arc<dyn ClusterState>,
        slots_policy: SlotsPolicy,
    ) -> Self {
        let task_distribution = match slots_policy {
            SlotsPolicy::Bias => TaskDistribution::Bias,
            SlotsPolicy::RoundRobin | SlotsPolicy::RoundRobinLocal => {
                TaskDistribution::RoundRobin
            }
        };

        Self {
            slots_policy,
            task_distribution,
            cluster_state,
            executor_metadata: Arc::new(DashMap::new()),
            executors_heartbeat: Arc::new(DashMap::new()),
            executor_data: Arc::new(Mutex::new(HashMap::new())),
            dead_executors: Arc::new(DashSet::new()),
            clients: Default::default(),
        }
    }

    /// Initialize a background process that will listen for executor heartbeats and update the in-memory cache
    /// of executor heartbeats
    pub async fn init(&self) -> Result<()> {
        self.init_active_executor_heartbeats().await?;

        let mut heartbeat_stream = self.cluster_state.executor_heartbeat_stream().await?;

        info!("Initializing heartbeat listener");

        let heartbeats = self.executors_heartbeat.clone();
        let dead_executors = self.dead_executors.clone();
        tokio::task::spawn(async move {
            while let Some(heartbeat) = heartbeat_stream.next().await {
                let executor_id = heartbeat.executor_id.clone();

                match heartbeat
                    .status
                    .as_ref()
                    .and_then(|status| status.status.as_ref())
                {
                    Some(executor_status::Status::Dead(_)) => {
                        heartbeats.remove(&executor_id);
                        dead_executors.insert(executor_id);
                    }
                    _ => {
                        heartbeats.insert(executor_id, heartbeat);
                    }
                }
            }
        });

        Ok(())
    }

    /// Reserve up to n executor task slots. Once reserved these slots will not be available
    /// for scheduling.
    /// This operation is atomic, so if this method return an Err, no slots have been reserved.
    pub async fn reserve_slots(&self, n: u32) -> Result<Vec<ExecutorReservation>> {
        if self.slots_policy.is_local() {
            self.reserve_slots_local(n).await
        } else {
            let alive_executors = self.get_alive_executors_within_one_minute();

            debug!("Alive executors: {alive_executors:?}");

            self.cluster_state
                .reserve_slots(n, self.task_distribution, Some(alive_executors))
                .await
        }
    }

    async fn reserve_slots_local(&self, n: u32) -> Result<Vec<ExecutorReservation>> {
        debug!("Attempting to reserve {} executor slots", n);

        let alive_executors = self.get_alive_executors_within_one_minute();

        match self.slots_policy {
            SlotsPolicy::RoundRobinLocal => {
                self.reserve_slots_local_round_robin(n, alive_executors)
                    .await
            }
            _ => Err(BallistaError::General(format!(
                "Reservation policy {:?} is not supported",
                self.slots_policy
            ))),
        }
    }

    /// Create ExecutorReservation in a round robin way to evenly assign tasks to executors
    async fn reserve_slots_local_round_robin(
        &self,
        mut n: u32,
        alive_executors: HashSet<String>,
    ) -> Result<Vec<ExecutorReservation>> {
        let mut executor_data = self.executor_data.lock();

        let mut available_executor_data: Vec<&mut ExecutorData> = executor_data
            .values_mut()
            .filter_map(|data| {
                (data.available_task_slots > 0
                    && alive_executors.contains(&data.executor_id))
                .then_some(data)
            })
            .collect();
        available_executor_data
            .sort_by(|a, b| Ord::cmp(&b.available_task_slots, &a.available_task_slots));

        let mut reservations: Vec<ExecutorReservation> = vec![];

        // Exclusive
        let mut last_updated_idx = 0usize;
        loop {
            let n_before = n;
            for (idx, data) in available_executor_data.iter_mut().enumerate() {
                if n == 0 {
                    break;
                }

                // Since the vector is sorted in descending order,
                // if finding one executor has not enough slots, the following will have not enough, either
                if data.available_task_slots == 0 {
                    break;
                }

                reservations
                    .push(ExecutorReservation::new_free(data.executor_id.clone()));
                data.available_task_slots -= 1;
                n -= 1;

                if idx >= last_updated_idx {
                    last_updated_idx = idx + 1;
                }
            }

            if n_before == n {
                break;
            }
        }

        Ok(reservations)
    }

    /// Returned reserved task slots to the pool of available slots. This operation is atomic
    /// so either the entire pool of reserved task slots it returned or none are.
    pub async fn cancel_reservations(
        &self,
        reservations: Vec<ExecutorReservation>,
    ) -> Result<()> {
        if self.slots_policy.is_local() {
            self.cancel_reservations_local(reservations).await
        } else {
            self.cluster_state.cancel_reservations(reservations).await
        }
    }

    async fn cancel_reservations_local(
        &self,
        reservations: Vec<ExecutorReservation>,
    ) -> Result<()> {
        let mut executor_slots: HashMap<String, u32> = HashMap::new();
        for reservation in reservations {
            if let Some(slots) = executor_slots.get_mut(&reservation.executor_id) {
                *slots += 1;
            } else {
                executor_slots.insert(reservation.executor_id, 1);
            }
        }

        let mut executor_data = self.executor_data.lock();
        for (id, released_slots) in executor_slots.into_iter() {
            if let Some(slots) = executor_data.get_mut(&id) {
                slots.available_task_slots += released_slots;
            } else {
                warn!("ExecutorData for {} is not cached in memory", id);
            }
        }

        Ok(())
    }

    /// Send rpc to Executors to cancel the running tasks
    pub async fn cancel_running_tasks(&self, tasks: Vec<RunningTaskInfo>) -> Result<()> {
        let mut tasks_to_cancel: HashMap<&str, Vec<protobuf::RunningTaskInfo>> =
            Default::default();

        for task_info in &tasks {
            if let Some(infos) = tasks_to_cancel.get_mut(task_info.executor_id.as_str()) {
                infos.push(protobuf::RunningTaskInfo {
                    task_id: task_info.task_id as u32,
                    job_id: task_info.job_id.clone(),
                    stage_id: task_info.stage_id as u32,
                    partition_id: task_info.partition_id as u32,
                })
            } else {
                tasks_to_cancel.insert(
                    task_info.executor_id.as_str(),
                    vec![protobuf::RunningTaskInfo {
                        task_id: task_info.task_id as u32,
                        job_id: task_info.job_id.clone(),
                        stage_id: task_info.stage_id as u32,
                        partition_id: task_info.partition_id as u32,
                    }],
                );
            }
        }

        for (executor_id, infos) in tasks_to_cancel {
            if let Ok(mut client) = self.get_client(executor_id).await {
                client
                    .cancel_tasks(CancelTasksParams { task_infos: infos })
                    .await?;
            } else {
                error!(
                    "Failed to get client for executor ID {} to cancel tasks",
                    executor_id
                )
            }
        }
        Ok(())
    }

    /// Send rpc to Executors to clean up the job data by delayed clean_up_interval seconds
    pub(crate) fn clean_up_job_data_delayed(
        &self,
        job_id: String,
        clean_up_interval: u64,
    ) {
        if clean_up_interval == 0 {
            info!(
                "The interval is 0 and the clean up for job data {} will not triggered",
                job_id
            );
            return;
        }

        let executor_manager = self.clone();
        tokio::spawn(async move {
            tokio::time::sleep(Duration::from_secs(clean_up_interval)).await;
            executor_manager.clean_up_job_data_inner(job_id).await;
        });
    }

    /// Send rpc to Executors to clean up the job data in a spawn thread
    pub fn clean_up_job_data(&self, job_id: String) {
        let executor_manager = self.clone();
        tokio::spawn(async move {
            executor_manager.clean_up_job_data_inner(job_id).await;
        });
    }

    /// Send rpc to Executors to clean up the job data
    async fn clean_up_job_data_inner(&self, job_id: String) {
        let alive_executors = self.get_alive_executors_within_one_minute();
        for executor in alive_executors {
            let job_id_clone = job_id.to_owned();
            if let Ok(mut client) = self.get_client(&executor).await {
                tokio::spawn(async move {
                    if let Err(err) = client
                        .remove_job_data(RemoveJobDataParams {
                            job_id: job_id_clone,
                        })
                        .await
                    {
                        warn!(
                            "Failed to call remove_job_data on Executor {} due to {:?}",
                            executor, err
                        )
                    }
                });
            } else {
                warn!("Failed to get client for Executor {}", executor)
            }
        }
    }

    pub async fn get_client(
        &self,
        executor_id: &str,
    ) -> Result<ExecutorGrpcClient<Channel>> {
        let client = self.clients.get(executor_id).map(|value| value.clone());

        if let Some(client) = client {
            Ok(client)
        } else {
            let executor_metadata = self.get_executor_metadata(executor_id).await?;
            let executor_url = format!(
                "http://{}:{}",
                executor_metadata.host, executor_metadata.grpc_port
            );
            let connection = create_grpc_client_connection(executor_url).await?;
            let client = ExecutorGrpcClient::new(connection);

            {
                self.clients.insert(executor_id.to_owned(), client.clone());
            }
            Ok(client)
        }
    }

    /// Get a list of all executors along with the timestamp of their last recorded heartbeat
    pub async fn get_executor_state(&self) -> Result<Vec<(ExecutorMetadata, Duration)>> {
        let heartbeat_timestamps: Vec<(String, u64)> = {
            self.executors_heartbeat
                .iter()
                .map(|item| {
                    let (executor_id, heartbeat) = item.pair();
                    (executor_id.clone(), heartbeat.timestamp)
                })
                .collect()
        };

        let mut state: Vec<(ExecutorMetadata, Duration)> = vec![];
        for (executor_id, ts) in heartbeat_timestamps {
            let duration = Duration::from_secs(ts);

            let metadata = self.get_executor_metadata(&executor_id).await?;

            state.push((metadata, duration));
        }

        Ok(state)
    }

    pub async fn get_executor_metadata(
        &self,
        executor_id: &str,
    ) -> Result<ExecutorMetadata> {
        {
            if let Some(cached) = self.executor_metadata.get(executor_id) {
                return Ok(cached.clone());
            }
        }

        self.cluster_state.get_executor_metadata(executor_id).await
    }

    pub async fn save_executor_metadata(&self, metadata: ExecutorMetadata) -> Result<()> {
        self.cluster_state.save_executor_metadata(metadata).await
    }

    /// Register the executor with the scheduler. This will save the executor metadata and the
    /// executor data to persistent state.
    ///
    /// If `reserve` is true, then any available task slots will be reserved and dispatched for scheduling.
    /// If `reserve` is false, then the executor data will be saved as is.
    ///
    /// In general, reserve should be true is the scheduler is using push-based scheduling and false
    /// if the scheduler is using pull-based scheduling.
    pub async fn register_executor(
        &self,
        metadata: ExecutorMetadata,
        specification: ExecutorData,
        reserve: bool,
    ) -> Result<Vec<ExecutorReservation>> {
        debug!(
            "registering executor {} with {} task slots",
            metadata.id, specification.total_task_slots
        );

        self.test_scheduler_connectivity(&metadata).await?;

        let current_ts = SystemTime::now()
            .duration_since(UNIX_EPOCH)
            .map_err(|e| {
                BallistaError::Internal(format!("Error getting current timestamp: {e:?}"))
            })?
            .as_secs();

        let initial_heartbeat = ExecutorHeartbeat {
            executor_id: metadata.id.clone(),
            timestamp: current_ts,
            metrics: vec![],
            status: Some(ExecutorStatus {
                status: Some(executor_status::Status::Active(String::default())),
            }),
        };

        if !reserve {
            if self.slots_policy.is_local() {
                let mut executor_data = self.executor_data.lock();
                executor_data
                    .insert(specification.executor_id.clone(), specification.clone());
            }

            self.cluster_state
                .register_executor(metadata, specification.clone(), reserve)
                .await?;

            self.executors_heartbeat
                .insert(initial_heartbeat.executor_id.clone(), initial_heartbeat);

            Ok(vec![])
        } else {
            let mut specification = specification;
            let num_slots = specification.available_task_slots as usize;
            let mut reservations: Vec<ExecutorReservation> = vec![];
            for _ in 0..num_slots {
                reservations.push(ExecutorReservation::new_free(metadata.id.clone()));
            }

            specification.available_task_slots = 0;

            if self.slots_policy.is_local() {
                let mut executor_data = self.executor_data.lock();
                executor_data
                    .insert(specification.executor_id.clone(), specification.clone());
            }

            self.cluster_state
                .register_executor(metadata, specification, reserve)
                .await?;

            self.executors_heartbeat
                .insert(initial_heartbeat.executor_id.clone(), initial_heartbeat);

            Ok(reservations)
        }
    }

    /// Remove the executor within the scheduler.
    pub async fn remove_executor(
        &self,
        executor_id: &str,
        reason: Option<String>,
    ) -> Result<()> {
        info!("Removing executor {}: {:?}", executor_id, reason);
        self.cluster_state.remove_executor(executor_id).await?;

        let executor_id = executor_id.to_owned();

        self.executors_heartbeat.remove(&executor_id);

        // Remove executor data cache for dead executors
        {
            let mut executor_data = self.executor_data.lock();
            executor_data.remove(&executor_id);
        }

        self.dead_executors.insert(executor_id);

        Ok(())
    }

    #[cfg(not(test))]
    async fn test_scheduler_connectivity(
        &self,
        metadata: &ExecutorMetadata,
    ) -> Result<()> {
        let executor_url = format!("http://{}:{}", metadata.host, metadata.grpc_port);
        debug!("Connecting to executor {:?}", executor_url);
        let _ = protobuf::executor_grpc_client::ExecutorGrpcClient::connect(executor_url)
            .await
            .map_err(|e| {
                BallistaError::Internal(format!(
                    "Failed to register executor at {}:{}, could not connect: {:?}",
                    metadata.host, metadata.grpc_port, e
                ))
            })?;
        Ok(())
    }

    #[cfg(test)]
    async fn test_scheduler_connectivity(
        &self,
        _metadata: &ExecutorMetadata,
    ) -> Result<()> {
        Ok(())
    }

    pub(crate) async fn save_executor_heartbeat(
        &self,
        heartbeat: ExecutorHeartbeat,
    ) -> Result<()> {
        self.cluster_state
            .save_executor_heartbeat(heartbeat.clone())
            .await?;

        self.executors_heartbeat
            .insert(heartbeat.executor_id.clone(), heartbeat);

        Ok(())
    }

    pub(crate) fn is_dead_executor(&self, executor_id: &str) -> bool {
        self.dead_executors.contains(executor_id)
    }

    /// Initialize the set of active executor heartbeats from storage
    async fn init_active_executor_heartbeats(&self) -> Result<()> {
        let heartbeats = self.cluster_state.executor_heartbeats().await?;

        for (executor_id, heartbeat) in heartbeats {
            // let data: protobuf::ExecutorHeartbeat = decode_protobuf(&value)?;
            if let Some(ExecutorStatus {
                status: Some(executor_status::Status::Active(_)),
            }) = heartbeat.status
            {
                self.executors_heartbeat.insert(executor_id, heartbeat);
            }
        }
        Ok(())
    }

    /// Retrieve the set of all executor IDs where the executor has been observed in the last
    /// `last_seen_ts_threshold` seconds.
    pub(crate) fn get_alive_executors(
        &self,
        last_seen_ts_threshold: u64,
    ) -> HashSet<String> {
        self.executors_heartbeat
            .iter()
            .filter_map(|pair| {
                let (exec, heartbeat) = pair.pair();

                let active = matches!(
                    heartbeat
                        .status
                        .as_ref()
                        .and_then(|status| status.status.as_ref()),
                    Some(executor_status::Status::Active(_))
                );
                let live = heartbeat.timestamp > last_seen_ts_threshold;

                (active && live).then(|| exec.clone())
            })
            .collect()
    }

    /// Return a list of expired executors
    pub(crate) fn get_expired_executors(
        &self,
        termination_grace_period: u64,
    ) -> Vec<ExecutorHeartbeat> {
        let now_epoch_ts = SystemTime::now()
            .duration_since(UNIX_EPOCH)
            .expect("Time went backwards");
        // Threshold for last heartbeat from Active executor before marking dead
        let last_seen_threshold = now_epoch_ts
            .checked_sub(Duration::from_secs(DEFAULT_EXECUTOR_TIMEOUT_SECONDS))
            .unwrap_or_else(|| Duration::from_secs(0))
            .as_secs();

        // Threshold for last heartbeat for Fenced executor before marking dead
        let termination_wait_threshold = now_epoch_ts
            .checked_sub(Duration::from_secs(termination_grace_period))
            .unwrap_or_else(|| Duration::from_secs(0))
            .as_secs();

        let expired_executors = self
            .executors_heartbeat
            .iter()
            .filter_map(|pair| {
                let (_exec, heartbeat) = pair.pair();

                let terminating = matches!(
                    heartbeat
                        .status
                        .as_ref()
                        .and_then(|status| status.status.as_ref()),
                    Some(executor_status::Status::Terminating(_))
                );

                let grace_period_expired =
                    heartbeat.timestamp <= termination_wait_threshold;

                let expired = heartbeat.timestamp <= last_seen_threshold;

                ((terminating && grace_period_expired) || expired)
                    .then(|| heartbeat.clone())
            })
            .collect::<Vec<_>>();
        expired_executors
    }

    pub(crate) fn get_alive_executors_within_one_minute(&self) -> HashSet<String> {
        let now_epoch_ts = SystemTime::now()
            .duration_since(UNIX_EPOCH)
            .expect("Time went backwards");
        let last_seen_threshold = now_epoch_ts
            .checked_sub(Duration::from_secs(60))
            .unwrap_or_else(|| Duration::from_secs(0));
        self.get_alive_executors(last_seen_threshold.as_secs())
    }
}

#[cfg(test)]
mod test {

    use crate::config::SlotsPolicy;
<<<<<<< HEAD
=======

    use crate::scheduler_server::timestamp_secs;
>>>>>>> 39c73c67
    use crate::state::executor_manager::{ExecutorManager, ExecutorReservation};
    use crate::test_utils::test_cluster_context;
    use ballista_core::error::Result;
    use ballista_core::serde::protobuf::executor_status::Status;
    use ballista_core::serde::protobuf::{ExecutorHeartbeat, ExecutorStatus};
    use ballista_core::serde::scheduler::{
        ExecutorData, ExecutorMetadata, ExecutorSpecification,
    };

    #[tokio::test]
    async fn test_reserve_and_cancel() -> Result<()> {
        test_reserve_and_cancel_inner(SlotsPolicy::Bias).await?;
        test_reserve_and_cancel_inner(SlotsPolicy::RoundRobin).await?;
        test_reserve_and_cancel_inner(SlotsPolicy::RoundRobinLocal).await?;

        Ok(())
    }

    async fn test_reserve_and_cancel_inner(slots_policy: SlotsPolicy) -> Result<()> {
        let cluster = test_cluster_context();

        let executor_manager =
            ExecutorManager::new(cluster.cluster_state(), slots_policy);

        let executors = test_executors(10, 4);

        for (executor_metadata, executor_data) in executors {
            executor_manager
                .register_executor(executor_metadata, executor_data, false)
                .await?;
        }

        // Reserve all the slots
        let reservations = executor_manager.reserve_slots(40).await?;

        assert_eq!(
            reservations.len(),
            40,
            "Expected 40 reservations for policy {slots_policy:?}"
        );

        // Now cancel them
        executor_manager.cancel_reservations(reservations).await?;

        // Now reserve again
        let reservations = executor_manager.reserve_slots(40).await?;

        assert_eq!(
            reservations.len(),
            40,
            "Expected 40 reservations for policy {slots_policy:?}"
        );

        Ok(())
    }

    #[tokio::test]
    async fn test_reserve_partial() -> Result<()> {
        test_reserve_partial_inner(SlotsPolicy::Bias).await?;
        test_reserve_partial_inner(SlotsPolicy::RoundRobin).await?;
        test_reserve_partial_inner(SlotsPolicy::RoundRobinLocal).await?;

        Ok(())
    }

    async fn test_reserve_partial_inner(slots_policy: SlotsPolicy) -> Result<()> {
        let cluster = test_cluster_context();

        let executor_manager =
            ExecutorManager::new(cluster.cluster_state(), slots_policy);

        let executors = test_executors(10, 4);

        for (executor_metadata, executor_data) in executors {
            executor_manager
                .register_executor(executor_metadata, executor_data, false)
                .await?;
        }

        // Reserve all the slots
        let reservations = executor_manager.reserve_slots(30).await?;

        assert_eq!(reservations.len(), 30);

        // Try to reserve 30 more. Only ten are available though so we should only get 10
        let more_reservations = executor_manager.reserve_slots(30).await?;

        assert_eq!(more_reservations.len(), 10);

        // Now cancel them
        executor_manager.cancel_reservations(reservations).await?;
        executor_manager
            .cancel_reservations(more_reservations)
            .await?;

        // Now reserve again
        let reservations = executor_manager.reserve_slots(40).await?;

        assert_eq!(reservations.len(), 40);

        let more_reservations = executor_manager.reserve_slots(30).await?;

        assert_eq!(more_reservations.len(), 0);

        Ok(())
    }

    #[tokio::test]
    async fn test_reserve_concurrent() -> Result<()> {
        test_reserve_concurrent_inner(SlotsPolicy::Bias).await?;
        test_reserve_concurrent_inner(SlotsPolicy::RoundRobin).await?;
        test_reserve_concurrent_inner(SlotsPolicy::RoundRobinLocal).await?;

        Ok(())
    }

    async fn test_reserve_concurrent_inner(slots_policy: SlotsPolicy) -> Result<()> {
        let (sender, mut receiver) =
            tokio::sync::mpsc::channel::<Result<Vec<ExecutorReservation>>>(1000);

        let executors = test_executors(10, 4);

        let cluster = test_cluster_context();
        let executor_manager =
            ExecutorManager::new(cluster.cluster_state(), slots_policy);

        for (executor_metadata, executor_data) in executors {
            executor_manager
                .register_executor(executor_metadata, executor_data, false)
                .await?;
        }

        {
            let sender = sender;
            // Spawn 20 async tasks to each try and reserve all 40 slots
            for _ in 0..20 {
                let executor_manager = executor_manager.clone();
                let sender = sender.clone();
                tokio::task::spawn(async move {
                    let reservations = executor_manager.reserve_slots(40).await;
                    sender.send(reservations).await.unwrap();
                });
            }
        }

        let mut total_reservations: Vec<ExecutorReservation> = vec![];

        while let Some(Ok(reservations)) = receiver.recv().await {
            total_reservations.extend(reservations);
        }

        // The total number of reservations should never exceed the number of slots
        assert_eq!(total_reservations.len(), 40);

        Ok(())
    }

    #[tokio::test]
    async fn test_register_reserve() -> Result<()> {
        test_register_reserve_inner(SlotsPolicy::Bias).await?;
        test_register_reserve_inner(SlotsPolicy::RoundRobin).await?;
        test_register_reserve_inner(SlotsPolicy::RoundRobinLocal).await?;

        Ok(())
    }

    async fn test_register_reserve_inner(slots_policy: SlotsPolicy) -> Result<()> {
        let cluster = test_cluster_context();

        let executor_manager =
            ExecutorManager::new(cluster.cluster_state(), slots_policy);

        let executors = test_executors(10, 4);

        for (executor_metadata, executor_data) in executors {
            let reservations = executor_manager
                .register_executor(executor_metadata, executor_data, true)
                .await?;

            assert_eq!(reservations.len(), 4);
        }

        // All slots should be reserved
        let reservations = executor_manager.reserve_slots(1).await?;

        assert_eq!(reservations.len(), 0);

        Ok(())
    }

    #[tokio::test]
    async fn test_ignore_fenced_executors() -> Result<()> {
        test_ignore_fenced_executors_inner(SlotsPolicy::Bias).await?;
        test_ignore_fenced_executors_inner(SlotsPolicy::RoundRobin).await?;
        test_ignore_fenced_executors_inner(SlotsPolicy::RoundRobinLocal).await?;

        Ok(())
    }

    async fn test_ignore_fenced_executors_inner(slots_policy: SlotsPolicy) -> Result<()> {
        let cluster = test_cluster_context();

        let executor_manager =
            ExecutorManager::new(cluster.cluster_state(), slots_policy);

        // Setup two executors initially
        let executors = test_executors(2, 4);

        for (executor_metadata, executor_data) in executors {
            let _ = executor_manager
                .register_executor(executor_metadata, executor_data, false)
                .await?;
        }

        // Fence one of the executors
        executor_manager
            .save_executor_heartbeat(ExecutorHeartbeat {
                executor_id: "executor-0".to_string(),
                timestamp: timestamp_secs(),
                metrics: vec![],
                status: Some(ExecutorStatus {
                    status: Some(Status::Terminating(String::default())),
                }),
            })
            .await?;

        let reservations = executor_manager.reserve_slots(8).await?;

        assert_eq!(reservations.len(), 4, "Expected only four reservations");

        assert!(
            reservations
                .iter()
                .all(|res| res.executor_id == "executor-1"),
            "Expected all reservations from non-fenced executor",
        );

        Ok(())
    }

    fn test_executors(
        total_executors: usize,
        slots_per_executor: u32,
    ) -> Vec<(ExecutorMetadata, ExecutorData)> {
        let mut result: Vec<(ExecutorMetadata, ExecutorData)> = vec![];

        for i in 0..total_executors {
            result.push((
                ExecutorMetadata {
                    id: format!("executor-{i}"),
                    host: format!("host-{i}"),
                    port: 8080,
                    grpc_port: 9090,
                    specification: ExecutorSpecification {
                        task_slots: slots_per_executor,
                    },
                },
                ExecutorData {
                    executor_id: format!("executor-{i}"),
                    total_task_slots: slots_per_executor,
                    available_task_slots: slots_per_executor,
                },
            ));
        }

        result
    }
}<|MERGE_RESOLUTION|>--- conflicted
+++ resolved
@@ -698,11 +698,8 @@
 mod test {
 
     use crate::config::SlotsPolicy;
-<<<<<<< HEAD
-=======
 
     use crate::scheduler_server::timestamp_secs;
->>>>>>> 39c73c67
     use crate::state::executor_manager::{ExecutorManager, ExecutorReservation};
     use crate::test_utils::test_cluster_context;
     use ballista_core::error::Result;
