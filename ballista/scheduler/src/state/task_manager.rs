--- conflicted
+++ resolved
@@ -631,6 +631,10 @@
                             continue;
                         }
 
+                        if graph.is_failed() {
+                            break;
+                        }
+
                         match graph.pop_next_task(exec_id, slots.len()) {
                             Ok(Some(task)) => {
                                 TASK_IDELE_TIME.observe(
@@ -658,23 +662,11 @@
                         }
                     }
 
-<<<<<<< HEAD
                     // push job back into queue with updated remaining tasks
                     self.active_job_queue.push_active_job(ActiveJob::new(
                         active_job.job_id.clone(),
                         &graph,
                     ));
-=======
-                    if graph.is_failed() {
-                        break;
-                    }
-
-                    if let Some(task) = graph.pop_next_task(exec_id, slots.len())? {
-                        TASK_IDELE_TIME.observe(
-                            timestamp_millis().saturating_sub(task.resolved_at) as f64
-                                / 1_000.,
-                        );
->>>>>>> 6ef8eb25
 
                     if assign_tasks >= num_reservations {
                         pending_tasks += graph.available_tasks();
@@ -743,23 +735,13 @@
             if let Some(job) = self.active_job_queue.get_job(job_id) {
                 let mut guard = job.graph_mut().await;
 
-<<<<<<< HEAD
                 let available_tasks = guard.available_tasks();
-                if let Some(running_tasks) = guard.running_tasks() {
-                    info!(
-                        job_id,
-                        tasks = running_tasks.len(),
-                        "cancelling running tasks"
-                    );
-=======
-                let pending_tasks = guard.available_tasks();
                 let running_tasks = guard.running_tasks();
                 info!(
                     job_id,
                     tasks = running_tasks.len(),
                     "cancelling running tasks"
                 );
->>>>>>> 6ef8eb25
 
                 guard.fail_job(reason);
 
@@ -768,16 +750,12 @@
                 // After state is saved, remove job from active cache
                 let _ = self.remove_active_execution_graph(job_id);
 
-<<<<<<< HEAD
                     (running_tasks, available_tasks)
                 } else {
                     // TODO listen the job state update event and fix task cancelling
                     warn!(job_id, "no running tasks found for job");
                     (vec![], available_tasks)
                 }
-=======
-                (running_tasks, pending_tasks)
->>>>>>> 6ef8eb25
             } else {
                 // TODO listen the job state update event and fix task cancelling
                 warn!(
