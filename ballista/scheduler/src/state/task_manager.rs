// Licensed to the Apache Software Foundation (ASF) under one
// or more contributor license agreements.  See the NOTICE file
// distributed with this work for additional information
// regarding copyright ownership.  The ASF licenses this file
// to you under the Apache License, Version 2.0 (the
// "License"); you may not use this file except in compliance
// with the License.  You may obtain a copy of the License at
//
//   http://www.apache.org/licenses/LICENSE-2.0
//
// Unless required by applicable law or agreed to in writing,
// software distributed under the License is distributed on an
// "AS IS" BASIS, WITHOUT WARRANTIES OR CONDITIONS OF ANY
// KIND, either express or implied.  See the License for the
// specific language governing permissions and limitations
// under the License.

use crate::scheduler_server::event::QueryStageSchedulerEvent;

use crate::state::execution_graph::{ExecutionGraph, RunningTaskInfo, TaskDescription};
use crate::state::executor_manager::{ExecutorManager, ExecutorReservation};

use ballista_core::client::BallistaClient;
use ballista_core::error::BallistaError;
use ballista_core::error::Result;
use ballista_core::execution_plans::ShuffleReaderExecOptions;
use datafusion::config::{ConfigEntry, ConfigOptions};
use futures::future::try_join_all;
use moka::future::Cache;
use object_store::ObjectStore;

use crate::cluster::JobState;
use ballista_core::serde::protobuf::{
    self, execution_error, job_status, ExecutionError, FailedJob, JobOverview, JobStatus,
    KeyValuePair, QueuedJob, TaskDefinition, TaskStatus,
};
use ballista_core::serde::scheduler::to_proto::hash_partitioning_to_proto;
use ballista_core::serde::scheduler::ExecutorMetadata;
use ballista_core::serde::BallistaCodec;
use dashmap::DashMap;
use datafusion::physical_plan::ExecutionPlan;

use datafusion::physical_optimizer::PhysicalOptimizerRule;
use datafusion_proto::logical_plan::AsLogicalPlan;
use datafusion_proto::physical_plan::AsExecutionPlan;

use datafusion::prelude::SessionContext;
use itertools::Itertools;
use lazy_static::lazy_static;
use parking_lot::Mutex;
use prometheus::{register_histogram, Histogram};
use rand::distributions::Alphanumeric;
use rand::{thread_rng, Rng};
use std::collections::{BinaryHeap, HashMap, HashSet};
use std::ops::{Deref, DerefMut};
use std::sync::atomic::{AtomicUsize, Ordering};
use std::sync::Arc;
use std::time::Duration;
use tracing::{debug, error, info, warn};

use tokio::sync::{watch, RwLock, RwLockWriteGuard};

use crate::scheduler_server::timestamp_millis;
use ballista_core::event_loop::EventSender;
use ballista_core::physical_optimizer::OptimizeTaskGroup;
use tracing::trace;

lazy_static! {
    static ref TASK_IDELE_TIME: Histogram = register_histogram!(
        "scheduler_task_idle_time",
        "Time tasks are idle before being scheduler",
        vec![0.1, 1., 2., 3., 4., 5., 10., 20., 30., 60., 120., 240.]
    )
    .unwrap();
}

type ActiveJobCache = Arc<DashMap<String, JobInfoCache>>;

#[derive(Default)]
struct ActiveJobQueue {
    queue: Mutex<BinaryHeap<ActiveJob>>,
    jobs: ActiveJobCache,
}

impl ActiveJobQueue {
    pub fn pop(&self) -> Option<ActiveJob> {
        self.queue.lock().pop()
    }

    pub fn pending_tasks(&self) -> usize {
        let mut count = 0;
        for job in self.jobs.iter() {
            count += job.available_tasks.load(Ordering::Acquire);
        }

        count
    }

    pub fn push_active_job(&self, job: ActiveJob) {
        self.queue.lock().push(job);
    }

    pub fn push(&self, job_id: String, graph: ExecutionGraph) {
        self.push_active_job(ActiveJob::new(job_id.clone(), &graph));
        self.jobs.insert(job_id, JobInfoCache::new(graph));
    }

    pub fn jobs(&self) -> &ActiveJobCache {
        &self.jobs
    }

    pub fn get_job(&self, job_id: &str) -> Option<JobInfoCache> {
        self.jobs.get(job_id).map(|info| info.clone())
    }

    pub fn remove(&self, job_id: &str) -> Option<JobInfoCache> {
        self.jobs.remove(job_id).map(|(_, job)| job)
    }

    pub fn size(&self) -> usize {
        self.jobs.len()
    }
}

#[derive(Debug, Clone, Eq, PartialEq, Default)]
struct ActiveJob {
    job_id: String,
    running_stage: usize,
    available_tasks: usize,
}

impl ActiveJob {
    fn new(job_id: String, graph: &ExecutionGraph) -> Self {
        let running_stage = graph
            .running_stages()
            .iter()
            .max()
            .copied()
            .unwrap_or_default();
        Self {
            job_id,
            running_stage,
            available_tasks: graph.available_tasks(),
        }
    }
}

impl PartialOrd<Self> for ActiveJob {
    fn partial_cmp(&self, other: &Self) -> Option<std::cmp::Ordering> {
        Some(self.cmp(other))
    }
}

impl Ord for ActiveJob {
    /// Jobs are priority ordered first by running_stage (higher stage = higher priority)
    /// and then by Reverse(pending_tasks) (fewer pending tasks = higher priority)
    fn cmp(&self, other: &Self) -> std::cmp::Ordering {
        // Notice that, we flip ordering on available tasks. This is because
        // we want to prioritize jobs with fewer tasks.
        // However, we also want to de-prioritize jobs with no available tasks,
        // so we overflow subtract 1.
        self.running_stage.cmp(&other.running_stage).then({
            other
                .available_tasks
                .overflowing_sub(1)
                .0
                .cmp(&self.available_tasks.overflowing_sub(1).0)
        })
    }
}

// TODO move to configuration file
/// Default max failure attempts for task level retry
pub const TASK_MAX_FAILURES: usize = 4;
/// Default max failure attempts for stage level retry
pub const STAGE_MAX_FAILURES: usize = 4;

#[async_trait::async_trait]
pub trait TaskLauncher<T: 'static + AsLogicalPlan, U: 'static + AsExecutionPlan>:
    Send + Sync + 'static
{
    fn prepare_task_definition(
        &self,
        ctx: Arc<SessionContext>,
        task: &TaskDescription,
    ) -> Result<TaskDefinition>;

    async fn launch_tasks(
        &self,
        executor: &ExecutorMetadata,
        tasks: &[TaskDescription],
        executor_manager: &ExecutorManager,
    ) -> Result<()>;
}

struct DefaultTaskLauncher<T: 'static + AsLogicalPlan, U: 'static + AsExecutionPlan> {
    scheduler_id: String,
    state: Arc<dyn JobState>,
    codec: BallistaCodec<T, U>,
}

impl<T: 'static + AsLogicalPlan, U: 'static + AsExecutionPlan> DefaultTaskLauncher<T, U> {
    pub fn new(
        scheduler_id: String,
        state: Arc<dyn JobState>,
        codec: BallistaCodec<T, U>,
    ) -> Self {
        Self {
            scheduler_id,
            state,
            codec,
        }
    }
}

#[async_trait::async_trait]
impl<T: 'static + AsLogicalPlan, U: 'static + AsExecutionPlan> TaskLauncher<T, U>
    for DefaultTaskLauncher<T, U>
{
    fn prepare_task_definition(
        &self,
        ctx: Arc<SessionContext>,
        task: &TaskDescription,
    ) -> Result<TaskDefinition> {
        let job_id = task.partitions.job_id.clone();
        let stage_id = task.partitions.stage_id;

        debug!(job_id, stage_id, "Preparing task definition for {:?}", task);

        let props = ctx
            .state()
            .config_options()
            .entries()
            .into_iter()
            .filter_map(|ConfigEntry { key, value, .. }| {
                value.map(|value| KeyValuePair { key, value })
            })
            .collect();

        let optimizer = OptimizeTaskGroup::new(task.partitions.partitions.clone());

        let group_plan =
            optimizer.optimize(task.plan.clone(), &ConfigOptions::default())?;

        let mut plan: Vec<u8> = vec![];
        let plan_proto =
            U::try_from_physical_plan(group_plan, self.codec.physical_extension_codec())?;
        plan_proto.try_encode(&mut plan)?;

        let output_partitioning =
            hash_partitioning_to_proto(task.output_partitioning.as_ref())?;

        Ok(TaskDefinition {
            task_id: task.task_id as u32,
            job_id,
            stage_id: stage_id as u32,
            stage_attempt_num: task.stage_attempt_num as u32,
            partitions: task
                .partitions
                .partitions
                .iter()
                .map(|p| *p as u32)
                .collect(),
            plan,
            output_partitioning,
            session_id: task.session_id.clone(),
            launch_time: timestamp_millis(),
            props,
        })
    }

    async fn launch_tasks(
        &self,
        executor: &ExecutorMetadata,
        tasks: &[TaskDescription],
        executor_manager: &ExecutorManager,
    ) -> Result<()> {
        if log::max_level() >= log::Level::Info {
            let tasks_ids: Vec<String> = tasks
                .iter()
                .map(|task| {
                    format!(
                        "{}/{}/{:?}",
                        task.partitions.job_id,
                        task.partitions.stage_id,
                        task.partitions.partitions
                    )
                })
                .collect();
            info!(
                "Launching tasks on executor {:?} for {:?}",
                executor.id, tasks_ids
            );
        }

        let tasks = tasks.iter().map(|task_def| async {
            let ctx = self.state.get_session(&task_def.session_id).await?;
            self.prepare_task_definition(ctx, task_def)
        });

        let tasks: Vec<TaskDefinition> = try_join_all(tasks).await?;

        let mut client = executor_manager.get_client(&executor.id).await?;
        client
            .launch_task(protobuf::LaunchTaskParams {
                tasks,
                scheduler_id: self.scheduler_id.clone(),
            })
            .await?;

        Ok(())
    }
}

#[derive(Clone)]
pub struct TaskManager<T: 'static + AsLogicalPlan, U: 'static + AsExecutionPlan> {
    state: Arc<dyn JobState>,
    scheduler_id: String,
    // Cache for active jobs curated by this scheduler
    active_job_queue: Arc<ActiveJobQueue>,
    launcher: Arc<dyn TaskLauncher<T, U>>,
    drained: Arc<watch::Sender<()>>,
    check_drained: watch::Receiver<()>,
    object_store: Option<Arc<dyn ObjectStore>>,
    clients: Arc<Cache<String, BallistaClient>>,
    shuffle_reader_options: Arc<ShuffleReaderExecOptions>,
}

struct ExecutionGraphWriteGuard<'a> {
    inner: RwLockWriteGuard<'a, ExecutionGraph>,
    pending_tasks: Arc<AtomicUsize>,
}

impl<'a> Deref for ExecutionGraphWriteGuard<'a> {
    type Target = ExecutionGraph;

    fn deref(&self) -> &Self::Target {
        self.inner.deref()
    }
}

impl<'a> DerefMut for ExecutionGraphWriteGuard<'a> {
    fn deref_mut(&mut self) -> &mut Self::Target {
        self.inner.deref_mut()
    }
}

impl<'a> Drop for ExecutionGraphWriteGuard<'a> {
    fn drop(&mut self) {
        let tasks = self.inner.available_tasks();
        self.pending_tasks.store(tasks, Ordering::Release);
    }
}

#[derive(Clone)]
struct JobInfoCache {
    // Cache for active execution graphs curated by this scheduler
    execution_graph: Arc<RwLock<ExecutionGraph>>,
    // Cache for encoded execution stage plan to avoid duplicated encoding for multiple tasks
    #[allow(dead_code)]
    encoded_stage_plans: HashMap<usize, Vec<u8>>,
    // Number of current available tasks for this job ready to be scheduled
    available_tasks: Arc<AtomicUsize>,
}

impl JobInfoCache {
    fn new(graph: ExecutionGraph) -> Self {
        let available_tasks = Arc::new(AtomicUsize::new(graph.available_tasks()));

        Self {
            execution_graph: Arc::new(RwLock::new(graph)),
            encoded_stage_plans: HashMap::new(),
            available_tasks,
        }
    }

    pub async fn graph_mut(&self) -> ExecutionGraphWriteGuard {
        let guard = self.execution_graph.write().await;

        ExecutionGraphWriteGuard {
            inner: guard,
            pending_tasks: self.available_tasks.clone(),
        }
    }
}

#[derive(Clone)]
pub struct UpdatedStages {
    pub resolved_stages: HashSet<usize>,
    pub successful_stages: HashSet<usize>,
    pub failed_stages: HashMap<usize, Arc<execution_error::Error>>,
    pub rollback_running_stages: HashMap<usize, HashSet<String>>,
    pub resubmit_successful_stages: HashSet<usize>,
}

impl<T: 'static + AsLogicalPlan, U: 'static + AsExecutionPlan> TaskManager<T, U> {
    pub fn new(
        state: Arc<dyn JobState>,
        codec: BallistaCodec<T, U>,
        scheduler_id: String,
        object_store: Option<Arc<dyn ObjectStore>>,
        clients: Arc<Cache<String, BallistaClient>>,
        shuffle_reader_options: Arc<ShuffleReaderExecOptions>,
    ) -> Self {
        let launcher =
            DefaultTaskLauncher::new(scheduler_id.clone(), state.clone(), codec);

        Self::with_launcher(
            state,
            scheduler_id,
            Arc::new(launcher),
            object_store,
            clients,
            shuffle_reader_options,
        )
    }

    #[allow(dead_code)]
    pub(crate) fn with_launcher(
        state: Arc<dyn JobState>,
        scheduler_id: String,
        launcher: Arc<dyn TaskLauncher<T, U>>,
        object_store: Option<Arc<dyn ObjectStore>>,
        clients: Arc<Cache<String, BallistaClient>>,
        shuffle_reader_options: Arc<ShuffleReaderExecOptions>,
    ) -> Self {
        let (drained, check_drained) = watch::channel(());

        Self {
            state,
            scheduler_id,
            active_job_queue: Arc::new(ActiveJobQueue::default()),
            launcher,
            drained: Arc::new(drained),
            check_drained,
            object_store,
            clients,
            shuffle_reader_options,
        }
    }

    /// Return the number of current pending tasks for active jobs
    /// on this scheduler
    pub fn get_pending_task_count(&self) -> usize {
        self.active_job_queue.pending_tasks()
    }

    /// Return the count of current active jobs on this scheduler instance.
    pub fn get_active_job_count(&self) -> usize {
        self.active_job_queue.size()
    }

    /// Enqueue a job for scheduling
    pub async fn queue_job(
        &self,
        job_id: &str,
        job_name: &str,
        queued_at: u64,
    ) -> Result<()> {
        self.state.accept_job(job_id, job_name, queued_at).await
    }

    /// Generate an ExecutionGraph for the job and save it to the persistent state.
    /// By default, this job will be curated by the scheduler which receives it.
    /// Then we will also save it to the active execution graph
    pub async fn submit_job(
        &self,
        job_id: &str,
        job_name: &str,
        session_id: &str,
        plan: Arc<dyn ExecutionPlan>,
        queued_at: u64,
        warnings: Vec<String>,
    ) -> Result<()> {
        let mut graph = ExecutionGraph::new(
            &self.scheduler_id,
            job_id,
            job_name,
            session_id,
            plan,
            queued_at,
            self.object_store.clone(),
            warnings,
            self.clients.clone(),
            self.shuffle_reader_options.clone(),
        )?;
        info!(
            job_id,
            job_name, session_id, "submitting execution graph: {:?}", graph
        );

        self.state.submit_job(job_id, &graph).await?;

        graph.revive();
        self.active_job_queue.push(job_id.to_owned(), graph);

        Ok(())
    }

    /// Get a list of active job ids
    pub async fn get_jobs(&self) -> Result<Vec<JobOverview>> {
        let job_ids = self.state.get_jobs().await?;

        let mut jobs = Vec::with_capacity(job_ids.len());

        for job_id in &job_ids {
            if let Some(cached) = self.get_active_execution_graph(job_id) {
                let graph = cached.read().await;
                jobs.push(graph.deref().into());
            } else if let Some(graph) = self.state.get_execution_graph(job_id).await? {
                jobs.push((&graph).into());
            }
        }

        Ok(jobs)
    }

    /// Get the status of a job. First look in the active cache.
    /// If no one found, then in the Active/Completed jobs, and then in Failed jobs
    pub async fn get_job_status(&self, job_id: &str) -> Result<Option<JobStatus>> {
        if let Some(graph) = self.get_active_execution_graph(job_id) {
            let guard = graph.read().await;

            Ok(Some(guard.status()))
        } else {
            self.state.get_job_status(job_id).await
        }
    }

    /// Get the execution graph of of a job. First look in the active cache.
    /// If no one found, then in the Active/Completed jobs.
    pub(crate) async fn get_job_execution_graph(
        &self,
        job_id: &str,
    ) -> Result<Option<Arc<ExecutionGraph>>> {
        if let Some(cached) = self.get_active_execution_graph(job_id) {
            let guard = cached.read().await;

            Ok(Some(Arc::new(guard.deref().clone())))
        } else {
            let graph = self.state.get_execution_graph(job_id).await?;
            Ok(graph.map(Arc::new))
        }
    }

    /// Update given task statuses in the respective job and return a tuple containing:
    /// 1. A list of QueryStageSchedulerEvent to publish.
    /// 2. A list of reservations that can now be offered.
    pub(crate) async fn update_task_statuses(
        &self,
        executor: &ExecutorMetadata,
        task_status: Vec<TaskStatus>,
        tx_event: EventSender<QueryStageSchedulerEvent>,
    ) -> Result<()> {
        let mut job_updates: HashMap<String, Vec<TaskStatus>> = HashMap::new();
        for status in task_status {
            trace!("Task Update\n{:?}", status);
            let job_id = status.job_id.clone();
            let job_task_statuses = job_updates.entry(job_id).or_default();
            job_task_statuses.push(status);
        }

        for (job_id, statuses) in job_updates {
            let num_tasks = statuses.len();
            debug!(job_id, num_tasks, "updating task statuses");

            let job_events = if let Some(job) = self.active_job_queue.get_job(&job_id) {
                let mut graph = job.graph_mut().await;

                graph.update_task_status(
                    executor,
                    statuses,
                    TASK_MAX_FAILURES,
                    STAGE_MAX_FAILURES,
                )?
            } else {
                // TODO Deal with curator changed case
                warn!(job_id, "job not found in active job cache");
                vec![]
            };

            for event in job_events {
                tx_event.post_event(event);
            }
        }

        Ok(())
    }

    /// Take a list of executor reservations and fill them with tasks that are ready
    /// to be scheduled.
    ///
    /// Here we use the following  algorithm:
    ///
    /// 1. For each free reservation, try to assign a task from one of the active jobs
    /// 2. If we cannot find a task in all active jobs, then add the reservation to the list of unassigned reservations
    ///
    /// Finally, we return:
    /// 1. A list of assignments which is a (Executor ID, Task) tuple
    /// 2. A list of unassigned reservations which we could not find tasks for
    /// 3. The number of pending tasks across active jobs
    pub async fn fill_reservations(
        &self,
        reservations: &[ExecutorReservation],
    ) -> Result<(
        Vec<(String, TaskDescription)>,
        Vec<ExecutorReservation>,
        usize,
    )> {
        let num_reservations = reservations.len();

        let mut free_reservations: HashMap<&String, Vec<&ExecutorReservation>> =
            reservations
                .iter()
                .group_by(|res| &res.executor_id)
                .into_iter()
                .map(|(executor_id, group)| (executor_id, group.collect()))
                .collect();

        let mut assignments: Vec<(String, TaskDescription)> = vec![];
        let mut pending_tasks = 0usize;
        let mut assign_tasks = 0usize;

        for _ in 0..self.get_active_job_count() {
            if let Some(active_job) = self.active_job_queue.pop() {
                if let Some(job_info) = self.active_job_queue.get_job(&active_job.job_id)
                {
                    let mut graph = job_info.graph_mut().await;

                    for (exec_id, slots) in free_reservations.iter_mut() {
                        if slots.is_empty() {
                            continue;
                        }

                        if graph.is_failed() {
                            break;
                        }

                        match graph.pop_next_task(exec_id, slots.len()) {
                            Ok(Some(task)) => {
                                TASK_IDELE_TIME.observe(
                                    timestamp_millis().saturating_sub(task.resolved_at)
                                        as f64
                                        / 1_000.,
                                );

                                assign_tasks += task.concurrency();
                                slots.truncate(slots.len() - task.concurrency());
                                assignments.push(((*exec_id).clone(), task));
                            }
                            Ok(None) => {
                                // no more tasks to assign
                                break;
                            }
                            res @ Err(_) => {
                                // push job back into queue with updated remaining tasks
                                self.active_job_queue.push_active_job(ActiveJob::new(
                                    active_job.job_id.clone(),
                                    &graph,
                                ));
                                res?;
                            }
                        }
                    }

<<<<<<< HEAD
                    if let Some(task) = graph.pop_next_task(exec_id, slots.len())? {
                        TASK_IDELE_TIME.observe(
                            timestamp_millis().saturating_sub(task.resolved_at) as f64
                                / 1_000.,
                        );
=======
                    // push job back into queue with updated remaining tasks
                    self.active_job_queue.push_active_job(ActiveJob::new(
                        active_job.job_id.clone(),
                        &graph,
                    ));
>>>>>>> b0b836d3

                    if assign_tasks >= num_reservations {
                        pending_tasks += graph.available_tasks();
                        break;
                    }
                } else {
                    warn!("no job_info found for active job: {}", active_job.job_id);
                }
            } else {
                break;
            }
        }

        let mut unassigned = vec![];
        for (_, slots) in free_reservations {
            unassigned.extend(slots.into_iter().cloned());
        }

        Ok((assignments, unassigned, pending_tasks))
    }

    /// Mark a job to success. This will create a key under the CompletedJobs keyspace
    /// and remove the job from ActiveJobs
    pub(crate) async fn succeed_job(&self, job_id: &str) -> Result<()> {
        debug!(job_id, "completing job");
        if let Some(graph) = self.get_active_execution_graph(job_id) {
            let graph = graph.read().await.clone();

            if graph.is_successful() {
                self.state.save_job(job_id, &graph).await?;

                // After state is saved, remove job from active cache
                let _ = self.remove_active_execution_graph(job_id);
            } else {
                error!(job_id, "cannot complete job, not finished");
                return Ok(());
            }
        } else {
            warn!(job_id, "cannot not complete job, not found in active cache");
        }

        Ok(())
    }

    /// Cancel the job and return a Vec of running tasks need to cancel
    pub(crate) async fn cancel_job(
        &self,
        job_id: &str,
    ) -> Result<(Vec<RunningTaskInfo>, usize)> {
        self.abort_job(
            job_id,
            Arc::new(execution_error::Error::Cancelled(
                execution_error::Cancelled {},
            )),
        )
        .await
    }

    /// Abort the job and return a Vec of running tasks need to cancel
    pub(crate) async fn abort_job(
        &self,
        job_id: &str,
        reason: Arc<execution_error::Error>,
    ) -> Result<(Vec<RunningTaskInfo>, usize)> {
        let (tasks_to_cancel, available_tasks) =
            if let Some(job) = self.active_job_queue.get_job(job_id) {
                let mut guard = job.graph_mut().await;

                let available_tasks = guard.available_tasks();
                let running_tasks = guard.running_tasks();
                info!(
                    job_id,
                    tasks = running_tasks.len(),
                    "cancelling running tasks"
                );

                guard.fail_job(reason);

                self.state.save_job(job_id, &guard).await?;

                // After state is saved, remove job from active cache
                let _ = self.remove_active_execution_graph(job_id);

                (running_tasks, available_tasks)
            } else {
                // TODO listen the job state update event and fix task cancelling
                warn!(
                    job_id,
                    "cannot cancel tasks for job, not found in active cache"
                );
                (vec![], 0)
            };

        Ok((tasks_to_cancel, available_tasks))
    }

    /// Mark a unscheduled job as failed. This will create a key under the FailedJobs keyspace
    /// and remove the job from ActiveJobs or QueuedJobs
    pub async fn fail_unscheduled_job(
        &self,
        job_id: &str,
        job_name: &str,
        queued_at: u64,
        job_error: Arc<BallistaError>,
    ) -> Result<()> {
        self.state
            .fail_unscheduled_job(job_id, job_name, queued_at, job_error)
            .await
    }

    pub async fn update_job(&self, job_id: &str) -> Result<usize> {
        debug!(job_id, "updating job");
        if let Some(job) = self.active_job_queue.get_job(job_id) {
            let mut graph = job.graph_mut().await;

            let curr_available_tasks = graph.available_tasks();

            graph.revive();

            debug!(job_id, "saving job with status {:?}", graph.status());

            self.state.save_job(job_id, &graph).await?;

            let new_tasks = graph.available_tasks() - curr_available_tasks;

            Ok(new_tasks)
        } else {
            warn!(job_id, "cannot update, not found in active cache");

            Ok(0)
        }
    }

    /// return a Vec of running tasks need to cancel
    pub async fn executor_lost(&self, executor_id: &str) {
        for pairs in self.active_job_queue.jobs().iter() {
            let (_, job_info) = pairs.pair();
            let mut graph = job_info.graph_mut().await;
            graph.reset_stages_on_lost_executor(executor_id);
        }
    }

    /// Retrieve the number of available tasks for the given job. The value returned
    /// is strictly a point-in-time snapshot
    pub async fn get_available_task_count(&self, job_id: &str) -> Result<usize> {
        if let Some(graph) = self.get_active_execution_graph(job_id) {
            let available_tasks = graph.read().await.available_tasks();
            Ok(available_tasks)
        } else {
            warn!(
                job_id,
                "cannot get available task count for job, not found in active cache"
            );
            Ok(0)
        }
    }

    pub async fn prepare_task_definition(
        &self,
        task: TaskDescription,
    ) -> Result<TaskDefinition> {
        let ctx = self.state.get_session(&task.session_id).await?;
        self.launcher.prepare_task_definition(ctx, &task)
    }

    /// Launch the given tasks on the specified executor
    pub(crate) async fn launch_tasks(
        &self,
        executor: &ExecutorMetadata,
        tasks: &[TaskDescription],
        executor_manager: &ExecutorManager,
    ) -> Result<()> {
        self.launcher
            .launch_tasks(executor, tasks, executor_manager)
            .await
    }

    /// Get the `ExecutionGraph` for the given job ID from cache
    pub(crate) fn get_active_execution_graph(
        &self,
        job_id: &str,
    ) -> Option<Arc<RwLock<ExecutionGraph>>> {
        self.active_job_queue
            .get_job(job_id)
            .map(|cached| cached.execution_graph)
    }

    /// Remove the `ExecutionGraph` for the given job ID from cache
    pub(crate) fn remove_active_execution_graph(
        &self,
        job_id: &str,
    ) -> Option<Arc<RwLock<ExecutionGraph>>> {
        let removed = self
            .active_job_queue
            .remove(job_id)
            .map(|value| value.execution_graph);

        if self.get_active_job_count() == 0 {
            self.drained.send_replace(());
        }

        removed
    }

    /// Generate a new random Job ID
    pub fn generate_job_id(&self) -> String {
        let mut rng = thread_rng();
        std::iter::repeat(())
            .map(|()| rng.sample(Alphanumeric))
            .map(char::from)
            .take(7)
            .collect()
    }

    /// Clean up a failed job in FailedJobs Keyspace by delayed clean_up_interval seconds
    pub(crate) fn clean_up_job_delayed(&self, job_id: String, clean_up_interval: u64) {
        if clean_up_interval == 0 {
            info!(job_id, "clean_up_interval was 0, ignoring");
            return;
        }

        let state = self.state.clone();
        tokio::spawn(async move {
            tokio::time::sleep(Duration::from_secs(clean_up_interval)).await;
            if let Err(err) = state.remove_job(&job_id).await {
                error!(job_id, error = %err, "failed to remove job");
            }
        });
    }

    pub async fn wait_drained(&self) {
        let mut check_drained = self.check_drained.clone();

        loop {
            if self.get_active_job_count() == 0 {
                break;
            }

            if check_drained.changed().await.is_err() {
                break;
            };
        }
    }

    pub async fn trip_circuit_breaker(
        &self,
        job_id: String,
        stage_id: usize,
        labels: Vec<String>,
        preempt_stage: bool,
    ) -> Result<Vec<QueryStageSchedulerEvent>> {
        if let Some(job) = self.active_job_queue.get_job(&job_id) {
            let mut graph = job.graph_mut().await;
            graph.trip_stage(stage_id, labels, preempt_stage)
        } else {
            Ok(vec![])
        }
    }
}

pub trait JobOverviewExt {
    fn is_running(&self) -> bool;
    fn queued(job_id: String, job_name: String, queued_at: u64) -> JobOverview;
    fn failed(
        job_id: String,
        job_name: String,
        queued_at: u64,
        reason: Arc<BallistaError>,
    ) -> JobOverview;
}

impl JobOverviewExt for JobOverview {
    fn is_running(&self) -> bool {
        matches!(
            self.status,
            Some(JobStatus {
                status: Some(job_status::Status::Running(_)),
                ..
            })
        )
    }

    fn queued(job_id: String, job_name: String, queued_at: u64) -> Self {
        Self {
            job_id: job_id.clone(),
            job_name: job_name.clone(),
            status: Some(JobStatus {
                job_id,
                job_name,
                status: Some(job_status::Status::Queued(QueuedJob { queued_at })),
            }),
            queued_at,
            start_time: 0,
            end_time: 0,
            num_stages: 0,
            completed_stages: 0,
            total_task_duration_ms: 0,
        }
    }

    fn failed(
        job_id: String,
        job_name: String,
        queued_at: u64,
        reason: Arc<BallistaError>,
    ) -> JobOverview {
        let status = JobStatus {
            job_id: job_id.clone(),
            job_name: job_name.clone(),
            status: Some(job_status::Status::Failed(FailedJob {
                error: Some(ExecutionError {
                    error: Some(reason.as_ref().into()),
                }),
                queued_at,
                started_at: 0,
                ended_at: timestamp_millis(),
            })),
        };

        Self {
            job_id,
            job_name,
            status: Some(status),
            queued_at,
            start_time: 0,
            end_time: 0,
            num_stages: 0,
            completed_stages: 0,
            total_task_duration_ms: 0,
        }
    }
}

impl From<&ExecutionGraph> for JobOverview {
    fn from(value: &ExecutionGraph) -> Self {
        let (completed_stages, total_task_duration_ms) =
            ExecutionGraph::calculate_completed_stages_and_total_duration(value.stages());

        Self {
            job_id: value.job_id().to_string(),
            job_name: value.job_name().to_string(),
            status: Some(value.status()),
            queued_at: value.queued_at(),
            start_time: value.start_time(),
            end_time: value.end_time(),
            num_stages: value.stage_count() as u32,
            completed_stages: completed_stages as u32,
            total_task_duration_ms,
        }
    }
}

#[cfg(test)]
mod tests {
    use crate::state::task_manager::ActiveJob;
    use std::collections::BinaryHeap;

    #[test]
    fn test_active_jobs_ordering() {
        let a = ActiveJob {
            job_id: "a".to_string(),
            running_stage: 10,
            available_tasks: 100,
        };
        let b = ActiveJob {
            job_id: "b".to_string(),
            running_stage: 10,
            available_tasks: 10,
        };
        let c = ActiveJob {
            job_id: "c".to_string(),
            running_stage: 5,
            available_tasks: 10,
        };
        assert!(b > a);
        assert!(b > c);
        assert!(a > c);
    }

    #[test]
    fn test_max_heap_binary_tree() {
        let a = ActiveJob {
            job_id: "a".to_string(),
            running_stage: 10,
            available_tasks: 100,
        };
        let b = ActiveJob {
            job_id: "b".to_string(),
            running_stage: 10,
            available_tasks: 10,
        };
        let c = ActiveJob {
            job_id: "c".to_string(),
            running_stage: 5,
            available_tasks: 10,
        };
        let mut tree = BinaryHeap::from(vec![&a, &b, &c]);
        assert_eq!(tree.pop(), Some(&b));
        assert_eq!(tree.pop(), Some(&a));
        assert_eq!(tree.pop(), Some(&c));
        assert!(tree.is_empty());
    }
}<|MERGE_RESOLUTION|>--- conflicted
+++ resolved
@@ -663,19 +663,11 @@
                         }
                     }
 
-<<<<<<< HEAD
-                    if let Some(task) = graph.pop_next_task(exec_id, slots.len())? {
-                        TASK_IDELE_TIME.observe(
-                            timestamp_millis().saturating_sub(task.resolved_at) as f64
-                                / 1_000.,
-                        );
-=======
                     // push job back into queue with updated remaining tasks
                     self.active_job_queue.push_active_job(ActiveJob::new(
                         active_job.job_id.clone(),
                         &graph,
                     ));
->>>>>>> b0b836d3
 
                     if assign_tasks >= num_reservations {
                         pending_tasks += graph.available_tasks();
