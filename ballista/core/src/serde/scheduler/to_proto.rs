// Licensed to the Apache Software Foundation (ASF) under one
// or more contributor license agreements.  See the NOTICE file
// distributed with this work for additional information
// regarding copyright ownership.  The ASF licenses this file
// to you under the Apache License, Version 2.0 (the
// "License"); you may not use this file except in compliance
// with the License.  You may obtain a copy of the License at
//
//   http://www.apache.org/licenses/LICENSE-2.0
//
// Unless required by applicable law or agreed to in writing,
// software distributed under the License is distributed on an
// "AS IS" BASIS, WITHOUT WARRANTIES OR CONDITIONS OF ANY
// KIND, either express or implied.  See the License for the
// specific language governing permissions and limitations
// under the License.

use datafusion::error::DataFusionError;
use datafusion::physical_plan::metrics::{MetricValue, MetricsSet};
use datafusion::physical_plan::Partitioning;
use std::convert::TryInto;

use crate::error::BallistaError;

use crate::serde::protobuf;
use datafusion_proto::protobuf as datafusion_protobuf;

use crate::serde::scheduler::{
    Action, ExecutorData, ExecutorMetadata, ExecutorSpecification, PartitionLocation,
    PartitionStats, TaskDefinition,
};
use protobuf::{
    action::ActionType, operator_metric, KeyValuePair, NamedCount, NamedGauge, NamedTime,
};

impl TryInto<protobuf::Action> for Action {
    type Error = BallistaError;

    fn try_into(self) -> Result<protobuf::Action, Self::Error> {
        match self {
            Action::FetchPartition {
                job_id,
                stage_id,
                partition_id,
                path,
                host,
                port,
            } => Ok(protobuf::Action {
                action_type: Some(ActionType::FetchPartition(protobuf::FetchPartition {
                    job_id,
                    stage_id: stage_id as u32,
                    partition_id: partition_id as u32,
                    path,
                    host,
                    port: port as u32,
                })),
                settings: vec![],
            }),
        }
    }
}

impl TryInto<protobuf::PartitionLocation> for PartitionLocation {
    type Error = BallistaError;

    fn try_into(self) -> Result<protobuf::PartitionLocation, Self::Error> {
        Ok(protobuf::PartitionLocation {
            job_id: self.job_id,
            stage_id: self.stage_id as u32,
            map_partitions: self.map_partitions.into_iter().map(|p| p as u32).collect(),
            output_partition: self.output_partition as u32,
            executor_meta: Some(self.executor_meta.into()),
            partition_stats: Some(self.partition_stats.into()),
            path: self.path,
        })
    }
}

#[allow(clippy::from_over_into)]
impl Into<protobuf::PartitionStats> for PartitionStats {
    fn into(self) -> protobuf::PartitionStats {
        let none_value = -1_i64;
        protobuf::PartitionStats {
            num_rows: self.num_rows.map(|n| n as i64).unwrap_or(none_value),
            num_batches: self.num_batches.map(|n| n as i64).unwrap_or(none_value),
            num_bytes: self.num_bytes.map(|n| n as i64).unwrap_or(none_value),
            column_stats: vec![],
        }
    }
}

pub fn hash_partitioning_to_proto(
    output_partitioning: Option<&Partitioning>,
) -> Result<Option<datafusion_protobuf::PhysicalHashRepartition>, BallistaError> {
    match output_partitioning {
        Some(Partitioning::Hash(exprs, partition_count)) => {
            Ok(Some(datafusion_protobuf::PhysicalHashRepartition {
                hash_expr: exprs
                    .iter()
                    .map(|expr| expr.clone().try_into())
                    .collect::<Result<Vec<_>, DataFusionError>>()?,
                partition_count: *partition_count as u64,
            }))
        }
        None => Ok(None),
        other => Err(BallistaError::General(format!(
            "scheduler::to_proto() invalid partitioning for ExecutePartition: {other:?}"
        ))),
    }
}

impl TryInto<protobuf::OperatorMetric> for &MetricValue {
    type Error = BallistaError;

    fn try_into(self) -> Result<protobuf::OperatorMetric, Self::Error> {
        match self {
            MetricValue::OutputRows(count) => Ok(protobuf::OperatorMetric {
                metric: Some(operator_metric::Metric::OutputRows(count.value() as u64)),
            }),
            MetricValue::ElapsedCompute(time) => Ok(protobuf::OperatorMetric {
                metric: Some(operator_metric::Metric::ElapseTime(time.value() as u64)),
            }),
            MetricValue::SpillCount(count) => Ok(protobuf::OperatorMetric {
                metric: Some(operator_metric::Metric::SpillCount(count.value() as u64)),
            }),
            MetricValue::SpilledBytes(count) => Ok(protobuf::OperatorMetric {
                metric: Some(operator_metric::Metric::SpilledBytes(count.value() as u64)),
            }),
            MetricValue::CurrentMemoryUsage(gauge) => Ok(protobuf::OperatorMetric {
                metric: Some(operator_metric::Metric::CurrentMemoryUsage(
                    gauge.value() as u64
                )),
            }),
            MetricValue::Count { name, count } => Ok(protobuf::OperatorMetric {
                metric: Some(operator_metric::Metric::Count(NamedCount {
                    name: name.to_string(),
                    value: count.value() as u64,
                })),
            }),
            MetricValue::Gauge { name, gauge } => Ok(protobuf::OperatorMetric {
                metric: Some(operator_metric::Metric::Gauge(NamedGauge {
                    name: name.to_string(),
                    value: gauge.value() as u64,
                })),
            }),
            MetricValue::Time { name, time } => Ok(protobuf::OperatorMetric {
                metric: Some(operator_metric::Metric::Time(NamedTime {
                    name: name.to_string(),
                    value: time.value() as u64,
                })),
            }),
            MetricValue::StartTimestamp(timestamp) => Ok(protobuf::OperatorMetric {
                metric: Some(operator_metric::Metric::StartTimestamp(
                    timestamp
                        .value()
<<<<<<< HEAD
                        .and_then(|m| m.timestamp_nanos_opt())
=======
                        .map(|m| {
                            m.timestamp_nanos_opt()
                                .expect("value can't be represented in nanos")
                        })
>>>>>>> 650f786b
                        .unwrap_or(0),
                )),
            }),
            MetricValue::EndTimestamp(timestamp) => Ok(protobuf::OperatorMetric {
                metric: Some(operator_metric::Metric::EndTimestamp(
                    timestamp
                        .value()
<<<<<<< HEAD
                        .and_then(|m| m.timestamp_nanos_opt())
=======
                        .map(|m| {
                            m.timestamp_nanos_opt()
                                .expect("value can't be represented in nanos")
                        })
>>>>>>> 650f786b
                        .unwrap_or(0),
                )),
            }),
        }
    }
}

impl TryInto<protobuf::OperatorMetricsSet> for MetricsSet {
    type Error = BallistaError;

    fn try_into(self) -> Result<protobuf::OperatorMetricsSet, Self::Error> {
        let metrics = self
            .iter()
            .map(|m| m.value().try_into())
            .collect::<Result<Vec<_>, BallistaError>>()?;
        Ok(protobuf::OperatorMetricsSet { metrics })
    }
}

#[allow(clippy::from_over_into)]
impl Into<protobuf::ExecutorMetadata> for ExecutorMetadata {
    fn into(self) -> protobuf::ExecutorMetadata {
        protobuf::ExecutorMetadata {
            id: self.id,
            host: self.host,
            port: self.port as u32,
            grpc_port: self.grpc_port as u32,
            specification: Some(self.specification.into()),
        }
    }
}

#[allow(clippy::from_over_into)]
impl Into<protobuf::ExecutorSpecification> for ExecutorSpecification {
    fn into(self) -> protobuf::ExecutorSpecification {
        protobuf::ExecutorSpecification {
            resources: vec![protobuf::executor_resource::Resource::TaskSlots(
                self.task_slots,
            )]
            .into_iter()
            .map(|r| protobuf::ExecutorResource { resource: Some(r) })
            .collect(),
        }
    }
}

struct ExecutorResourcePair {
    total: protobuf::executor_resource::Resource,
    available: protobuf::executor_resource::Resource,
}

#[allow(clippy::from_over_into)]
impl Into<protobuf::ExecutorData> for ExecutorData {
    fn into(self) -> protobuf::ExecutorData {
        protobuf::ExecutorData {
            executor_id: self.executor_id,
            resources: vec![ExecutorResourcePair {
                total: protobuf::executor_resource::Resource::TaskSlots(
                    self.total_task_slots,
                ),
                available: protobuf::executor_resource::Resource::TaskSlots(
                    self.available_task_slots,
                ),
            }]
            .into_iter()
            .map(|r| protobuf::ExecutorResourcePair {
                total: Some(protobuf::ExecutorResource {
                    resource: Some(r.total),
                }),
                available: Some(protobuf::ExecutorResource {
                    resource: Some(r.available),
                }),
            })
            .collect(),
        }
    }
}

#[allow(clippy::from_over_into)]
impl Into<protobuf::TaskDefinition> for TaskDefinition {
    fn into(self) -> protobuf::TaskDefinition {
        let props = self
            .props
            .iter()
            .map(|(k, v)| KeyValuePair {
                key: k.to_owned(),
                value: v.to_owned(),
            })
            .collect::<Vec<_>>();

        protobuf::TaskDefinition {
            task_id: self.task_id as u32,
            job_id: self.job_id,
            stage_id: self.stage_id as u32,
            stage_attempt_num: self.stage_attempt_num as u32,
            partitions: self.partitions.into_iter().map(|p| p as u32).collect(),
            plan: self.plan,
            output_partitioning: self.output_partitioning,
            session_id: self.session_id,
            launch_time: self.launch_time,
            props,
        }
    }
}<|MERGE_RESOLUTION|>--- conflicted
+++ resolved
@@ -153,14 +153,10 @@
                 metric: Some(operator_metric::Metric::StartTimestamp(
                     timestamp
                         .value()
-<<<<<<< HEAD
-                        .and_then(|m| m.timestamp_nanos_opt())
-=======
                         .map(|m| {
                             m.timestamp_nanos_opt()
                                 .expect("value can't be represented in nanos")
                         })
->>>>>>> 650f786b
                         .unwrap_or(0),
                 )),
             }),
@@ -168,14 +164,10 @@
                 metric: Some(operator_metric::Metric::EndTimestamp(
                     timestamp
                         .value()
-<<<<<<< HEAD
-                        .and_then(|m| m.timestamp_nanos_opt())
-=======
                         .map(|m| {
                             m.timestamp_nanos_opt()
                                 .expect("value can't be represented in nanos")
                         })
->>>>>>> 650f786b
                         .unwrap_or(0),
                 )),
             }),
