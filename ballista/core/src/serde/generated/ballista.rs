/// /////////////////////////////////////////////////////////////////////////////////////////////////
/// Ballista Physical Plan
/// /////////////////////////////////////////////////////////////////////////////////////////////////
#[derive(Clone, PartialEq, ::prost::Message)]
pub struct BallistaPhysicalPlanNode {
    #[prost(
        oneof = "ballista_physical_plan_node::PhysicalPlanType",
        tags = "1, 2, 3, 4"
    )]
    pub physical_plan_type: ::core::option::Option<
        ballista_physical_plan_node::PhysicalPlanType,
    >,
}
/// Nested message and enum types in `BallistaPhysicalPlanNode`.
pub mod ballista_physical_plan_node {
    #[derive(Clone, PartialEq, ::prost::Oneof)]
    pub enum PhysicalPlanType {
        #[prost(message, tag = "1")]
        ShuffleWriter(super::ShuffleWriterExecNode),
        #[prost(message, tag = "2")]
        ShuffleReader(super::ShuffleReaderExecNode),
        #[prost(message, tag = "3")]
        UnresolvedShuffle(super::UnresolvedShuffleExecNode),
        #[prost(message, tag = "4")]
        CoalesceTasks(super::CoalesceTaskExecNode),
    }
}
#[derive(Clone, PartialEq, ::prost::Message)]
pub struct CoalesceTaskExecNode {
    #[prost(message, optional, tag = "1")]
    pub input: ::core::option::Option<::datafusion_proto::protobuf::PhysicalPlanNode>,
    #[prost(uint32, repeated, tag = "2")]
    pub partitions: ::prost::alloc::vec::Vec<u32>,
}
#[derive(Clone, PartialEq, ::prost::Message)]
pub struct ShuffleWriterExecNode {
    /// TODO it seems redundant to provide job and stage id here since we also have them
    /// in the TaskDefinition that wraps this plan
    #[prost(string, tag = "1")]
    pub job_id: ::prost::alloc::string::String,
    #[prost(uint32, tag = "2")]
    pub stage_id: u32,
    #[prost(uint32, repeated, tag = "5")]
    pub partitions: ::prost::alloc::vec::Vec<u32>,
    #[prost(message, optional, tag = "3")]
    pub input: ::core::option::Option<::datafusion_proto::protobuf::PhysicalPlanNode>,
    #[prost(message, optional, tag = "4")]
    pub output_partitioning: ::core::option::Option<
        ::datafusion_proto::protobuf::PhysicalHashRepartition,
    >,
}
#[derive(Clone, PartialEq, ::prost::Message)]
pub struct UnresolvedShuffleExecNode {
    #[prost(uint32, tag = "1")]
    pub stage_id: u32,
    #[prost(message, optional, tag = "2")]
    pub schema: ::core::option::Option<::datafusion_proto::protobuf::Schema>,
    #[prost(uint32, tag = "3")]
    pub input_partition_count: u32,
    #[prost(uint32, tag = "4")]
    pub output_partition_count: u32,
}
#[derive(Clone, PartialEq, ::prost::Message)]
pub struct ShuffleReaderExecNode {
    #[prost(message, repeated, tag = "1")]
    pub partition: ::prost::alloc::vec::Vec<ShuffleReaderPartition>,
    #[prost(message, optional, tag = "2")]
    pub schema: ::core::option::Option<::datafusion_proto::protobuf::Schema>,
}
#[derive(Clone, PartialEq, ::prost::Message)]
pub struct ShuffleReaderPartition {
    /// each partition of a shuffle read can read data from multiple locations
    #[prost(message, repeated, tag = "1")]
    pub location: ::prost::alloc::vec::Vec<PartitionLocation>,
}
/// /////////////////////////////////////////////////////////////////////////////////////////////////
/// Ballista Scheduling
/// /////////////////////////////////////////////////////////////////////////////////////////////////
#[derive(Clone, PartialEq, ::prost::Message)]
pub struct ExecutionGraph {
    #[prost(string, tag = "1")]
    pub job_id: ::prost::alloc::string::String,
    #[prost(string, tag = "2")]
    pub session_id: ::prost::alloc::string::String,
    #[prost(message, optional, tag = "3")]
    pub status: ::core::option::Option<JobStatus>,
    #[prost(message, repeated, tag = "4")]
    pub stages: ::prost::alloc::vec::Vec<ExecutionGraphStage>,
    #[prost(uint64, tag = "5")]
    pub output_partitions: u64,
    #[prost(message, repeated, tag = "6")]
    pub output_locations: ::prost::alloc::vec::Vec<PartitionLocation>,
    #[prost(string, tag = "7")]
    pub scheduler_id: ::prost::alloc::string::String,
    #[prost(uint32, tag = "8")]
    pub task_id_gen: u32,
    #[prost(message, repeated, tag = "9")]
    pub failed_attempts: ::prost::alloc::vec::Vec<StageAttempts>,
    #[prost(string, tag = "10")]
    pub job_name: ::prost::alloc::string::String,
    #[prost(uint64, tag = "11")]
    pub start_time: u64,
    #[prost(uint64, tag = "12")]
    pub end_time: u64,
    #[prost(uint64, tag = "13")]
    pub queued_at: u64,
    #[prost(bool, tag = "14")]
    pub circuit_breaker_tripped: bool,
}
#[derive(Clone, PartialEq, ::prost::Message)]
pub struct StageAttempts {
    #[prost(uint32, tag = "1")]
    pub stage_id: u32,
    #[prost(uint32, repeated, tag = "2")]
    pub stage_attempt_num: ::prost::alloc::vec::Vec<u32>,
}
#[derive(Clone, PartialEq, ::prost::Message)]
pub struct ExecutionGraphStage {
    #[prost(oneof = "execution_graph_stage::StageType", tags = "1, 2, 3, 4")]
    pub stage_type: ::core::option::Option<execution_graph_stage::StageType>,
}
/// Nested message and enum types in `ExecutionGraphStage`.
pub mod execution_graph_stage {
    #[derive(Clone, PartialEq, ::prost::Oneof)]
    pub enum StageType {
        #[prost(message, tag = "1")]
        UnresolvedStage(super::UnResolvedStage),
        #[prost(message, tag = "2")]
        ResolvedStage(super::ResolvedStage),
        #[prost(message, tag = "3")]
        SuccessfulStage(super::SuccessfulStage),
        #[prost(message, tag = "4")]
        FailedStage(super::FailedStage),
    }
}
#[derive(Clone, PartialEq, ::prost::Message)]
pub struct UnResolvedStage {
    #[prost(uint32, tag = "1")]
    pub stage_id: u32,
    #[prost(message, optional, tag = "2")]
    pub output_partitioning: ::core::option::Option<
        ::datafusion_proto::protobuf::PhysicalHashRepartition,
    >,
    #[prost(uint32, repeated, tag = "3")]
    pub output_links: ::prost::alloc::vec::Vec<u32>,
    #[prost(message, repeated, tag = "4")]
    pub inputs: ::prost::alloc::vec::Vec<GraphStageInput>,
    #[prost(bytes = "vec", tag = "5")]
    pub plan: ::prost::alloc::vec::Vec<u8>,
    #[prost(uint32, tag = "6")]
    pub stage_attempt_num: u32,
    #[prost(string, repeated, tag = "7")]
    pub last_attempt_failure_reasons: ::prost::alloc::vec::Vec<
        ::prost::alloc::string::String,
    >,
}
#[derive(Clone, PartialEq, ::prost::Message)]
pub struct ResolvedStage {
    #[prost(uint32, tag = "1")]
    pub stage_id: u32,
    #[prost(uint32, tag = "2")]
    pub partitions: u32,
    #[prost(message, optional, tag = "3")]
    pub output_partitioning: ::core::option::Option<
        ::datafusion_proto::protobuf::PhysicalHashRepartition,
    >,
    #[prost(uint32, repeated, tag = "4")]
    pub output_links: ::prost::alloc::vec::Vec<u32>,
    #[prost(message, repeated, tag = "5")]
    pub inputs: ::prost::alloc::vec::Vec<GraphStageInput>,
    #[prost(bytes = "vec", tag = "6")]
    pub plan: ::prost::alloc::vec::Vec<u8>,
    #[prost(uint32, tag = "7")]
    pub stage_attempt_num: u32,
    #[prost(string, repeated, tag = "8")]
    pub last_attempt_failure_reasons: ::prost::alloc::vec::Vec<
        ::prost::alloc::string::String,
    >,
}
#[derive(Clone, PartialEq, ::prost::Message)]
pub struct SuccessfulStage {
    #[prost(uint32, tag = "1")]
    pub stage_id: u32,
    #[prost(uint32, tag = "2")]
    pub partitions: u32,
    #[prost(message, optional, tag = "3")]
    pub output_partitioning: ::core::option::Option<
        ::datafusion_proto::protobuf::PhysicalHashRepartition,
    >,
    #[prost(uint32, repeated, tag = "4")]
    pub output_links: ::prost::alloc::vec::Vec<u32>,
    #[prost(message, repeated, tag = "5")]
    pub inputs: ::prost::alloc::vec::Vec<GraphStageInput>,
    #[prost(bytes = "vec", tag = "6")]
    pub plan: ::prost::alloc::vec::Vec<u8>,
    #[prost(message, repeated, tag = "7")]
    pub task_infos: ::prost::alloc::vec::Vec<TaskInfo>,
    #[prost(message, repeated, tag = "8")]
    pub stage_metrics: ::prost::alloc::vec::Vec<OperatorMetricsSet>,
    #[prost(uint32, tag = "9")]
    pub stage_attempt_num: u32,
}
#[derive(Clone, PartialEq, ::prost::Message)]
pub struct FailedStage {
    #[prost(uint32, tag = "1")]
    pub stage_id: u32,
    #[prost(uint32, tag = "2")]
    pub partitions: u32,
    #[prost(message, optional, tag = "3")]
    pub output_partitioning: ::core::option::Option<
        ::datafusion_proto::protobuf::PhysicalHashRepartition,
    >,
    #[prost(uint32, repeated, tag = "4")]
    pub output_links: ::prost::alloc::vec::Vec<u32>,
    #[prost(bytes = "vec", tag = "5")]
    pub plan: ::prost::alloc::vec::Vec<u8>,
    #[prost(message, repeated, tag = "6")]
    pub task_infos: ::prost::alloc::vec::Vec<TaskInfo>,
    #[prost(message, repeated, tag = "7")]
    pub stage_metrics: ::prost::alloc::vec::Vec<OperatorMetricsSet>,
    #[prost(string, tag = "8")]
    pub error_message: ::prost::alloc::string::String,
    #[prost(uint32, tag = "9")]
    pub stage_attempt_num: u32,
}
#[derive(Clone, PartialEq, ::prost::Message)]
pub struct TaskInfo {
    #[prost(uint32, tag = "1")]
    pub task_id: u32,
    #[prost(uint32, tag = "2")]
    pub partition_id: u32,
    /// Scheduler schedule time
    #[prost(uint64, tag = "3")]
    pub scheduled_time: u64,
    /// Scheduler launch time
    #[prost(uint64, tag = "4")]
    pub launch_time: u64,
    /// The time the Executor start to run the task
    #[prost(uint64, tag = "5")]
    pub start_exec_time: u64,
    /// The time the Executor finish the task
    #[prost(uint64, tag = "6")]
    pub end_exec_time: u64,
    /// Scheduler side finish time
    #[prost(uint64, tag = "7")]
    pub finish_time: u64,
    #[prost(oneof = "task_info::Status", tags = "8, 9, 10")]
    pub status: ::core::option::Option<task_info::Status>,
}
/// Nested message and enum types in `TaskInfo`.
pub mod task_info {
    #[derive(Clone, PartialEq, ::prost::Oneof)]
    pub enum Status {
        #[prost(message, tag = "8")]
        Running(super::RunningTask),
        #[prost(message, tag = "9")]
        Failed(super::FailedTask),
        #[prost(message, tag = "10")]
        Successful(super::SuccessfulTask),
    }
}
#[derive(Clone, PartialEq, ::prost::Message)]
pub struct GraphStageInput {
    #[prost(uint32, tag = "1")]
    pub stage_id: u32,
    #[prost(message, repeated, tag = "2")]
    pub partition_locations: ::prost::alloc::vec::Vec<TaskInputPartitions>,
    #[prost(bool, tag = "3")]
    pub complete: bool,
}
#[derive(Clone, PartialEq, ::prost::Message)]
pub struct TaskInputPartitions {
    #[prost(uint32, tag = "1")]
    pub partition: u32,
    #[prost(message, repeated, tag = "2")]
    pub partition_location: ::prost::alloc::vec::Vec<PartitionLocation>,
}
#[derive(Clone, PartialEq, ::prost::Message)]
pub struct KeyValuePair {
    #[prost(string, tag = "1")]
    pub key: ::prost::alloc::string::String,
    #[prost(string, tag = "2")]
    pub value: ::prost::alloc::string::String,
}
#[derive(Clone, PartialEq, ::prost::Message)]
pub struct Action {
    /// configuration settings
    #[prost(message, repeated, tag = "100")]
    pub settings: ::prost::alloc::vec::Vec<KeyValuePair>,
    #[prost(oneof = "action::ActionType", tags = "3")]
    pub action_type: ::core::option::Option<action::ActionType>,
}
/// Nested message and enum types in `Action`.
pub mod action {
    #[derive(Clone, PartialEq, ::prost::Oneof)]
    pub enum ActionType {
        /// Fetch a partition from an executor
        #[prost(message, tag = "3")]
        FetchPartition(super::FetchPartition),
    }
}
#[derive(Clone, PartialEq, ::prost::Message)]
pub struct ExecutePartition {
    #[prost(string, tag = "1")]
    pub job_id: ::prost::alloc::string::String,
    #[prost(uint32, tag = "2")]
    pub stage_id: u32,
    #[prost(uint32, repeated, tag = "3")]
    pub partition_id: ::prost::alloc::vec::Vec<u32>,
    #[prost(message, optional, tag = "4")]
    pub plan: ::core::option::Option<::datafusion_proto::protobuf::PhysicalPlanNode>,
    /// The task could need to read partitions from other executors
    #[prost(message, repeated, tag = "5")]
    pub partition_location: ::prost::alloc::vec::Vec<PartitionLocation>,
    /// Output partition for shuffle writer
    #[prost(message, optional, tag = "6")]
    pub output_partitioning: ::core::option::Option<
        ::datafusion_proto::protobuf::PhysicalHashRepartition,
    >,
}
#[derive(Clone, PartialEq, ::prost::Message)]
pub struct FetchPartition {
    #[prost(string, tag = "1")]
    pub job_id: ::prost::alloc::string::String,
    #[prost(uint32, tag = "2")]
    pub stage_id: u32,
    #[prost(uint32, tag = "3")]
    pub partition_id: u32,
    #[prost(string, tag = "4")]
    pub path: ::prost::alloc::string::String,
    #[prost(string, tag = "5")]
    pub host: ::prost::alloc::string::String,
    #[prost(uint32, tag = "6")]
    pub port: u32,
}
#[derive(Clone, PartialEq, ::prost::Message)]
pub struct PartitionLocation {
    #[prost(string, tag = "6")]
    pub job_id: ::prost::alloc::string::String,
    #[prost(uint32, tag = "7")]
    pub stage_id: u32,
    /// partition_id of the map stage who produces the shuffle.
    #[prost(uint32, repeated, tag = "1")]
    pub map_partitions: ::prost::alloc::vec::Vec<u32>,
    /// partition_id of the shuffle, a composition of(job_id + map_stage_id + partition_id).
    #[prost(uint32, tag = "2")]
    pub output_partition: u32,
    #[prost(message, optional, tag = "3")]
    pub executor_meta: ::core::option::Option<ExecutorMetadata>,
    #[prost(message, optional, tag = "4")]
    pub partition_stats: ::core::option::Option<PartitionStats>,
    #[prost(string, tag = "5")]
    pub path: ::prost::alloc::string::String,
}
#[derive(Clone, PartialEq, ::prost::Message)]
pub struct PartitionStats {
    #[prost(int64, tag = "1")]
    pub num_rows: i64,
    #[prost(int64, tag = "2")]
    pub num_batches: i64,
    #[prost(int64, tag = "3")]
    pub num_bytes: i64,
    #[prost(message, repeated, tag = "4")]
    pub column_stats: ::prost::alloc::vec::Vec<ColumnStats>,
}
#[derive(Clone, PartialEq, ::prost::Message)]
pub struct ColumnStats {
    #[prost(message, optional, tag = "1")]
    pub min_value: ::core::option::Option<::datafusion_proto::protobuf::ScalarValue>,
    #[prost(message, optional, tag = "2")]
    pub max_value: ::core::option::Option<::datafusion_proto::protobuf::ScalarValue>,
    #[prost(uint32, tag = "3")]
    pub null_count: u32,
    #[prost(uint32, tag = "4")]
    pub distinct_count: u32,
}
#[derive(Clone, PartialEq, ::prost::Message)]
pub struct OperatorMetricsSet {
    #[prost(message, repeated, tag = "1")]
    pub metrics: ::prost::alloc::vec::Vec<OperatorMetric>,
}
#[derive(Clone, PartialEq, ::prost::Message)]
pub struct NamedCount {
    #[prost(string, tag = "1")]
    pub name: ::prost::alloc::string::String,
    #[prost(uint64, tag = "2")]
    pub value: u64,
}
#[derive(Clone, PartialEq, ::prost::Message)]
pub struct NamedGauge {
    #[prost(string, tag = "1")]
    pub name: ::prost::alloc::string::String,
    #[prost(uint64, tag = "2")]
    pub value: u64,
}
#[derive(Clone, PartialEq, ::prost::Message)]
pub struct NamedTime {
    #[prost(string, tag = "1")]
    pub name: ::prost::alloc::string::String,
    #[prost(uint64, tag = "2")]
    pub value: u64,
}
#[derive(Clone, PartialEq, ::prost::Message)]
pub struct OperatorMetric {
    #[prost(oneof = "operator_metric::Metric", tags = "1, 2, 3, 4, 5, 6, 7, 8, 9, 10")]
    pub metric: ::core::option::Option<operator_metric::Metric>,
}
/// Nested message and enum types in `OperatorMetric`.
pub mod operator_metric {
    #[derive(Clone, PartialEq, ::prost::Oneof)]
    pub enum Metric {
        #[prost(uint64, tag = "1")]
        OutputRows(u64),
        #[prost(uint64, tag = "2")]
        ElapseTime(u64),
        #[prost(uint64, tag = "3")]
        SpillCount(u64),
        #[prost(uint64, tag = "4")]
        SpilledBytes(u64),
        #[prost(uint64, tag = "5")]
        CurrentMemoryUsage(u64),
        #[prost(message, tag = "6")]
        Count(super::NamedCount),
        #[prost(message, tag = "7")]
        Gauge(super::NamedGauge),
        #[prost(message, tag = "8")]
        Time(super::NamedTime),
        #[prost(int64, tag = "9")]
        StartTimestamp(i64),
        #[prost(int64, tag = "10")]
        EndTimestamp(i64),
    }
}
/// Used by scheduler
#[derive(Clone, PartialEq, ::prost::Message)]
pub struct ExecutorMetadata {
    #[prost(string, tag = "1")]
    pub id: ::prost::alloc::string::String,
    #[prost(string, tag = "2")]
    pub host: ::prost::alloc::string::String,
    #[prost(uint32, tag = "3")]
    pub port: u32,
    #[prost(uint32, tag = "4")]
    pub grpc_port: u32,
    #[prost(message, optional, tag = "5")]
    pub specification: ::core::option::Option<ExecutorSpecification>,
}
/// Used by grpc
#[derive(Clone, PartialEq, ::prost::Message)]
pub struct ExecutorRegistration {
    #[prost(string, tag = "1")]
    pub id: ::prost::alloc::string::String,
    #[prost(uint32, tag = "3")]
    pub port: u32,
    #[prost(uint32, tag = "4")]
    pub grpc_port: u32,
    #[prost(message, optional, tag = "5")]
    pub specification: ::core::option::Option<ExecutorSpecification>,
    /// "optional" keyword is stable in protoc 3.15 but prost is still on 3.14 (see <https://github.com/tokio-rs/prost/issues/430> and <https://github.com/tokio-rs/prost/pull/455>)
    /// this syntax is ugly but is binary compatible with the "optional" keyword (see <https://stackoverflow.com/questions/42622015/how-to-define-an-optional-field-in-protobuf-3>)
    #[prost(oneof = "executor_registration::OptionalHost", tags = "2")]
    pub optional_host: ::core::option::Option<executor_registration::OptionalHost>,
}
/// Nested message and enum types in `ExecutorRegistration`.
pub mod executor_registration {
    /// "optional" keyword is stable in protoc 3.15 but prost is still on 3.14 (see <https://github.com/tokio-rs/prost/issues/430> and <https://github.com/tokio-rs/prost/pull/455>)
    /// this syntax is ugly but is binary compatible with the "optional" keyword (see <https://stackoverflow.com/questions/42622015/how-to-define-an-optional-field-in-protobuf-3>)
    #[derive(Clone, PartialEq, ::prost::Oneof)]
    pub enum OptionalHost {
        #[prost(string, tag = "2")]
        Host(::prost::alloc::string::String),
    }
}
#[derive(Clone, PartialEq, ::prost::Message)]
pub struct ExecutorHeartbeat {
    #[prost(string, tag = "1")]
    pub executor_id: ::prost::alloc::string::String,
    /// Unix epoch-based timestamp in seconds
    #[prost(uint64, tag = "2")]
    pub timestamp: u64,
    #[prost(message, repeated, tag = "3")]
    pub metrics: ::prost::alloc::vec::Vec<ExecutorMetric>,
    #[prost(message, optional, tag = "4")]
    pub status: ::core::option::Option<ExecutorStatus>,
}
#[derive(Clone, PartialEq, ::prost::Message)]
pub struct ExecutorMetric {
    /// TODO add more metrics
    #[prost(oneof = "executor_metric::Metric", tags = "1")]
    pub metric: ::core::option::Option<executor_metric::Metric>,
}
/// Nested message and enum types in `ExecutorMetric`.
pub mod executor_metric {
    /// TODO add more metrics
    #[derive(Clone, PartialEq, ::prost::Oneof)]
    pub enum Metric {
        #[prost(uint64, tag = "1")]
        AvailableMemory(u64),
    }
}
#[derive(Clone, PartialEq, ::prost::Message)]
pub struct ExecutorStatus {
    #[prost(oneof = "executor_status::Status", tags = "1, 2, 3, 4")]
    pub status: ::core::option::Option<executor_status::Status>,
}
/// Nested message and enum types in `ExecutorStatus`.
pub mod executor_status {
    #[derive(Clone, PartialEq, ::prost::Oneof)]
    pub enum Status {
        #[prost(string, tag = "1")]
        Active(::prost::alloc::string::String),
        #[prost(string, tag = "2")]
        Dead(::prost::alloc::string::String),
        #[prost(string, tag = "3")]
        Unknown(::prost::alloc::string::String),
        #[prost(string, tag = "4")]
        Terminating(::prost::alloc::string::String),
    }
}
#[derive(Clone, PartialEq, ::prost::Message)]
pub struct ExecutorSpecification {
    #[prost(message, repeated, tag = "1")]
    pub resources: ::prost::alloc::vec::Vec<ExecutorResource>,
}
#[derive(Clone, PartialEq, ::prost::Message)]
pub struct ExecutorResource {
    /// TODO add more resources
    #[prost(oneof = "executor_resource::Resource", tags = "1")]
    pub resource: ::core::option::Option<executor_resource::Resource>,
}
/// Nested message and enum types in `ExecutorResource`.
pub mod executor_resource {
    /// TODO add more resources
    #[derive(Clone, PartialEq, ::prost::Oneof)]
    pub enum Resource {
        #[prost(uint32, tag = "1")]
        TaskSlots(u32),
    }
}
#[derive(Clone, PartialEq, ::prost::Message)]
pub struct AvailableTaskSlots {
    #[prost(string, tag = "1")]
    pub executor_id: ::prost::alloc::string::String,
    #[prost(uint32, tag = "2")]
    pub slots: u32,
}
#[derive(Clone, PartialEq, ::prost::Message)]
pub struct ExecutorTaskSlots {
    #[prost(message, repeated, tag = "1")]
    pub task_slots: ::prost::alloc::vec::Vec<AvailableTaskSlots>,
}
#[derive(Clone, PartialEq, ::prost::Message)]
pub struct ExecutorData {
    #[prost(string, tag = "1")]
    pub executor_id: ::prost::alloc::string::String,
    #[prost(message, repeated, tag = "2")]
    pub resources: ::prost::alloc::vec::Vec<ExecutorResourcePair>,
}
#[derive(Clone, PartialEq, ::prost::Message)]
pub struct ExecutorResourcePair {
    #[prost(message, optional, tag = "1")]
    pub total: ::core::option::Option<ExecutorResource>,
    #[prost(message, optional, tag = "2")]
    pub available: ::core::option::Option<ExecutorResource>,
}
#[derive(Clone, PartialEq, ::prost::Message)]
pub struct RunningTask {
    #[prost(string, tag = "1")]
    pub executor_id: ::prost::alloc::string::String,
}
#[derive(Clone, PartialEq, ::prost::Message)]
pub struct FailedTask {
    #[prost(bool, tag = "2")]
    pub retryable: bool,
    /// Whether this task failure should be counted to the maximum number of times the task is allowed to retry
    #[prost(bool, tag = "3")]
    pub count_to_failures: bool,
    #[prost(oneof = "failed_task::FailedReason", tags = "4, 5, 6, 7, 8, 9")]
    pub failed_reason: ::core::option::Option<failed_task::FailedReason>,
}
/// Nested message and enum types in `FailedTask`.
pub mod failed_task {
    #[derive(Clone, PartialEq, ::prost::Oneof)]
    pub enum FailedReason {
        #[prost(message, tag = "4")]
        ExecutionError(super::ExecutionError),
        #[prost(message, tag = "5")]
        FetchPartitionError(super::FetchPartitionError),
        #[prost(message, tag = "6")]
        IoError(super::IoError),
        #[prost(message, tag = "7")]
        ExecutorLost(super::ExecutorLost),
        /// A successful task's result is lost due to executor lost
        #[prost(message, tag = "8")]
        ResultLost(super::ResultLost),
        #[prost(message, tag = "9")]
        TaskKilled(super::TaskKilled),
    }
}
#[derive(Clone, PartialEq, ::prost::Message)]
pub struct SuccessfulTask {
    #[prost(string, tag = "1")]
    pub executor_id: ::prost::alloc::string::String,
    /// TODO tasks are currently always shuffle writes but this will not always be the case
    /// so we might want to think about some refactoring of the task definitions
    #[prost(message, repeated, tag = "2")]
    pub partitions: ::prost::alloc::vec::Vec<ShuffleWritePartition>,
}
#[derive(Clone, PartialEq, ::prost::Message)]
<<<<<<< HEAD
=======
pub struct ExecutionError {}
#[derive(Clone, PartialEq, ::prost::Message)]
>>>>>>> 4d9c5c0f
pub struct FetchPartitionError {
    #[prost(string, tag = "1")]
    pub executor_id: ::prost::alloc::string::String,
    #[prost(uint32, tag = "2")]
    pub map_stage_id: u32,
    #[prost(uint32, repeated, tag = "3")]
    pub map_partitions: ::prost::alloc::vec::Vec<u32>,
    #[prost(string, tag = "4")]
    pub message: ::prost::alloc::string::String,
}
#[derive(Clone, PartialEq, ::prost::Message)]
<<<<<<< HEAD
pub struct IoError {
    #[prost(string, tag = "1")]
    pub message: ::prost::alloc::string::String,
}
#[allow(clippy::derive_partial_eq_without_eq)]
=======
pub struct IoError {}
>>>>>>> 4d9c5c0f
#[derive(Clone, PartialEq, ::prost::Message)]
pub struct ExecutorLost {}
#[derive(Clone, PartialEq, ::prost::Message)]
<<<<<<< HEAD
pub struct ResultLost {
    #[prost(string, tag = "1")]
    pub message: ::prost::alloc::string::String,
}
#[allow(clippy::derive_partial_eq_without_eq)]
=======
pub struct ResultLost {}
>>>>>>> 4d9c5c0f
#[derive(Clone, PartialEq, ::prost::Message)]
pub struct TaskKilled {}
#[derive(Clone, PartialEq, ::prost::Message)]
pub struct ShuffleWritePartition {
    #[prost(uint32, repeated, tag = "1")]
    pub partitions: ::prost::alloc::vec::Vec<u32>,
    #[prost(uint32, tag = "6")]
    pub output_partition: u32,
    #[prost(string, tag = "2")]
    pub path: ::prost::alloc::string::String,
    #[prost(uint64, tag = "3")]
    pub num_batches: u64,
    #[prost(uint64, tag = "4")]
    pub num_rows: u64,
    #[prost(uint64, tag = "5")]
    pub num_bytes: u64,
}
#[derive(Clone, PartialEq, ::prost::Message)]
pub struct TaskStatus {
    #[prost(uint32, tag = "1")]
    pub task_id: u32,
    #[prost(string, tag = "2")]
    pub job_id: ::prost::alloc::string::String,
    #[prost(uint32, tag = "3")]
    pub stage_id: u32,
    #[prost(uint32, tag = "4")]
    pub stage_attempt_num: u32,
    #[prost(uint32, repeated, tag = "5")]
    pub partitions: ::prost::alloc::vec::Vec<u32>,
    #[prost(uint64, tag = "6")]
    pub launch_time: u64,
    #[prost(uint64, tag = "7")]
    pub start_exec_time: u64,
    #[prost(uint64, tag = "8")]
    pub end_exec_time: u64,
    #[prost(message, repeated, tag = "12")]
    pub metrics: ::prost::alloc::vec::Vec<OperatorMetricsSet>,
    #[prost(oneof = "task_status::Status", tags = "9, 10, 11")]
    pub status: ::core::option::Option<task_status::Status>,
}
/// Nested message and enum types in `TaskStatus`.
pub mod task_status {
    #[derive(Clone, PartialEq, ::prost::Oneof)]
    pub enum Status {
        #[prost(message, tag = "9")]
        Running(super::RunningTask),
        #[prost(message, tag = "10")]
        Failed(super::FailedTask),
        #[prost(message, tag = "11")]
        Successful(super::SuccessfulTask),
    }
}
#[derive(Clone, PartialEq, ::prost::Message)]
pub struct PollWorkParams {
    #[prost(message, optional, tag = "1")]
    pub metadata: ::core::option::Option<ExecutorRegistration>,
    #[prost(uint32, tag = "2")]
    pub num_free_slots: u32,
    /// All tasks must be reported until they reach the failed or completed state
    #[prost(message, repeated, tag = "3")]
    pub task_status: ::prost::alloc::vec::Vec<TaskStatus>,
}
#[derive(Clone, PartialEq, ::prost::Message)]
pub struct TaskDefinition {
    #[prost(uint32, tag = "1")]
    pub task_id: u32,
    #[prost(string, tag = "3")]
    pub job_id: ::prost::alloc::string::String,
    #[prost(uint32, tag = "4")]
    pub stage_id: u32,
    #[prost(uint32, tag = "5")]
    pub stage_attempt_num: u32,
    #[prost(uint32, repeated, tag = "6")]
    pub partitions: ::prost::alloc::vec::Vec<u32>,
    #[prost(bytes = "vec", tag = "7")]
    pub plan: ::prost::alloc::vec::Vec<u8>,
    /// Output partition for shuffle writer
    #[prost(message, optional, tag = "8")]
    pub output_partitioning: ::core::option::Option<
        ::datafusion_proto::protobuf::PhysicalHashRepartition,
    >,
    #[prost(string, tag = "9")]
    pub session_id: ::prost::alloc::string::String,
    #[prost(uint64, tag = "10")]
    pub launch_time: u64,
    #[prost(message, repeated, tag = "11")]
    pub props: ::prost::alloc::vec::Vec<KeyValuePair>,
}
#[derive(Clone, PartialEq, ::prost::Message)]
pub struct SessionSettings {
    #[prost(message, repeated, tag = "1")]
    pub configs: ::prost::alloc::vec::Vec<KeyValuePair>,
    #[prost(message, repeated, tag = "2")]
    pub extensions: ::prost::alloc::vec::Vec<KeyValuePair>,
}
#[derive(Clone, PartialEq, ::prost::Message)]
pub struct JobSessionConfig {
    #[prost(string, tag = "1")]
    pub session_id: ::prost::alloc::string::String,
    #[prost(message, repeated, tag = "2")]
    pub configs: ::prost::alloc::vec::Vec<KeyValuePair>,
}
#[derive(Clone, PartialEq, ::prost::Message)]
pub struct PollWorkResult {
    #[prost(message, repeated, tag = "1")]
    pub tasks: ::prost::alloc::vec::Vec<TaskDefinition>,
}
#[derive(Clone, PartialEq, ::prost::Message)]
pub struct RegisterExecutorParams {
    #[prost(message, optional, tag = "1")]
    pub metadata: ::core::option::Option<ExecutorRegistration>,
}
#[derive(Clone, PartialEq, ::prost::Message)]
pub struct RegisterExecutorResult {
    #[prost(bool, tag = "1")]
    pub success: bool,
}
#[derive(Clone, PartialEq, ::prost::Message)]
pub struct HeartBeatParams {
    #[prost(string, tag = "1")]
    pub executor_id: ::prost::alloc::string::String,
    #[prost(message, repeated, tag = "2")]
    pub metrics: ::prost::alloc::vec::Vec<ExecutorMetric>,
    #[prost(message, optional, tag = "3")]
    pub status: ::core::option::Option<ExecutorStatus>,
    #[prost(message, optional, tag = "4")]
    pub metadata: ::core::option::Option<ExecutorRegistration>,
}
#[derive(Clone, PartialEq, ::prost::Message)]
pub struct HeartBeatResult {
    /// TODO it's from Spark for BlockManager
    #[prost(bool, tag = "1")]
    pub reregister: bool,
}
#[derive(Clone, PartialEq, ::prost::Message)]
pub struct StopExecutorParams {
    #[prost(string, tag = "1")]
    pub executor_id: ::prost::alloc::string::String,
    /// stop reason
    #[prost(string, tag = "2")]
    pub reason: ::prost::alloc::string::String,
    /// force to stop the executor immediately
    #[prost(bool, tag = "3")]
    pub force: bool,
}
#[derive(Clone, PartialEq, ::prost::Message)]
pub struct StopExecutorResult {}
#[derive(Clone, PartialEq, ::prost::Message)]
pub struct ExecutorStoppedParams {
    #[prost(string, tag = "1")]
    pub executor_id: ::prost::alloc::string::String,
    /// stop reason
    #[prost(string, tag = "2")]
    pub reason: ::prost::alloc::string::String,
}
#[derive(Clone, PartialEq, ::prost::Message)]
pub struct ExecutorStoppedResult {}
#[derive(Clone, PartialEq, ::prost::Message)]
pub struct UpdateTaskStatusParams {
    #[prost(string, tag = "1")]
    pub executor_id: ::prost::alloc::string::String,
    /// All tasks must be reported until they reach the failed or completed state
    #[prost(message, repeated, tag = "2")]
    pub task_status: ::prost::alloc::vec::Vec<TaskStatus>,
}
#[derive(Clone, PartialEq, ::prost::Message)]
pub struct UpdateTaskStatusResult {
    #[prost(bool, tag = "1")]
    pub success: bool,
}
#[derive(Clone, PartialEq, ::prost::Message)]
pub struct ExecuteQueryParams {
    #[prost(message, repeated, tag = "4")]
    pub settings: ::prost::alloc::vec::Vec<KeyValuePair>,
    #[prost(oneof = "execute_query_params::Query", tags = "1, 2")]
    pub query: ::core::option::Option<execute_query_params::Query>,
    #[prost(oneof = "execute_query_params::OptionalSessionId", tags = "3")]
    pub optional_session_id: ::core::option::Option<
        execute_query_params::OptionalSessionId,
    >,
}
/// Nested message and enum types in `ExecuteQueryParams`.
pub mod execute_query_params {
    #[derive(Clone, PartialEq, ::prost::Oneof)]
    pub enum Query {
        #[prost(bytes, tag = "1")]
        LogicalPlan(::prost::alloc::vec::Vec<u8>),
        #[prost(string, tag = "2")]
        Sql(::prost::alloc::string::String),
    }
    #[derive(Clone, PartialEq, ::prost::Oneof)]
    pub enum OptionalSessionId {
        #[prost(string, tag = "3")]
        SessionId(::prost::alloc::string::String),
    }
}
#[derive(Clone, PartialEq, ::prost::Message)]
pub struct ExecuteSqlParams {
    #[prost(string, tag = "1")]
    pub sql: ::prost::alloc::string::String,
}
#[derive(Clone, PartialEq, ::prost::Message)]
pub struct ExecuteQueryResult {
    #[prost(string, tag = "1")]
    pub job_id: ::prost::alloc::string::String,
    #[prost(string, tag = "2")]
    pub session_id: ::prost::alloc::string::String,
}
#[derive(Clone, PartialEq, ::prost::Message)]
pub struct GetJobStatusParams {
    #[prost(string, tag = "1")]
    pub job_id: ::prost::alloc::string::String,
}
#[derive(Clone, PartialEq, ::prost::Message)]
pub struct SuccessfulJob {
    #[prost(message, repeated, tag = "1")]
    pub partition_location: ::prost::alloc::vec::Vec<PartitionLocation>,
    #[prost(uint64, tag = "2")]
    pub queued_at: u64,
    #[prost(uint64, tag = "3")]
    pub started_at: u64,
    #[prost(uint64, tag = "4")]
    pub ended_at: u64,
    #[prost(bool, tag = "5")]
    pub circuit_breaker_tripped: bool,
}
#[derive(Clone, PartialEq, ::prost::Message)]
pub struct QueuedJob {
    #[prost(uint64, tag = "1")]
    pub queued_at: u64,
}
/// TODO: add progress report
#[derive(Clone, PartialEq, ::prost::Message)]
pub struct RunningJob {
    #[prost(uint64, tag = "1")]
    pub queued_at: u64,
    #[prost(uint64, tag = "2")]
    pub started_at: u64,
    #[prost(string, tag = "3")]
    pub scheduler: ::prost::alloc::string::String,
}
#[derive(Clone, PartialEq, ::prost::Message)]
pub struct ExecutionError {
    #[prost(
        oneof = "execution_error::Error",
        tags = "5, 6, 7, 8, 9, 10, 11, 12, 13, 14, 15, 16, 17, 18"
    )]
    pub error: ::core::option::Option<execution_error::Error>,
}
<<<<<<< HEAD
/// Nested message and enum types in `ExecutionError`.
pub mod execution_error {
    #[allow(clippy::derive_partial_eq_without_eq)]
=======
/// Nested message and enum types in `FailedJob`.
pub mod failed_job {
>>>>>>> 4d9c5c0f
    #[derive(Clone, PartialEq, ::prost::Message)]
    pub struct NotImplemented {
        #[prost(string, tag = "1")]
        pub message: ::prost::alloc::string::String,
    }
    #[derive(Clone, PartialEq, ::prost::Message)]
    pub struct General {
        #[prost(string, tag = "1")]
        pub message: ::prost::alloc::string::String,
    }
    #[derive(Clone, PartialEq, ::prost::Message)]
    pub struct Internal {
        #[prost(string, tag = "1")]
        pub message: ::prost::alloc::string::String,
    }
    #[derive(Clone, PartialEq, ::prost::Message)]
    pub struct ArrowError {
        #[prost(
            oneof = "arrow_error::Error",
            tags = "1, 2, 3, 4, 5, 6, 7, 8, 9, 10, 11, 12, 13, 14, 15, 16, 17"
        )]
        pub error: ::core::option::Option<arrow_error::Error>,
    }
    /// Nested message and enum types in `ArrowError`.
    pub mod arrow_error {
        #[derive(Clone, PartialEq, ::prost::Message)]
        pub struct NotYetImplemented {
            #[prost(string, tag = "1")]
            pub message: ::prost::alloc::string::String,
        }
        #[derive(Clone, PartialEq, ::prost::Message)]
        pub struct ExternalError {
            #[prost(string, tag = "1")]
            pub message: ::prost::alloc::string::String,
        }
        #[derive(Clone, PartialEq, ::prost::Message)]
        pub struct CastError {
            #[prost(string, tag = "1")]
            pub message: ::prost::alloc::string::String,
        }
        #[derive(Clone, PartialEq, ::prost::Message)]
        pub struct MemoryError {
            #[prost(string, tag = "1")]
            pub message: ::prost::alloc::string::String,
        }
        #[derive(Clone, PartialEq, ::prost::Message)]
        pub struct ParseError {
            #[prost(string, tag = "1")]
            pub message: ::prost::alloc::string::String,
        }
        #[derive(Clone, PartialEq, ::prost::Message)]
        pub struct SchemaError {
            #[prost(string, tag = "1")]
            pub message: ::prost::alloc::string::String,
        }
        #[derive(Clone, PartialEq, ::prost::Message)]
        pub struct ComputeError {
            #[prost(string, tag = "1")]
            pub message: ::prost::alloc::string::String,
        }
        #[derive(Clone, PartialEq, ::prost::Message)]
        pub struct DivideByZero {}
        #[derive(Clone, PartialEq, ::prost::Message)]
        pub struct CsvError {
            #[prost(string, tag = "1")]
            pub message: ::prost::alloc::string::String,
        }
        #[derive(Clone, PartialEq, ::prost::Message)]
        pub struct JsonError {
            #[prost(string, tag = "1")]
            pub message: ::prost::alloc::string::String,
        }
        #[derive(Clone, PartialEq, ::prost::Message)]
        pub struct IoError {
            #[prost(string, tag = "1")]
            pub message: ::prost::alloc::string::String,
        }
        #[derive(Clone, PartialEq, ::prost::Message)]
        pub struct InvalidArgumentError {
            #[prost(string, tag = "1")]
            pub message: ::prost::alloc::string::String,
        }
        #[derive(Clone, PartialEq, ::prost::Message)]
        pub struct ParquetError {
            #[prost(string, tag = "1")]
            pub message: ::prost::alloc::string::String,
        }
        #[derive(Clone, PartialEq, ::prost::Message)]
        pub struct CDataInterface {
            #[prost(string, tag = "1")]
            pub message: ::prost::alloc::string::String,
        }
        #[derive(Clone, PartialEq, ::prost::Message)]
        pub struct DictionaryKeyOverflowError {}
        #[derive(Clone, PartialEq, ::prost::Message)]
        pub struct RunEndIndexOverflowError {}
        #[derive(Clone, PartialEq, ::prost::Oneof)]
        pub enum Error {
            #[prost(message, tag = "1")]
            NotYetImplemented(NotYetImplemented),
            #[prost(message, tag = "2")]
            ExteranlError(ExternalError),
            #[prost(message, tag = "3")]
            CastError(CastError),
            #[prost(message, tag = "4")]
            MemoryError(MemoryError),
            #[prost(message, tag = "5")]
            ParquetError(ParquetError),
            #[prost(message, tag = "6")]
            SchemaError(SchemaError),
            #[prost(message, tag = "7")]
            ComputeError(ComputeError),
            #[prost(message, tag = "8")]
            DivideByZero(DivideByZero),
            #[prost(message, tag = "9")]
            CsvError(CsvError),
            #[prost(message, tag = "10")]
            JsonError(JsonError),
            #[prost(message, tag = "11")]
            IoError(IoError),
            #[prost(message, tag = "12")]
            InvalidArgumentError(InvalidArgumentError),
            #[prost(message, tag = "13")]
            CDataInterface(CDataInterface),
            #[prost(message, tag = "14")]
            DictionaryKeyOverflowError(DictionaryKeyOverflowError),
            #[prost(message, tag = "15")]
            RunEndIndexOverflowError(RunEndIndexOverflowError),
            #[prost(message, tag = "16")]
            ParseError(ParseError),
            #[prost(message, tag = "17")]
            SqlError(super::SqlError),
        }
    }
    #[derive(Clone, PartialEq, ::prost::Message)]
    pub struct ParserError {
        #[prost(oneof = "parser_error::Error", tags = "1, 2, 3")]
        pub error: ::core::option::Option<parser_error::Error>,
    }
    /// Nested message and enum types in `ParserError`.
    pub mod parser_error {
        #[derive(Clone, PartialEq, ::prost::Message)]
        pub struct TokenizerError {
            #[prost(string, tag = "1")]
            pub message: ::prost::alloc::string::String,
        }
        #[derive(Clone, PartialEq, ::prost::Message)]
        pub struct ParserError {
            #[prost(string, tag = "1")]
            pub message: ::prost::alloc::string::String,
        }
        #[derive(Clone, PartialEq, ::prost::Message)]
        pub struct RecursionLimitExceeded {}
        #[derive(Clone, PartialEq, ::prost::Oneof)]
        pub enum Error {
            #[prost(message, tag = "1")]
            TokenizerError(TokenizerError),
            #[prost(message, tag = "2")]
            ParserError(ParserError),
            #[prost(message, tag = "3")]
            RecursionLimitExceeded(RecursionLimitExceeded),
        }
    }
    #[derive(Clone, PartialEq, ::prost::Message)]
    pub struct DatafusionError {
        #[prost(
            oneof = "datafusion_error::Error",
            tags = "1, 2, 3, 4, 5, 6, 7, 8, 9, 10, 11, 12, 13, 14, 15, 16, 17"
        )]
        pub error: ::core::option::Option<datafusion_error::Error>,
    }
    /// Nested message and enum types in `DatafusionError`.
    pub mod datafusion_error {
        #[derive(Clone, PartialEq, ::prost::Message)]
        pub struct ParquetError {
            #[prost(oneof = "parquet_error::Error", tags = "1, 2, 3, 4, 5, 6")]
            pub error: ::core::option::Option<parquet_error::Error>,
        }
        /// Nested message and enum types in `ParquetError`.
        pub mod parquet_error {
            #[derive(Clone, PartialEq, ::prost::Message)]
            pub struct General {
                #[prost(string, tag = "1")]
                pub message: ::prost::alloc::string::String,
            }
            #[derive(Clone, PartialEq, ::prost::Message)]
            pub struct NotYetImplemented {
                #[prost(string, tag = "1")]
                pub message: ::prost::alloc::string::String,
            }
            #[derive(Clone, PartialEq, ::prost::Message)]
            pub struct Eof {
                #[prost(string, tag = "1")]
                pub message: ::prost::alloc::string::String,
            }
            #[derive(Clone, PartialEq, ::prost::Message)]
            pub struct ArrowError {
                #[prost(string, tag = "1")]
                pub message: ::prost::alloc::string::String,
            }
            #[derive(Clone, PartialEq, ::prost::Message)]
            pub struct IndexOutOfBound {
                #[prost(uint32, tag = "1")]
                pub index: u32,
                #[prost(uint32, tag = "2")]
                pub bound: u32,
            }
            #[derive(Clone, PartialEq, ::prost::Message)]
            pub struct External {
                #[prost(string, tag = "1")]
                pub message: ::prost::alloc::string::String,
            }
            #[derive(Clone, PartialEq, ::prost::Oneof)]
            pub enum Error {
                #[prost(message, tag = "1")]
                General(General),
                #[prost(message, tag = "2")]
                NotYetImplemented(NotYetImplemented),
                #[prost(message, tag = "3")]
                Eof(Eof),
                #[prost(message, tag = "4")]
                ArrowError(ArrowError),
                #[prost(message, tag = "5")]
                IndexOutOfBound(IndexOutOfBound),
                #[prost(message, tag = "6")]
                External(External),
            }
        }
        #[derive(Clone, PartialEq, ::prost::Message)]
        pub struct SchemaError {
            #[prost(oneof = "schema_error::Error", tags = "1, 2, 3, 4")]
            pub error: ::core::option::Option<schema_error::Error>,
        }
        /// Nested message and enum types in `SchemaError`.
        pub mod schema_error {
            #[derive(Clone, PartialEq, ::prost::Message)]
            pub struct AmbiguousReference {
                #[prost(string, optional, tag = "1")]
                pub qualifier: ::core::option::Option<::prost::alloc::string::String>,
                #[prost(string, tag = "2")]
                pub name: ::prost::alloc::string::String,
            }
            #[derive(Clone, PartialEq, ::prost::Message)]
            pub struct DuplicateQualifiedField {
                #[prost(string, tag = "1")]
                pub qualifier: ::prost::alloc::string::String,
                #[prost(string, tag = "2")]
                pub name: ::prost::alloc::string::String,
            }
            #[derive(Clone, PartialEq, ::prost::Message)]
            pub struct DuplicateUnqualifiedField {
                #[prost(string, tag = "1")]
                pub name: ::prost::alloc::string::String,
            }
            #[derive(Clone, PartialEq, ::prost::Message)]
            pub struct FieldNotFound {
                #[prost(string, tag = "1")]
                pub field: ::prost::alloc::string::String,
                #[prost(string, repeated, tag = "2")]
                pub valid_fields: ::prost::alloc::vec::Vec<
                    ::prost::alloc::string::String,
                >,
            }
            #[derive(Clone, PartialEq, ::prost::Oneof)]
            pub enum Error {
                #[prost(message, tag = "1")]
                AmbiguousReference(AmbiguousReference),
                #[prost(message, tag = "2")]
                DuplicateQualifiedField(DuplicateQualifiedField),
                #[prost(message, tag = "3")]
                DuplicateUnqualifiedField(DuplicateUnqualifiedField),
                #[prost(message, tag = "4")]
                FieldNotFound(FieldNotFound),
            }
        }
        #[derive(Clone, PartialEq, ::prost::Message)]
        pub struct AvroError {
            #[prost(string, tag = "1")]
            pub message: ::prost::alloc::string::String,
        }
        #[derive(Clone, PartialEq, ::prost::Message)]
        pub struct ObjectStore {
            #[prost(oneof = "object_store::Error", tags = "1, 2, 3, 4, 5, 6, 7, 8")]
            pub error: ::core::option::Option<object_store::Error>,
        }
        /// Nested message and enum types in `ObjectStore`.
        pub mod object_store {
            #[derive(Clone, PartialEq, ::prost::Message)]
            pub struct Generic {
                #[prost(string, tag = "1")]
                pub store: ::prost::alloc::string::String,
                #[prost(string, tag = "2")]
                pub source: ::prost::alloc::string::String,
            }
            #[derive(Clone, PartialEq, ::prost::Message)]
            pub struct NotFound {
                #[prost(string, tag = "1")]
                pub path: ::prost::alloc::string::String,
                #[prost(string, tag = "2")]
                pub source: ::prost::alloc::string::String,
            }
            #[derive(Clone, PartialEq, ::prost::Message)]
            pub struct InvalidPath {
                #[prost(string, tag = "1")]
                pub source: ::prost::alloc::string::String,
            }
            #[derive(Clone, PartialEq, ::prost::Message)]
            pub struct JoinError {
                #[prost(string, tag = "1")]
                pub source: ::prost::alloc::string::String,
            }
            #[derive(Clone, PartialEq, ::prost::Message)]
            pub struct NotSupported {
                #[prost(string, tag = "1")]
                pub source: ::prost::alloc::string::String,
            }
            #[derive(Clone, PartialEq, ::prost::Message)]
            pub struct AlreadyExists {
                #[prost(string, tag = "1")]
                pub path: ::prost::alloc::string::String,
                #[prost(string, tag = "2")]
                pub source: ::prost::alloc::string::String,
            }
            #[derive(Clone, PartialEq, ::prost::Message)]
            pub struct NotImplemented {}
            #[derive(Clone, PartialEq, ::prost::Message)]
            pub struct UnknownConfigurationKey {
                #[prost(string, tag = "1")]
                pub store: ::prost::alloc::string::String,
                #[prost(string, tag = "2")]
                pub key: ::prost::alloc::string::String,
            }
            #[derive(Clone, PartialEq, ::prost::Oneof)]
            pub enum Error {
                #[prost(message, tag = "1")]
                Generic(Generic),
                #[prost(message, tag = "2")]
                NotFound(NotFound),
                #[prost(message, tag = "3")]
                InvalidPath(InvalidPath),
                #[prost(message, tag = "4")]
                JoinError(JoinError),
                #[prost(message, tag = "5")]
                NotSupported(NotSupported),
                #[prost(message, tag = "6")]
                AlreadyExists(AlreadyExists),
                #[prost(message, tag = "7")]
                NotImplemented(NotImplemented),
                #[prost(message, tag = "8")]
                UnknownConfigurationKey(UnknownConfigurationKey),
            }
        }
        #[derive(Clone, PartialEq, ::prost::Message)]
        pub struct IoError {
            #[prost(string, tag = "1")]
            pub message: ::prost::alloc::string::String,
        }
        #[derive(Clone, PartialEq, ::prost::Message)]
        pub struct NotImplemented {
            #[prost(string, tag = "1")]
            pub message: ::prost::alloc::string::String,
        }
        #[derive(Clone, PartialEq, ::prost::Message)]
        pub struct Internal {
            #[prost(string, tag = "1")]
            pub message: ::prost::alloc::string::String,
        }
        #[derive(Clone, PartialEq, ::prost::Message)]
        pub struct Plan {
            #[prost(string, tag = "1")]
            pub message: ::prost::alloc::string::String,
        }
        #[derive(Clone, PartialEq, ::prost::Message)]
        pub struct Execution {
            #[prost(string, tag = "1")]
            pub message: ::prost::alloc::string::String,
        }
        #[derive(Clone, PartialEq, ::prost::Message)]
        pub struct ResourcesExhausted {
            #[prost(string, tag = "1")]
            pub message: ::prost::alloc::string::String,
        }
        #[derive(Clone, PartialEq, ::prost::Message)]
        pub struct External {
            #[prost(string, tag = "1")]
            pub message: ::prost::alloc::string::String,
        }
        #[derive(Clone, PartialEq, ::prost::Message)]
        pub struct JitError {
            #[prost(string, tag = "1")]
            pub message: ::prost::alloc::string::String,
        }
        #[derive(Clone, PartialEq, ::prost::Message)]
        pub struct Context {
            #[prost(string, tag = "1")]
            pub ctx: ::prost::alloc::string::String,
            #[prost(message, optional, boxed, tag = "2")]
            pub error: ::core::option::Option<
                ::prost::alloc::boxed::Box<super::DatafusionError>,
            >,
        }
        #[derive(Clone, PartialEq, ::prost::Message)]
        pub struct Substrait {
            #[prost(string, tag = "1")]
            pub message: ::prost::alloc::string::String,
        }
        #[derive(Clone, PartialEq, ::prost::Oneof)]
        pub enum Error {
            #[prost(message, tag = "1")]
            ArrowError(super::ArrowError),
            #[prost(message, tag = "2")]
            ParquetError(ParquetError),
            #[prost(message, tag = "3")]
            AvroError(AvroError),
            #[prost(message, tag = "4")]
            ObjectStore(ObjectStore),
            #[prost(message, tag = "5")]
            IoError(IoError),
            #[prost(message, tag = "6")]
            SqlError(super::SqlError),
            #[prost(message, tag = "7")]
            NotImplemented(NotImplemented),
            #[prost(message, tag = "8")]
            Internal(Internal),
            #[prost(message, tag = "9")]
            Plan(Plan),
            #[prost(message, tag = "10")]
            SchemaError(SchemaError),
            #[prost(message, tag = "11")]
            Execution(Execution),
            #[prost(message, tag = "12")]
            ResourcesExhausted(ResourcesExhausted),
            #[prost(message, tag = "13")]
            External(External),
            #[prost(message, tag = "14")]
            JitError(JitError),
            #[prost(message, tag = "15")]
            Context(::prost::alloc::boxed::Box<Context>),
            #[prost(message, tag = "16")]
            Substrair(Substrait),
            #[prost(message, tag = "17")]
            ParserError(super::ParserError),
        }
    }
    #[derive(Clone, PartialEq, ::prost::Message)]
    pub struct SqlError {
        #[prost(message, optional, tag = "1")]
        pub error: ::core::option::Option<ParserError>,
    }
    #[derive(Clone, PartialEq, ::prost::Message)]
    pub struct IoError {
        #[prost(string, tag = "1")]
        pub message: ::prost::alloc::string::String,
    }
    #[derive(Clone, PartialEq, ::prost::Message)]
    pub struct TonicError {
        #[prost(string, tag = "1")]
        pub message: ::prost::alloc::string::String,
    }
    #[derive(Clone, PartialEq, ::prost::Message)]
    pub struct GrpcError {
        #[prost(string, tag = "1")]
        pub message: ::prost::alloc::string::String,
        #[prost(enumeration = "grpc_error::Code", tag = "2")]
        pub code: i32,
    }
    /// Nested message and enum types in `GrpcError`.
    pub mod grpc_error {
        #[derive(
            Clone,
            Copy,
            Debug,
            PartialEq,
            Eq,
            Hash,
            PartialOrd,
            Ord,
            ::prost::Enumeration
        )]
        #[repr(i32)]
        pub enum Code {
            Ok = 0,
            Cancelled = 1,
            Unknown = 2,
            InvalidArgument = 3,
            Deadlineexceeded = 4,
            Notfound = 5,
            Alreadyexists = 6,
            Permissiondenied = 7,
            Resourceexhausted = 8,
            Failedprecondition = 9,
            Aborted = 10,
            Outofrange = 11,
            Unimplemented = 12,
            Internal = 13,
            Unavailable = 14,
            Dataloss = 15,
            Unauthenticated = 16,
        }
        impl Code {
            /// String value of the enum field names used in the ProtoBuf definition.
            ///
            /// The values are not transformed in any way and thus are considered stable
            /// (if the ProtoBuf definition does not change) and safe for programmatic use.
            pub fn as_str_name(&self) -> &'static str {
                match self {
                    Code::Ok => "Ok",
                    Code::Cancelled => "CANCELLED",
                    Code::Unknown => "UNKNOWN",
                    Code::InvalidArgument => "InvalidArgument",
                    Code::Deadlineexceeded => "DEADLINEEXCEEDED",
                    Code::Notfound => "NOTFOUND",
                    Code::Alreadyexists => "ALREADYEXISTS",
                    Code::Permissiondenied => "PERMISSIONDENIED",
                    Code::Resourceexhausted => "RESOURCEEXHAUSTED",
                    Code::Failedprecondition => "FAILEDPRECONDITION",
                    Code::Aborted => "ABORTED",
                    Code::Outofrange => "OUTOFRANGE",
                    Code::Unimplemented => "UNIMPLEMENTED",
                    Code::Internal => "INTERNAL",
                    Code::Unavailable => "UNAVAILABLE",
                    Code::Dataloss => "DATALOSS",
                    Code::Unauthenticated => "UNAUTHENTICATED",
                }
            }
        }
    }
    #[derive(Clone, PartialEq, ::prost::Message)]
    pub struct GrpcConnectionError {
        #[prost(string, tag = "1")]
        pub message: ::prost::alloc::string::String,
    }
    #[derive(Clone, PartialEq, ::prost::Message)]
    pub struct TokioError {
        #[prost(string, tag = "1")]
        pub message: ::prost::alloc::string::String,
    }
    #[derive(Clone, PartialEq, ::prost::Message)]
    pub struct GrpcActionError {
        #[prost(string, tag = "1")]
        pub message: ::prost::alloc::string::String,
    }
    #[derive(Clone, PartialEq, ::prost::Message)]
    pub struct FetchFailed {
        #[prost(string, tag = "1")]
        pub executor_id: ::prost::alloc::string::String,
        #[prost(uint32, tag = "2")]
        pub map_stage_id: u32,
        #[prost(uint32, repeated, tag = "3")]
        pub map_partition_id: ::prost::alloc::vec::Vec<u32>,
        #[prost(string, tag = "4")]
        pub message: ::prost::alloc::string::String,
    }
    #[derive(Clone, PartialEq, ::prost::Message)]
    pub struct Cancelled {}
    #[derive(Clone, PartialEq, ::prost::Oneof)]
    pub enum Error {
        #[prost(message, tag = "5")]
        NotImplemented(NotImplemented),
        #[prost(message, tag = "6")]
        General(General),
        #[prost(message, tag = "7")]
        Internal(Internal),
        #[prost(message, tag = "8")]
        ArrowError(ArrowError),
        #[prost(message, tag = "9")]
        DatafusionError(DatafusionError),
        #[prost(message, tag = "10")]
        SqlError(SqlError),
        #[prost(message, tag = "11")]
        IoError(IoError),
        #[prost(message, tag = "12")]
        TonicError(TonicError),
        #[prost(message, tag = "13")]
        GrpcError(GrpcError),
        #[prost(message, tag = "14")]
        GrpcConnectionError(GrpcConnectionError),
        #[prost(message, tag = "15")]
        TokioError(TokioError),
        #[prost(message, tag = "16")]
        GrpcActiveError(GrpcActionError),
        #[prost(message, tag = "17")]
        FetchFailed(FetchFailed),
        #[prost(message, tag = "18")]
        Cancelled(Cancelled),
    }
}
#[derive(Clone, PartialEq, ::prost::Message)]
pub struct FailedJob {
    #[prost(uint64, tag = "2")]
    pub queued_at: u64,
    #[prost(uint64, tag = "3")]
    pub started_at: u64,
    #[prost(uint64, tag = "4")]
    pub ended_at: u64,
    #[prost(message, optional, tag = "5")]
    pub error: ::core::option::Option<ExecutionError>,
}
#[allow(clippy::derive_partial_eq_without_eq)]
#[derive(Clone, PartialEq, ::prost::Message)]
pub struct JobStatus {
    #[prost(string, tag = "5")]
    pub job_id: ::prost::alloc::string::String,
    #[prost(string, tag = "6")]
    pub job_name: ::prost::alloc::string::String,
    #[prost(oneof = "job_status::Status", tags = "1, 2, 3, 4")]
    pub status: ::core::option::Option<job_status::Status>,
}
/// Nested message and enum types in `JobStatus`.
pub mod job_status {
    #[derive(Clone, PartialEq, ::prost::Oneof)]
    pub enum Status {
        #[prost(message, tag = "1")]
        Queued(super::QueuedJob),
        #[prost(message, tag = "2")]
        Running(super::RunningJob),
        #[prost(message, tag = "3")]
        Failed(super::FailedJob),
        #[prost(message, tag = "4")]
        Successful(super::SuccessfulJob),
    }
}
#[derive(Clone, PartialEq, ::prost::Message)]
pub struct GetJobStatusResult {
    #[prost(message, optional, tag = "1")]
    pub status: ::core::option::Option<JobStatus>,
}
#[derive(Clone, PartialEq, ::prost::Message)]
pub struct GetFileMetadataParams {
    #[prost(string, tag = "1")]
    pub path: ::prost::alloc::string::String,
    #[prost(string, tag = "2")]
    pub file_type: ::prost::alloc::string::String,
}
#[derive(Clone, PartialEq, ::prost::Message)]
pub struct GetFileMetadataResult {
    #[prost(message, optional, tag = "1")]
    pub schema: ::core::option::Option<::datafusion_proto::protobuf::Schema>,
}
#[derive(Clone, PartialEq, ::prost::Message)]
pub struct FilePartitionMetadata {
    #[prost(string, repeated, tag = "1")]
    pub filename: ::prost::alloc::vec::Vec<::prost::alloc::string::String>,
}
#[derive(Clone, PartialEq, ::prost::Message)]
pub struct CancelJobParams {
    #[prost(string, tag = "1")]
    pub job_id: ::prost::alloc::string::String,
}
#[derive(Clone, PartialEq, ::prost::Message)]
pub struct CancelJobResult {
    #[prost(bool, tag = "1")]
    pub cancelled: bool,
}
#[derive(Clone, PartialEq, ::prost::Message)]
pub struct CleanJobDataParams {
    #[prost(string, tag = "1")]
    pub job_id: ::prost::alloc::string::String,
}
#[derive(Clone, PartialEq, ::prost::Message)]
pub struct CleanJobDataResult {}
#[derive(Clone, PartialEq, ::prost::Message)]
pub struct LaunchTaskParams {
    /// Allow to launch a task set to an executor at once
    #[prost(message, repeated, tag = "1")]
    pub tasks: ::prost::alloc::vec::Vec<TaskDefinition>,
    #[prost(string, tag = "2")]
    pub scheduler_id: ::prost::alloc::string::String,
}
#[derive(Clone, PartialEq, ::prost::Message)]
pub struct LaunchTaskResult {
    /// TODO when part of the task set are scheduled successfully
    #[prost(bool, tag = "1")]
    pub success: bool,
}
#[derive(Clone, PartialEq, ::prost::Message)]
pub struct CancelTasksParams {
    #[prost(message, repeated, tag = "1")]
    pub task_infos: ::prost::alloc::vec::Vec<RunningTaskInfo>,
}
#[derive(Clone, PartialEq, ::prost::Message)]
pub struct CancelTasksResult {
    #[prost(bool, tag = "1")]
    pub cancelled: bool,
}
#[derive(Clone, PartialEq, ::prost::Message)]
pub struct RemoveJobDataParams {
    #[prost(string, tag = "1")]
    pub job_id: ::prost::alloc::string::String,
}
#[derive(Clone, PartialEq, ::prost::Message)]
pub struct RemoveJobDataResult {}
#[derive(Clone, PartialEq, ::prost::Message)]
pub struct RunningTaskInfo {
    #[prost(uint32, tag = "1")]
    pub task_id: u32,
    #[prost(string, tag = "2")]
    pub job_id: ::prost::alloc::string::String,
    #[prost(uint32, tag = "3")]
    pub stage_id: u32,
}
#[derive(Clone, PartialEq, ::prost::Message)]
pub struct CircuitBreakerKey {
    #[prost(string, tag = "1")]
    pub job_id: ::prost::alloc::string::String,
    #[prost(uint32, tag = "2")]
    pub stage_id: u32,
    #[prost(uint32, tag = "3")]
    pub attempt_num: u32,
    #[prost(uint32, tag = "4")]
    pub partition: u32,
    #[prost(string, tag = "5")]
    pub node_id: ::prost::alloc::string::String,
    #[prost(string, tag = "6")]
    pub task_id: ::prost::alloc::string::String,
}
#[derive(Clone, PartialEq, ::prost::Message)]
pub struct CircuitBreakerUpdateRequest {
    #[prost(message, repeated, tag = "1")]
    pub updates: ::prost::alloc::vec::Vec<CircuitBreakerUpdate>,
}
#[derive(Clone, PartialEq, ::prost::Message)]
pub struct CircuitBreakerUpdate {
    #[prost(message, optional, tag = "1")]
    pub key: ::core::option::Option<CircuitBreakerKey>,
    #[prost(double, tag = "2")]
    pub percent: f64,
}
#[derive(Clone, PartialEq, ::prost::Message)]
pub struct CircuitBreakerUpdateResponse {
    #[prost(message, repeated, tag = "1")]
    pub commands: ::prost::alloc::vec::Vec<CircuitBreakerCommand>,
}
#[derive(Clone, PartialEq, ::prost::Message)]
pub struct CircuitBreakerCommand {
    #[prost(message, optional, tag = "1")]
    pub key: ::core::option::Option<CircuitBreakerKey>,
}
/// Generated client implementations.
pub mod scheduler_grpc_client {
    #![allow(unused_variables, dead_code, missing_docs, clippy::let_unit_value)]
    use tonic::codegen::*;
    use tonic::codegen::http::Uri;
    #[derive(Debug, Clone)]
    pub struct SchedulerGrpcClient<T> {
        inner: tonic::client::Grpc<T>,
    }
    impl SchedulerGrpcClient<tonic::transport::Channel> {
        /// Attempt to create a new client by connecting to a given endpoint.
        pub async fn connect<D>(dst: D) -> Result<Self, tonic::transport::Error>
        where
            D: std::convert::TryInto<tonic::transport::Endpoint>,
            D::Error: Into<StdError>,
        {
            let conn = tonic::transport::Endpoint::new(dst)?.connect().await?;
            Ok(Self::new(conn))
        }
    }
    impl<T> SchedulerGrpcClient<T>
    where
        T: tonic::client::GrpcService<tonic::body::BoxBody>,
        T::Error: Into<StdError>,
        T::ResponseBody: Body<Data = Bytes> + Send + 'static,
        <T::ResponseBody as Body>::Error: Into<StdError> + Send,
    {
        pub fn new(inner: T) -> Self {
            let inner = tonic::client::Grpc::new(inner);
            Self { inner }
        }
        pub fn with_origin(inner: T, origin: Uri) -> Self {
            let inner = tonic::client::Grpc::with_origin(inner, origin);
            Self { inner }
        }
        pub fn with_interceptor<F>(
            inner: T,
            interceptor: F,
        ) -> SchedulerGrpcClient<InterceptedService<T, F>>
        where
            F: tonic::service::Interceptor,
            T::ResponseBody: Default,
            T: tonic::codegen::Service<
                http::Request<tonic::body::BoxBody>,
                Response = http::Response<
                    <T as tonic::client::GrpcService<tonic::body::BoxBody>>::ResponseBody,
                >,
            >,
            <T as tonic::codegen::Service<
                http::Request<tonic::body::BoxBody>,
            >>::Error: Into<StdError> + Send + Sync,
        {
            SchedulerGrpcClient::new(InterceptedService::new(inner, interceptor))
        }
        /// Compress requests with the given encoding.
        ///
        /// This requires the server to support it otherwise it might respond with an
        /// error.
        #[must_use]
        pub fn send_compressed(mut self, encoding: CompressionEncoding) -> Self {
            self.inner = self.inner.send_compressed(encoding);
            self
        }
        /// Enable decompressing responses.
        #[must_use]
        pub fn accept_compressed(mut self, encoding: CompressionEncoding) -> Self {
            self.inner = self.inner.accept_compressed(encoding);
            self
        }
        /// Executors must poll the scheduler for heartbeat and to receive tasks
        pub async fn poll_work(
            &mut self,
            request: impl tonic::IntoRequest<super::PollWorkParams>,
        ) -> Result<tonic::Response<super::PollWorkResult>, tonic::Status> {
            self.inner
                .ready()
                .await
                .map_err(|e| {
                    tonic::Status::new(
                        tonic::Code::Unknown,
                        format!("Service was not ready: {}", e.into()),
                    )
                })?;
            let codec = tonic::codec::ProstCodec::default();
            let path = http::uri::PathAndQuery::from_static(
                "/ballista.protobuf.SchedulerGrpc/PollWork",
            );
            self.inner.unary(request.into_request(), path, codec).await
        }
        pub async fn register_executor(
            &mut self,
            request: impl tonic::IntoRequest<super::RegisterExecutorParams>,
        ) -> Result<tonic::Response<super::RegisterExecutorResult>, tonic::Status> {
            self.inner
                .ready()
                .await
                .map_err(|e| {
                    tonic::Status::new(
                        tonic::Code::Unknown,
                        format!("Service was not ready: {}", e.into()),
                    )
                })?;
            let codec = tonic::codec::ProstCodec::default();
            let path = http::uri::PathAndQuery::from_static(
                "/ballista.protobuf.SchedulerGrpc/RegisterExecutor",
            );
            self.inner.unary(request.into_request(), path, codec).await
        }
        /// Push-based task scheduler will only leverage this interface
        /// rather than the PollWork interface to report executor states
        pub async fn heart_beat_from_executor(
            &mut self,
            request: impl tonic::IntoRequest<super::HeartBeatParams>,
        ) -> Result<tonic::Response<super::HeartBeatResult>, tonic::Status> {
            self.inner
                .ready()
                .await
                .map_err(|e| {
                    tonic::Status::new(
                        tonic::Code::Unknown,
                        format!("Service was not ready: {}", e.into()),
                    )
                })?;
            let codec = tonic::codec::ProstCodec::default();
            let path = http::uri::PathAndQuery::from_static(
                "/ballista.protobuf.SchedulerGrpc/HeartBeatFromExecutor",
            );
            self.inner.unary(request.into_request(), path, codec).await
        }
        pub async fn update_task_status(
            &mut self,
            request: impl tonic::IntoRequest<super::UpdateTaskStatusParams>,
        ) -> Result<tonic::Response<super::UpdateTaskStatusResult>, tonic::Status> {
            self.inner
                .ready()
                .await
                .map_err(|e| {
                    tonic::Status::new(
                        tonic::Code::Unknown,
                        format!("Service was not ready: {}", e.into()),
                    )
                })?;
            let codec = tonic::codec::ProstCodec::default();
            let path = http::uri::PathAndQuery::from_static(
                "/ballista.protobuf.SchedulerGrpc/UpdateTaskStatus",
            );
            self.inner.unary(request.into_request(), path, codec).await
        }
        pub async fn get_file_metadata(
            &mut self,
            request: impl tonic::IntoRequest<super::GetFileMetadataParams>,
        ) -> Result<tonic::Response<super::GetFileMetadataResult>, tonic::Status> {
            self.inner
                .ready()
                .await
                .map_err(|e| {
                    tonic::Status::new(
                        tonic::Code::Unknown,
                        format!("Service was not ready: {}", e.into()),
                    )
                })?;
            let codec = tonic::codec::ProstCodec::default();
            let path = http::uri::PathAndQuery::from_static(
                "/ballista.protobuf.SchedulerGrpc/GetFileMetadata",
            );
            self.inner.unary(request.into_request(), path, codec).await
        }
        pub async fn execute_query(
            &mut self,
            request: impl tonic::IntoRequest<super::ExecuteQueryParams>,
        ) -> Result<tonic::Response<super::ExecuteQueryResult>, tonic::Status> {
            self.inner
                .ready()
                .await
                .map_err(|e| {
                    tonic::Status::new(
                        tonic::Code::Unknown,
                        format!("Service was not ready: {}", e.into()),
                    )
                })?;
            let codec = tonic::codec::ProstCodec::default();
            let path = http::uri::PathAndQuery::from_static(
                "/ballista.protobuf.SchedulerGrpc/ExecuteQuery",
            );
            self.inner.unary(request.into_request(), path, codec).await
        }
        pub async fn get_job_status(
            &mut self,
            request: impl tonic::IntoRequest<super::GetJobStatusParams>,
        ) -> Result<tonic::Response<super::GetJobStatusResult>, tonic::Status> {
            self.inner
                .ready()
                .await
                .map_err(|e| {
                    tonic::Status::new(
                        tonic::Code::Unknown,
                        format!("Service was not ready: {}", e.into()),
                    )
                })?;
            let codec = tonic::codec::ProstCodec::default();
            let path = http::uri::PathAndQuery::from_static(
                "/ballista.protobuf.SchedulerGrpc/GetJobStatus",
            );
            self.inner.unary(request.into_request(), path, codec).await
        }
        /// Used by Executor to tell Scheduler it is stopped.
        pub async fn executor_stopped(
            &mut self,
            request: impl tonic::IntoRequest<super::ExecutorStoppedParams>,
        ) -> Result<tonic::Response<super::ExecutorStoppedResult>, tonic::Status> {
            self.inner
                .ready()
                .await
                .map_err(|e| {
                    tonic::Status::new(
                        tonic::Code::Unknown,
                        format!("Service was not ready: {}", e.into()),
                    )
                })?;
            let codec = tonic::codec::ProstCodec::default();
            let path = http::uri::PathAndQuery::from_static(
                "/ballista.protobuf.SchedulerGrpc/ExecutorStopped",
            );
            self.inner.unary(request.into_request(), path, codec).await
        }
        pub async fn cancel_job(
            &mut self,
            request: impl tonic::IntoRequest<super::CancelJobParams>,
        ) -> Result<tonic::Response<super::CancelJobResult>, tonic::Status> {
            self.inner
                .ready()
                .await
                .map_err(|e| {
                    tonic::Status::new(
                        tonic::Code::Unknown,
                        format!("Service was not ready: {}", e.into()),
                    )
                })?;
            let codec = tonic::codec::ProstCodec::default();
            let path = http::uri::PathAndQuery::from_static(
                "/ballista.protobuf.SchedulerGrpc/CancelJob",
            );
            self.inner.unary(request.into_request(), path, codec).await
        }
        pub async fn clean_job_data(
            &mut self,
            request: impl tonic::IntoRequest<super::CleanJobDataParams>,
        ) -> Result<tonic::Response<super::CleanJobDataResult>, tonic::Status> {
            self.inner
                .ready()
                .await
                .map_err(|e| {
                    tonic::Status::new(
                        tonic::Code::Unknown,
                        format!("Service was not ready: {}", e.into()),
                    )
                })?;
            let codec = tonic::codec::ProstCodec::default();
            let path = http::uri::PathAndQuery::from_static(
                "/ballista.protobuf.SchedulerGrpc/CleanJobData",
            );
            self.inner.unary(request.into_request(), path, codec).await
        }
        pub async fn send_circuit_breaker_update(
            &mut self,
            request: impl tonic::IntoRequest<super::CircuitBreakerUpdateRequest>,
        ) -> Result<
            tonic::Response<super::CircuitBreakerUpdateResponse>,
            tonic::Status,
        > {
            self.inner
                .ready()
                .await
                .map_err(|e| {
                    tonic::Status::new(
                        tonic::Code::Unknown,
                        format!("Service was not ready: {}", e.into()),
                    )
                })?;
            let codec = tonic::codec::ProstCodec::default();
            let path = http::uri::PathAndQuery::from_static(
                "/ballista.protobuf.SchedulerGrpc/SendCircuitBreakerUpdate",
            );
            self.inner.unary(request.into_request(), path, codec).await
        }
    }
}
/// Generated client implementations.
pub mod executor_grpc_client {
    #![allow(unused_variables, dead_code, missing_docs, clippy::let_unit_value)]
    use tonic::codegen::*;
    use tonic::codegen::http::Uri;
    #[derive(Debug, Clone)]
    pub struct ExecutorGrpcClient<T> {
        inner: tonic::client::Grpc<T>,
    }
    impl ExecutorGrpcClient<tonic::transport::Channel> {
        /// Attempt to create a new client by connecting to a given endpoint.
        pub async fn connect<D>(dst: D) -> Result<Self, tonic::transport::Error>
        where
            D: std::convert::TryInto<tonic::transport::Endpoint>,
            D::Error: Into<StdError>,
        {
            let conn = tonic::transport::Endpoint::new(dst)?.connect().await?;
            Ok(Self::new(conn))
        }
    }
    impl<T> ExecutorGrpcClient<T>
    where
        T: tonic::client::GrpcService<tonic::body::BoxBody>,
        T::Error: Into<StdError>,
        T::ResponseBody: Body<Data = Bytes> + Send + 'static,
        <T::ResponseBody as Body>::Error: Into<StdError> + Send,
    {
        pub fn new(inner: T) -> Self {
            let inner = tonic::client::Grpc::new(inner);
            Self { inner }
        }
        pub fn with_origin(inner: T, origin: Uri) -> Self {
            let inner = tonic::client::Grpc::with_origin(inner, origin);
            Self { inner }
        }
        pub fn with_interceptor<F>(
            inner: T,
            interceptor: F,
        ) -> ExecutorGrpcClient<InterceptedService<T, F>>
        where
            F: tonic::service::Interceptor,
            T::ResponseBody: Default,
            T: tonic::codegen::Service<
                http::Request<tonic::body::BoxBody>,
                Response = http::Response<
                    <T as tonic::client::GrpcService<tonic::body::BoxBody>>::ResponseBody,
                >,
            >,
            <T as tonic::codegen::Service<
                http::Request<tonic::body::BoxBody>,
            >>::Error: Into<StdError> + Send + Sync,
        {
            ExecutorGrpcClient::new(InterceptedService::new(inner, interceptor))
        }
        /// Compress requests with the given encoding.
        ///
        /// This requires the server to support it otherwise it might respond with an
        /// error.
        #[must_use]
        pub fn send_compressed(mut self, encoding: CompressionEncoding) -> Self {
            self.inner = self.inner.send_compressed(encoding);
            self
        }
        /// Enable decompressing responses.
        #[must_use]
        pub fn accept_compressed(mut self, encoding: CompressionEncoding) -> Self {
            self.inner = self.inner.accept_compressed(encoding);
            self
        }
        pub async fn launch_task(
            &mut self,
            request: impl tonic::IntoRequest<super::LaunchTaskParams>,
        ) -> Result<tonic::Response<super::LaunchTaskResult>, tonic::Status> {
            self.inner
                .ready()
                .await
                .map_err(|e| {
                    tonic::Status::new(
                        tonic::Code::Unknown,
                        format!("Service was not ready: {}", e.into()),
                    )
                })?;
            let codec = tonic::codec::ProstCodec::default();
            let path = http::uri::PathAndQuery::from_static(
                "/ballista.protobuf.ExecutorGrpc/LaunchTask",
            );
            self.inner.unary(request.into_request(), path, codec).await
        }
        pub async fn stop_executor(
            &mut self,
            request: impl tonic::IntoRequest<super::StopExecutorParams>,
        ) -> Result<tonic::Response<super::StopExecutorResult>, tonic::Status> {
            self.inner
                .ready()
                .await
                .map_err(|e| {
                    tonic::Status::new(
                        tonic::Code::Unknown,
                        format!("Service was not ready: {}", e.into()),
                    )
                })?;
            let codec = tonic::codec::ProstCodec::default();
            let path = http::uri::PathAndQuery::from_static(
                "/ballista.protobuf.ExecutorGrpc/StopExecutor",
            );
            self.inner.unary(request.into_request(), path, codec).await
        }
        pub async fn cancel_tasks(
            &mut self,
            request: impl tonic::IntoRequest<super::CancelTasksParams>,
        ) -> Result<tonic::Response<super::CancelTasksResult>, tonic::Status> {
            self.inner
                .ready()
                .await
                .map_err(|e| {
                    tonic::Status::new(
                        tonic::Code::Unknown,
                        format!("Service was not ready: {}", e.into()),
                    )
                })?;
            let codec = tonic::codec::ProstCodec::default();
            let path = http::uri::PathAndQuery::from_static(
                "/ballista.protobuf.ExecutorGrpc/CancelTasks",
            );
            self.inner.unary(request.into_request(), path, codec).await
        }
        pub async fn remove_job_data(
            &mut self,
            request: impl tonic::IntoRequest<super::RemoveJobDataParams>,
        ) -> Result<tonic::Response<super::RemoveJobDataResult>, tonic::Status> {
            self.inner
                .ready()
                .await
                .map_err(|e| {
                    tonic::Status::new(
                        tonic::Code::Unknown,
                        format!("Service was not ready: {}", e.into()),
                    )
                })?;
            let codec = tonic::codec::ProstCodec::default();
            let path = http::uri::PathAndQuery::from_static(
                "/ballista.protobuf.ExecutorGrpc/RemoveJobData",
            );
            self.inner.unary(request.into_request(), path, codec).await
        }
    }
}
/// Generated server implementations.
pub mod scheduler_grpc_server {
    #![allow(unused_variables, dead_code, missing_docs, clippy::let_unit_value)]
    use tonic::codegen::*;
    /// Generated trait containing gRPC methods that should be implemented for use with SchedulerGrpcServer.
    #[async_trait]
    pub trait SchedulerGrpc: Send + Sync + 'static {
        /// Executors must poll the scheduler for heartbeat and to receive tasks
        async fn poll_work(
            &self,
            request: tonic::Request<super::PollWorkParams>,
        ) -> Result<tonic::Response<super::PollWorkResult>, tonic::Status>;
        async fn register_executor(
            &self,
            request: tonic::Request<super::RegisterExecutorParams>,
        ) -> Result<tonic::Response<super::RegisterExecutorResult>, tonic::Status>;
        /// Push-based task scheduler will only leverage this interface
        /// rather than the PollWork interface to report executor states
        async fn heart_beat_from_executor(
            &self,
            request: tonic::Request<super::HeartBeatParams>,
        ) -> Result<tonic::Response<super::HeartBeatResult>, tonic::Status>;
        async fn update_task_status(
            &self,
            request: tonic::Request<super::UpdateTaskStatusParams>,
        ) -> Result<tonic::Response<super::UpdateTaskStatusResult>, tonic::Status>;
        async fn get_file_metadata(
            &self,
            request: tonic::Request<super::GetFileMetadataParams>,
        ) -> Result<tonic::Response<super::GetFileMetadataResult>, tonic::Status>;
        async fn execute_query(
            &self,
            request: tonic::Request<super::ExecuteQueryParams>,
        ) -> Result<tonic::Response<super::ExecuteQueryResult>, tonic::Status>;
        async fn get_job_status(
            &self,
            request: tonic::Request<super::GetJobStatusParams>,
        ) -> Result<tonic::Response<super::GetJobStatusResult>, tonic::Status>;
        /// Used by Executor to tell Scheduler it is stopped.
        async fn executor_stopped(
            &self,
            request: tonic::Request<super::ExecutorStoppedParams>,
        ) -> Result<tonic::Response<super::ExecutorStoppedResult>, tonic::Status>;
        async fn cancel_job(
            &self,
            request: tonic::Request<super::CancelJobParams>,
        ) -> Result<tonic::Response<super::CancelJobResult>, tonic::Status>;
        async fn clean_job_data(
            &self,
            request: tonic::Request<super::CleanJobDataParams>,
        ) -> Result<tonic::Response<super::CleanJobDataResult>, tonic::Status>;
        async fn send_circuit_breaker_update(
            &self,
            request: tonic::Request<super::CircuitBreakerUpdateRequest>,
        ) -> Result<tonic::Response<super::CircuitBreakerUpdateResponse>, tonic::Status>;
    }
    #[derive(Debug)]
    pub struct SchedulerGrpcServer<T: SchedulerGrpc> {
        inner: _Inner<T>,
        accept_compression_encodings: EnabledCompressionEncodings,
        send_compression_encodings: EnabledCompressionEncodings,
    }
    struct _Inner<T>(Arc<T>);
    impl<T: SchedulerGrpc> SchedulerGrpcServer<T> {
        pub fn new(inner: T) -> Self {
            Self::from_arc(Arc::new(inner))
        }
        pub fn from_arc(inner: Arc<T>) -> Self {
            let inner = _Inner(inner);
            Self {
                inner,
                accept_compression_encodings: Default::default(),
                send_compression_encodings: Default::default(),
            }
        }
        pub fn with_interceptor<F>(
            inner: T,
            interceptor: F,
        ) -> InterceptedService<Self, F>
        where
            F: tonic::service::Interceptor,
        {
            InterceptedService::new(Self::new(inner), interceptor)
        }
        /// Enable decompressing requests with the given encoding.
        #[must_use]
        pub fn accept_compressed(mut self, encoding: CompressionEncoding) -> Self {
            self.accept_compression_encodings.enable(encoding);
            self
        }
        /// Compress responses with the given encoding, if the client supports it.
        #[must_use]
        pub fn send_compressed(mut self, encoding: CompressionEncoding) -> Self {
            self.send_compression_encodings.enable(encoding);
            self
        }
    }
    impl<T, B> tonic::codegen::Service<http::Request<B>> for SchedulerGrpcServer<T>
    where
        T: SchedulerGrpc,
        B: Body + Send + 'static,
        B::Error: Into<StdError> + Send + 'static,
    {
        type Response = http::Response<tonic::body::BoxBody>;
        type Error = std::convert::Infallible;
        type Future = BoxFuture<Self::Response, Self::Error>;
        fn poll_ready(
            &mut self,
            _cx: &mut Context<'_>,
        ) -> Poll<Result<(), Self::Error>> {
            Poll::Ready(Ok(()))
        }
        fn call(&mut self, req: http::Request<B>) -> Self::Future {
            let inner = self.inner.clone();
            match req.uri().path() {
                "/ballista.protobuf.SchedulerGrpc/PollWork" => {
                    #[allow(non_camel_case_types)]
                    struct PollWorkSvc<T: SchedulerGrpc>(pub Arc<T>);
                    impl<
                        T: SchedulerGrpc,
                    > tonic::server::UnaryService<super::PollWorkParams>
                    for PollWorkSvc<T> {
                        type Response = super::PollWorkResult;
                        type Future = BoxFuture<
                            tonic::Response<Self::Response>,
                            tonic::Status,
                        >;
                        fn call(
                            &mut self,
                            request: tonic::Request<super::PollWorkParams>,
                        ) -> Self::Future {
                            let inner = self.0.clone();
                            let fut = async move { (*inner).poll_work(request).await };
                            Box::pin(fut)
                        }
                    }
                    let accept_compression_encodings = self.accept_compression_encodings;
                    let send_compression_encodings = self.send_compression_encodings;
                    let inner = self.inner.clone();
                    let fut = async move {
                        let inner = inner.0;
                        let method = PollWorkSvc(inner);
                        let codec = tonic::codec::ProstCodec::default();
                        let mut grpc = tonic::server::Grpc::new(codec)
                            .apply_compression_config(
                                accept_compression_encodings,
                                send_compression_encodings,
                            );
                        let res = grpc.unary(method, req).await;
                        Ok(res)
                    };
                    Box::pin(fut)
                }
                "/ballista.protobuf.SchedulerGrpc/RegisterExecutor" => {
                    #[allow(non_camel_case_types)]
                    struct RegisterExecutorSvc<T: SchedulerGrpc>(pub Arc<T>);
                    impl<
                        T: SchedulerGrpc,
                    > tonic::server::UnaryService<super::RegisterExecutorParams>
                    for RegisterExecutorSvc<T> {
                        type Response = super::RegisterExecutorResult;
                        type Future = BoxFuture<
                            tonic::Response<Self::Response>,
                            tonic::Status,
                        >;
                        fn call(
                            &mut self,
                            request: tonic::Request<super::RegisterExecutorParams>,
                        ) -> Self::Future {
                            let inner = self.0.clone();
                            let fut = async move {
                                (*inner).register_executor(request).await
                            };
                            Box::pin(fut)
                        }
                    }
                    let accept_compression_encodings = self.accept_compression_encodings;
                    let send_compression_encodings = self.send_compression_encodings;
                    let inner = self.inner.clone();
                    let fut = async move {
                        let inner = inner.0;
                        let method = RegisterExecutorSvc(inner);
                        let codec = tonic::codec::ProstCodec::default();
                        let mut grpc = tonic::server::Grpc::new(codec)
                            .apply_compression_config(
                                accept_compression_encodings,
                                send_compression_encodings,
                            );
                        let res = grpc.unary(method, req).await;
                        Ok(res)
                    };
                    Box::pin(fut)
                }
                "/ballista.protobuf.SchedulerGrpc/HeartBeatFromExecutor" => {
                    #[allow(non_camel_case_types)]
                    struct HeartBeatFromExecutorSvc<T: SchedulerGrpc>(pub Arc<T>);
                    impl<
                        T: SchedulerGrpc,
                    > tonic::server::UnaryService<super::HeartBeatParams>
                    for HeartBeatFromExecutorSvc<T> {
                        type Response = super::HeartBeatResult;
                        type Future = BoxFuture<
                            tonic::Response<Self::Response>,
                            tonic::Status,
                        >;
                        fn call(
                            &mut self,
                            request: tonic::Request<super::HeartBeatParams>,
                        ) -> Self::Future {
                            let inner = self.0.clone();
                            let fut = async move {
                                (*inner).heart_beat_from_executor(request).await
                            };
                            Box::pin(fut)
                        }
                    }
                    let accept_compression_encodings = self.accept_compression_encodings;
                    let send_compression_encodings = self.send_compression_encodings;
                    let inner = self.inner.clone();
                    let fut = async move {
                        let inner = inner.0;
                        let method = HeartBeatFromExecutorSvc(inner);
                        let codec = tonic::codec::ProstCodec::default();
                        let mut grpc = tonic::server::Grpc::new(codec)
                            .apply_compression_config(
                                accept_compression_encodings,
                                send_compression_encodings,
                            );
                        let res = grpc.unary(method, req).await;
                        Ok(res)
                    };
                    Box::pin(fut)
                }
                "/ballista.protobuf.SchedulerGrpc/UpdateTaskStatus" => {
                    #[allow(non_camel_case_types)]
                    struct UpdateTaskStatusSvc<T: SchedulerGrpc>(pub Arc<T>);
                    impl<
                        T: SchedulerGrpc,
                    > tonic::server::UnaryService<super::UpdateTaskStatusParams>
                    for UpdateTaskStatusSvc<T> {
                        type Response = super::UpdateTaskStatusResult;
                        type Future = BoxFuture<
                            tonic::Response<Self::Response>,
                            tonic::Status,
                        >;
                        fn call(
                            &mut self,
                            request: tonic::Request<super::UpdateTaskStatusParams>,
                        ) -> Self::Future {
                            let inner = self.0.clone();
                            let fut = async move {
                                (*inner).update_task_status(request).await
                            };
                            Box::pin(fut)
                        }
                    }
                    let accept_compression_encodings = self.accept_compression_encodings;
                    let send_compression_encodings = self.send_compression_encodings;
                    let inner = self.inner.clone();
                    let fut = async move {
                        let inner = inner.0;
                        let method = UpdateTaskStatusSvc(inner);
                        let codec = tonic::codec::ProstCodec::default();
                        let mut grpc = tonic::server::Grpc::new(codec)
                            .apply_compression_config(
                                accept_compression_encodings,
                                send_compression_encodings,
                            );
                        let res = grpc.unary(method, req).await;
                        Ok(res)
                    };
                    Box::pin(fut)
                }
                "/ballista.protobuf.SchedulerGrpc/GetFileMetadata" => {
                    #[allow(non_camel_case_types)]
                    struct GetFileMetadataSvc<T: SchedulerGrpc>(pub Arc<T>);
                    impl<
                        T: SchedulerGrpc,
                    > tonic::server::UnaryService<super::GetFileMetadataParams>
                    for GetFileMetadataSvc<T> {
                        type Response = super::GetFileMetadataResult;
                        type Future = BoxFuture<
                            tonic::Response<Self::Response>,
                            tonic::Status,
                        >;
                        fn call(
                            &mut self,
                            request: tonic::Request<super::GetFileMetadataParams>,
                        ) -> Self::Future {
                            let inner = self.0.clone();
                            let fut = async move {
                                (*inner).get_file_metadata(request).await
                            };
                            Box::pin(fut)
                        }
                    }
                    let accept_compression_encodings = self.accept_compression_encodings;
                    let send_compression_encodings = self.send_compression_encodings;
                    let inner = self.inner.clone();
                    let fut = async move {
                        let inner = inner.0;
                        let method = GetFileMetadataSvc(inner);
                        let codec = tonic::codec::ProstCodec::default();
                        let mut grpc = tonic::server::Grpc::new(codec)
                            .apply_compression_config(
                                accept_compression_encodings,
                                send_compression_encodings,
                            );
                        let res = grpc.unary(method, req).await;
                        Ok(res)
                    };
                    Box::pin(fut)
                }
                "/ballista.protobuf.SchedulerGrpc/ExecuteQuery" => {
                    #[allow(non_camel_case_types)]
                    struct ExecuteQuerySvc<T: SchedulerGrpc>(pub Arc<T>);
                    impl<
                        T: SchedulerGrpc,
                    > tonic::server::UnaryService<super::ExecuteQueryParams>
                    for ExecuteQuerySvc<T> {
                        type Response = super::ExecuteQueryResult;
                        type Future = BoxFuture<
                            tonic::Response<Self::Response>,
                            tonic::Status,
                        >;
                        fn call(
                            &mut self,
                            request: tonic::Request<super::ExecuteQueryParams>,
                        ) -> Self::Future {
                            let inner = self.0.clone();
                            let fut = async move {
                                (*inner).execute_query(request).await
                            };
                            Box::pin(fut)
                        }
                    }
                    let accept_compression_encodings = self.accept_compression_encodings;
                    let send_compression_encodings = self.send_compression_encodings;
                    let inner = self.inner.clone();
                    let fut = async move {
                        let inner = inner.0;
                        let method = ExecuteQuerySvc(inner);
                        let codec = tonic::codec::ProstCodec::default();
                        let mut grpc = tonic::server::Grpc::new(codec)
                            .apply_compression_config(
                                accept_compression_encodings,
                                send_compression_encodings,
                            );
                        let res = grpc.unary(method, req).await;
                        Ok(res)
                    };
                    Box::pin(fut)
                }
                "/ballista.protobuf.SchedulerGrpc/GetJobStatus" => {
                    #[allow(non_camel_case_types)]
                    struct GetJobStatusSvc<T: SchedulerGrpc>(pub Arc<T>);
                    impl<
                        T: SchedulerGrpc,
                    > tonic::server::UnaryService<super::GetJobStatusParams>
                    for GetJobStatusSvc<T> {
                        type Response = super::GetJobStatusResult;
                        type Future = BoxFuture<
                            tonic::Response<Self::Response>,
                            tonic::Status,
                        >;
                        fn call(
                            &mut self,
                            request: tonic::Request<super::GetJobStatusParams>,
                        ) -> Self::Future {
                            let inner = self.0.clone();
                            let fut = async move {
                                (*inner).get_job_status(request).await
                            };
                            Box::pin(fut)
                        }
                    }
                    let accept_compression_encodings = self.accept_compression_encodings;
                    let send_compression_encodings = self.send_compression_encodings;
                    let inner = self.inner.clone();
                    let fut = async move {
                        let inner = inner.0;
                        let method = GetJobStatusSvc(inner);
                        let codec = tonic::codec::ProstCodec::default();
                        let mut grpc = tonic::server::Grpc::new(codec)
                            .apply_compression_config(
                                accept_compression_encodings,
                                send_compression_encodings,
                            );
                        let res = grpc.unary(method, req).await;
                        Ok(res)
                    };
                    Box::pin(fut)
                }
                "/ballista.protobuf.SchedulerGrpc/ExecutorStopped" => {
                    #[allow(non_camel_case_types)]
                    struct ExecutorStoppedSvc<T: SchedulerGrpc>(pub Arc<T>);
                    impl<
                        T: SchedulerGrpc,
                    > tonic::server::UnaryService<super::ExecutorStoppedParams>
                    for ExecutorStoppedSvc<T> {
                        type Response = super::ExecutorStoppedResult;
                        type Future = BoxFuture<
                            tonic::Response<Self::Response>,
                            tonic::Status,
                        >;
                        fn call(
                            &mut self,
                            request: tonic::Request<super::ExecutorStoppedParams>,
                        ) -> Self::Future {
                            let inner = self.0.clone();
                            let fut = async move {
                                (*inner).executor_stopped(request).await
                            };
                            Box::pin(fut)
                        }
                    }
                    let accept_compression_encodings = self.accept_compression_encodings;
                    let send_compression_encodings = self.send_compression_encodings;
                    let inner = self.inner.clone();
                    let fut = async move {
                        let inner = inner.0;
                        let method = ExecutorStoppedSvc(inner);
                        let codec = tonic::codec::ProstCodec::default();
                        let mut grpc = tonic::server::Grpc::new(codec)
                            .apply_compression_config(
                                accept_compression_encodings,
                                send_compression_encodings,
                            );
                        let res = grpc.unary(method, req).await;
                        Ok(res)
                    };
                    Box::pin(fut)
                }
                "/ballista.protobuf.SchedulerGrpc/CancelJob" => {
                    #[allow(non_camel_case_types)]
                    struct CancelJobSvc<T: SchedulerGrpc>(pub Arc<T>);
                    impl<
                        T: SchedulerGrpc,
                    > tonic::server::UnaryService<super::CancelJobParams>
                    for CancelJobSvc<T> {
                        type Response = super::CancelJobResult;
                        type Future = BoxFuture<
                            tonic::Response<Self::Response>,
                            tonic::Status,
                        >;
                        fn call(
                            &mut self,
                            request: tonic::Request<super::CancelJobParams>,
                        ) -> Self::Future {
                            let inner = self.0.clone();
                            let fut = async move { (*inner).cancel_job(request).await };
                            Box::pin(fut)
                        }
                    }
                    let accept_compression_encodings = self.accept_compression_encodings;
                    let send_compression_encodings = self.send_compression_encodings;
                    let inner = self.inner.clone();
                    let fut = async move {
                        let inner = inner.0;
                        let method = CancelJobSvc(inner);
                        let codec = tonic::codec::ProstCodec::default();
                        let mut grpc = tonic::server::Grpc::new(codec)
                            .apply_compression_config(
                                accept_compression_encodings,
                                send_compression_encodings,
                            );
                        let res = grpc.unary(method, req).await;
                        Ok(res)
                    };
                    Box::pin(fut)
                }
                "/ballista.protobuf.SchedulerGrpc/CleanJobData" => {
                    #[allow(non_camel_case_types)]
                    struct CleanJobDataSvc<T: SchedulerGrpc>(pub Arc<T>);
                    impl<
                        T: SchedulerGrpc,
                    > tonic::server::UnaryService<super::CleanJobDataParams>
                    for CleanJobDataSvc<T> {
                        type Response = super::CleanJobDataResult;
                        type Future = BoxFuture<
                            tonic::Response<Self::Response>,
                            tonic::Status,
                        >;
                        fn call(
                            &mut self,
                            request: tonic::Request<super::CleanJobDataParams>,
                        ) -> Self::Future {
                            let inner = self.0.clone();
                            let fut = async move {
                                (*inner).clean_job_data(request).await
                            };
                            Box::pin(fut)
                        }
                    }
                    let accept_compression_encodings = self.accept_compression_encodings;
                    let send_compression_encodings = self.send_compression_encodings;
                    let inner = self.inner.clone();
                    let fut = async move {
                        let inner = inner.0;
                        let method = CleanJobDataSvc(inner);
                        let codec = tonic::codec::ProstCodec::default();
                        let mut grpc = tonic::server::Grpc::new(codec)
                            .apply_compression_config(
                                accept_compression_encodings,
                                send_compression_encodings,
                            );
                        let res = grpc.unary(method, req).await;
                        Ok(res)
                    };
                    Box::pin(fut)
                }
                "/ballista.protobuf.SchedulerGrpc/SendCircuitBreakerUpdate" => {
                    #[allow(non_camel_case_types)]
                    struct SendCircuitBreakerUpdateSvc<T: SchedulerGrpc>(pub Arc<T>);
                    impl<
                        T: SchedulerGrpc,
                    > tonic::server::UnaryService<super::CircuitBreakerUpdateRequest>
                    for SendCircuitBreakerUpdateSvc<T> {
                        type Response = super::CircuitBreakerUpdateResponse;
                        type Future = BoxFuture<
                            tonic::Response<Self::Response>,
                            tonic::Status,
                        >;
                        fn call(
                            &mut self,
                            request: tonic::Request<super::CircuitBreakerUpdateRequest>,
                        ) -> Self::Future {
                            let inner = self.0.clone();
                            let fut = async move {
                                (*inner).send_circuit_breaker_update(request).await
                            };
                            Box::pin(fut)
                        }
                    }
                    let accept_compression_encodings = self.accept_compression_encodings;
                    let send_compression_encodings = self.send_compression_encodings;
                    let inner = self.inner.clone();
                    let fut = async move {
                        let inner = inner.0;
                        let method = SendCircuitBreakerUpdateSvc(inner);
                        let codec = tonic::codec::ProstCodec::default();
                        let mut grpc = tonic::server::Grpc::new(codec)
                            .apply_compression_config(
                                accept_compression_encodings,
                                send_compression_encodings,
                            );
                        let res = grpc.unary(method, req).await;
                        Ok(res)
                    };
                    Box::pin(fut)
                }
                _ => {
                    Box::pin(async move {
                        Ok(
                            http::Response::builder()
                                .status(200)
                                .header("grpc-status", "12")
                                .header("content-type", "application/grpc")
                                .body(empty_body())
                                .unwrap(),
                        )
                    })
                }
            }
        }
    }
    impl<T: SchedulerGrpc> Clone for SchedulerGrpcServer<T> {
        fn clone(&self) -> Self {
            let inner = self.inner.clone();
            Self {
                inner,
                accept_compression_encodings: self.accept_compression_encodings,
                send_compression_encodings: self.send_compression_encodings,
            }
        }
    }
    impl<T: SchedulerGrpc> Clone for _Inner<T> {
        fn clone(&self) -> Self {
            Self(self.0.clone())
        }
    }
    impl<T: std::fmt::Debug> std::fmt::Debug for _Inner<T> {
        fn fmt(&self, f: &mut std::fmt::Formatter<'_>) -> std::fmt::Result {
            write!(f, "{:?}", self.0)
        }
    }
    impl<T: SchedulerGrpc> tonic::server::NamedService for SchedulerGrpcServer<T> {
        const NAME: &'static str = "ballista.protobuf.SchedulerGrpc";
    }
}
/// Generated server implementations.
pub mod executor_grpc_server {
    #![allow(unused_variables, dead_code, missing_docs, clippy::let_unit_value)]
    use tonic::codegen::*;
    /// Generated trait containing gRPC methods that should be implemented for use with ExecutorGrpcServer.
    #[async_trait]
    pub trait ExecutorGrpc: Send + Sync + 'static {
        async fn launch_task(
            &self,
            request: tonic::Request<super::LaunchTaskParams>,
        ) -> Result<tonic::Response<super::LaunchTaskResult>, tonic::Status>;
        async fn stop_executor(
            &self,
            request: tonic::Request<super::StopExecutorParams>,
        ) -> Result<tonic::Response<super::StopExecutorResult>, tonic::Status>;
        async fn cancel_tasks(
            &self,
            request: tonic::Request<super::CancelTasksParams>,
        ) -> Result<tonic::Response<super::CancelTasksResult>, tonic::Status>;
        async fn remove_job_data(
            &self,
            request: tonic::Request<super::RemoveJobDataParams>,
        ) -> Result<tonic::Response<super::RemoveJobDataResult>, tonic::Status>;
    }
    #[derive(Debug)]
    pub struct ExecutorGrpcServer<T: ExecutorGrpc> {
        inner: _Inner<T>,
        accept_compression_encodings: EnabledCompressionEncodings,
        send_compression_encodings: EnabledCompressionEncodings,
    }
    struct _Inner<T>(Arc<T>);
    impl<T: ExecutorGrpc> ExecutorGrpcServer<T> {
        pub fn new(inner: T) -> Self {
            Self::from_arc(Arc::new(inner))
        }
        pub fn from_arc(inner: Arc<T>) -> Self {
            let inner = _Inner(inner);
            Self {
                inner,
                accept_compression_encodings: Default::default(),
                send_compression_encodings: Default::default(),
            }
        }
        pub fn with_interceptor<F>(
            inner: T,
            interceptor: F,
        ) -> InterceptedService<Self, F>
        where
            F: tonic::service::Interceptor,
        {
            InterceptedService::new(Self::new(inner), interceptor)
        }
        /// Enable decompressing requests with the given encoding.
        #[must_use]
        pub fn accept_compressed(mut self, encoding: CompressionEncoding) -> Self {
            self.accept_compression_encodings.enable(encoding);
            self
        }
        /// Compress responses with the given encoding, if the client supports it.
        #[must_use]
        pub fn send_compressed(mut self, encoding: CompressionEncoding) -> Self {
            self.send_compression_encodings.enable(encoding);
            self
        }
    }
    impl<T, B> tonic::codegen::Service<http::Request<B>> for ExecutorGrpcServer<T>
    where
        T: ExecutorGrpc,
        B: Body + Send + 'static,
        B::Error: Into<StdError> + Send + 'static,
    {
        type Response = http::Response<tonic::body::BoxBody>;
        type Error = std::convert::Infallible;
        type Future = BoxFuture<Self::Response, Self::Error>;
        fn poll_ready(
            &mut self,
            _cx: &mut Context<'_>,
        ) -> Poll<Result<(), Self::Error>> {
            Poll::Ready(Ok(()))
        }
        fn call(&mut self, req: http::Request<B>) -> Self::Future {
            let inner = self.inner.clone();
            match req.uri().path() {
                "/ballista.protobuf.ExecutorGrpc/LaunchTask" => {
                    #[allow(non_camel_case_types)]
                    struct LaunchTaskSvc<T: ExecutorGrpc>(pub Arc<T>);
                    impl<
                        T: ExecutorGrpc,
                    > tonic::server::UnaryService<super::LaunchTaskParams>
                    for LaunchTaskSvc<T> {
                        type Response = super::LaunchTaskResult;
                        type Future = BoxFuture<
                            tonic::Response<Self::Response>,
                            tonic::Status,
                        >;
                        fn call(
                            &mut self,
                            request: tonic::Request<super::LaunchTaskParams>,
                        ) -> Self::Future {
                            let inner = self.0.clone();
                            let fut = async move { (*inner).launch_task(request).await };
                            Box::pin(fut)
                        }
                    }
                    let accept_compression_encodings = self.accept_compression_encodings;
                    let send_compression_encodings = self.send_compression_encodings;
                    let inner = self.inner.clone();
                    let fut = async move {
                        let inner = inner.0;
                        let method = LaunchTaskSvc(inner);
                        let codec = tonic::codec::ProstCodec::default();
                        let mut grpc = tonic::server::Grpc::new(codec)
                            .apply_compression_config(
                                accept_compression_encodings,
                                send_compression_encodings,
                            );
                        let res = grpc.unary(method, req).await;
                        Ok(res)
                    };
                    Box::pin(fut)
                }
                "/ballista.protobuf.ExecutorGrpc/StopExecutor" => {
                    #[allow(non_camel_case_types)]
                    struct StopExecutorSvc<T: ExecutorGrpc>(pub Arc<T>);
                    impl<
                        T: ExecutorGrpc,
                    > tonic::server::UnaryService<super::StopExecutorParams>
                    for StopExecutorSvc<T> {
                        type Response = super::StopExecutorResult;
                        type Future = BoxFuture<
                            tonic::Response<Self::Response>,
                            tonic::Status,
                        >;
                        fn call(
                            &mut self,
                            request: tonic::Request<super::StopExecutorParams>,
                        ) -> Self::Future {
                            let inner = self.0.clone();
                            let fut = async move {
                                (*inner).stop_executor(request).await
                            };
                            Box::pin(fut)
                        }
                    }
                    let accept_compression_encodings = self.accept_compression_encodings;
                    let send_compression_encodings = self.send_compression_encodings;
                    let inner = self.inner.clone();
                    let fut = async move {
                        let inner = inner.0;
                        let method = StopExecutorSvc(inner);
                        let codec = tonic::codec::ProstCodec::default();
                        let mut grpc = tonic::server::Grpc::new(codec)
                            .apply_compression_config(
                                accept_compression_encodings,
                                send_compression_encodings,
                            );
                        let res = grpc.unary(method, req).await;
                        Ok(res)
                    };
                    Box::pin(fut)
                }
                "/ballista.protobuf.ExecutorGrpc/CancelTasks" => {
                    #[allow(non_camel_case_types)]
                    struct CancelTasksSvc<T: ExecutorGrpc>(pub Arc<T>);
                    impl<
                        T: ExecutorGrpc,
                    > tonic::server::UnaryService<super::CancelTasksParams>
                    for CancelTasksSvc<T> {
                        type Response = super::CancelTasksResult;
                        type Future = BoxFuture<
                            tonic::Response<Self::Response>,
                            tonic::Status,
                        >;
                        fn call(
                            &mut self,
                            request: tonic::Request<super::CancelTasksParams>,
                        ) -> Self::Future {
                            let inner = self.0.clone();
                            let fut = async move {
                                (*inner).cancel_tasks(request).await
                            };
                            Box::pin(fut)
                        }
                    }
                    let accept_compression_encodings = self.accept_compression_encodings;
                    let send_compression_encodings = self.send_compression_encodings;
                    let inner = self.inner.clone();
                    let fut = async move {
                        let inner = inner.0;
                        let method = CancelTasksSvc(inner);
                        let codec = tonic::codec::ProstCodec::default();
                        let mut grpc = tonic::server::Grpc::new(codec)
                            .apply_compression_config(
                                accept_compression_encodings,
                                send_compression_encodings,
                            );
                        let res = grpc.unary(method, req).await;
                        Ok(res)
                    };
                    Box::pin(fut)
                }
                "/ballista.protobuf.ExecutorGrpc/RemoveJobData" => {
                    #[allow(non_camel_case_types)]
                    struct RemoveJobDataSvc<T: ExecutorGrpc>(pub Arc<T>);
                    impl<
                        T: ExecutorGrpc,
                    > tonic::server::UnaryService<super::RemoveJobDataParams>
                    for RemoveJobDataSvc<T> {
                        type Response = super::RemoveJobDataResult;
                        type Future = BoxFuture<
                            tonic::Response<Self::Response>,
                            tonic::Status,
                        >;
                        fn call(
                            &mut self,
                            request: tonic::Request<super::RemoveJobDataParams>,
                        ) -> Self::Future {
                            let inner = self.0.clone();
                            let fut = async move {
                                (*inner).remove_job_data(request).await
                            };
                            Box::pin(fut)
                        }
                    }
                    let accept_compression_encodings = self.accept_compression_encodings;
                    let send_compression_encodings = self.send_compression_encodings;
                    let inner = self.inner.clone();
                    let fut = async move {
                        let inner = inner.0;
                        let method = RemoveJobDataSvc(inner);
                        let codec = tonic::codec::ProstCodec::default();
                        let mut grpc = tonic::server::Grpc::new(codec)
                            .apply_compression_config(
                                accept_compression_encodings,
                                send_compression_encodings,
                            );
                        let res = grpc.unary(method, req).await;
                        Ok(res)
                    };
                    Box::pin(fut)
                }
                _ => {
                    Box::pin(async move {
                        Ok(
                            http::Response::builder()
                                .status(200)
                                .header("grpc-status", "12")
                                .header("content-type", "application/grpc")
                                .body(empty_body())
                                .unwrap(),
                        )
                    })
                }
            }
        }
    }
    impl<T: ExecutorGrpc> Clone for ExecutorGrpcServer<T> {
        fn clone(&self) -> Self {
            let inner = self.inner.clone();
            Self {
                inner,
                accept_compression_encodings: self.accept_compression_encodings,
                send_compression_encodings: self.send_compression_encodings,
            }
        }
    }
    impl<T: ExecutorGrpc> Clone for _Inner<T> {
        fn clone(&self) -> Self {
            Self(self.0.clone())
        }
    }
    impl<T: std::fmt::Debug> std::fmt::Debug for _Inner<T> {
        fn fmt(&self, f: &mut std::fmt::Formatter<'_>) -> std::fmt::Result {
            write!(f, "{:?}", self.0)
        }
    }
    impl<T: ExecutorGrpc> tonic::server::NamedService for ExecutorGrpcServer<T> {
        const NAME: &'static str = "ballista.protobuf.ExecutorGrpc";
    }
}<|MERGE_RESOLUTION|>--- conflicted
+++ resolved
@@ -606,12 +606,8 @@
     #[prost(message, repeated, tag = "2")]
     pub partitions: ::prost::alloc::vec::Vec<ShuffleWritePartition>,
 }
-#[derive(Clone, PartialEq, ::prost::Message)]
-<<<<<<< HEAD
-=======
-pub struct ExecutionError {}
-#[derive(Clone, PartialEq, ::prost::Message)]
->>>>>>> 4d9c5c0f
+#[allow(clippy::derive_partial_eq_without_eq)]
+#[derive(Clone, PartialEq, ::prost::Message)]
 pub struct FetchPartitionError {
     #[prost(string, tag = "1")]
     pub executor_id: ::prost::alloc::string::String,
@@ -623,27 +619,19 @@
     pub message: ::prost::alloc::string::String,
 }
 #[derive(Clone, PartialEq, ::prost::Message)]
-<<<<<<< HEAD
 pub struct IoError {
     #[prost(string, tag = "1")]
     pub message: ::prost::alloc::string::String,
 }
 #[allow(clippy::derive_partial_eq_without_eq)]
-=======
-pub struct IoError {}
->>>>>>> 4d9c5c0f
 #[derive(Clone, PartialEq, ::prost::Message)]
 pub struct ExecutorLost {}
 #[derive(Clone, PartialEq, ::prost::Message)]
-<<<<<<< HEAD
 pub struct ResultLost {
     #[prost(string, tag = "1")]
     pub message: ::prost::alloc::string::String,
 }
 #[allow(clippy::derive_partial_eq_without_eq)]
-=======
-pub struct ResultLost {}
->>>>>>> 4d9c5c0f
 #[derive(Clone, PartialEq, ::prost::Message)]
 pub struct TaskKilled {}
 #[derive(Clone, PartialEq, ::prost::Message)]
@@ -893,14 +881,9 @@
     )]
     pub error: ::core::option::Option<execution_error::Error>,
 }
-<<<<<<< HEAD
 /// Nested message and enum types in `ExecutionError`.
 pub mod execution_error {
     #[allow(clippy::derive_partial_eq_without_eq)]
-=======
-/// Nested message and enum types in `FailedJob`.
-pub mod failed_job {
->>>>>>> 4d9c5c0f
     #[derive(Clone, PartialEq, ::prost::Message)]
     pub struct NotImplemented {
         #[prost(string, tag = "1")]
@@ -1426,8 +1409,32 @@
                     Code::Unauthenticated => "UNAUTHENTICATED",
                 }
             }
-        }
-    }
+            /// Creates an enum from field names used in the ProtoBuf definition.
+            pub fn from_str_name(value: &str) -> ::core::option::Option<Self> {
+                match value {
+                    "Ok" => Some(Self::Ok),
+                    "CANCELLED" => Some(Self::Cancelled),
+                    "UNKNOWN" => Some(Self::Unknown),
+                    "InvalidArgument" => Some(Self::InvalidArgument),
+                    "DEADLINEEXCEEDED" => Some(Self::Deadlineexceeded),
+                    "NOTFOUND" => Some(Self::Notfound),
+                    "ALREADYEXISTS" => Some(Self::Alreadyexists),
+                    "PERMISSIONDENIED" => Some(Self::Permissiondenied),
+                    "RESOURCEEXHAUSTED" => Some(Self::Resourceexhausted),
+                    "FAILEDPRECONDITION" => Some(Self::Failedprecondition),
+                    "ABORTED" => Some(Self::Aborted),
+                    "OUTOFRANGE" => Some(Self::Outofrange),
+                    "UNIMPLEMENTED" => Some(Self::Unimplemented),
+                    "INTERNAL" => Some(Self::Internal),
+                    "UNAVAILABLE" => Some(Self::Unavailable),
+                    "DATALOSS" => Some(Self::Dataloss),
+                    "UNAUTHENTICATED" => Some(Self::Unauthenticated),
+                    _ => None,
+                }
+            }
+        }
+    }
+    #[allow(clippy::derive_partial_eq_without_eq)]
     #[derive(Clone, PartialEq, ::prost::Message)]
     pub struct GrpcConnectionError {
         #[prost(string, tag = "1")]
@@ -1488,6 +1495,7 @@
         Cancelled(Cancelled),
     }
 }
+#[allow(clippy::derive_partial_eq_without_eq)]
 #[derive(Clone, PartialEq, ::prost::Message)]
 pub struct FailedJob {
     #[prost(uint64, tag = "2")]
