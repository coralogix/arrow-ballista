--- conflicted
+++ resolved
@@ -111,11 +111,7 @@
     ParquetFormat parquet = 11;
     AvroFormat avro = 12;
   }
-<<<<<<< HEAD
-  repeated LogicalExprNode file_sort_order = 13;
-=======
   repeated datafusion.LogicalExprNode file_sort_order = 13;
->>>>>>> 763aa238
 }
 
 message ViewTableScanNode {
@@ -185,15 +181,12 @@
   string definition = 9;
   string file_compression_type = 10;
   map<string, string> options = 11;
-<<<<<<< HEAD
 }
 
 message PrepareNode {
   string name = 1;
   repeated ArrowType data_types = 2;
   LogicalPlanNode input = 3;
-=======
->>>>>>> 763aa238
 }
 
 message CreateCatalogSchemaNode {
@@ -836,7 +829,6 @@
   reserved 19;
 
   oneof value {
-<<<<<<< HEAD
     // was PrimitiveScalarType null_value = 19;
     // Null value of any type
     ArrowType null_value = 33;
@@ -873,44 +865,6 @@
     StructValue struct_value = 32;
     ScalarFixedSizeBinary fixed_size_binary_value = 34;
   }
-=======
-        // was PrimitiveScalarType null_value = 19;
-        // Null value of any type
-        ArrowType null_value = 33;
-
-        bool   bool_value = 1;
-        string utf8_value = 2;
-        string large_utf8_value = 3;
-        int32  int8_value = 4;
-        int32  int16_value = 5;
-        int32  int32_value = 6;
-        int64  int64_value = 7;
-        uint32 uint8_value = 8;
-        uint32 uint16_value = 9;
-        uint32 uint32_value = 10;
-        uint64 uint64_value = 11;
-        float  float32_value = 12;
-        double float64_value = 13;
-        // Literal Date32 value always has a unit of day
-        int32  date_32_value = 14;
-        ScalarTime32Value time32_value = 15;
-        ScalarListValue list_value = 17;
-        //WAS: ScalarType null_list_value = 18;
-
-        Decimal128 decimal128_value = 20;
-        int64 date_64_value = 21;
-        int32 interval_yearmonth_value = 24;
-        int64 interval_daytime_value = 25;
-        ScalarTimestampValue timestamp_value = 26;
-        ScalarDictionaryValue dictionary_value = 27;
-        bytes binary_value = 28;
-        bytes large_binary_value = 29;
-        ScalarTime64Value time64_value = 30;
-        IntervalMonthDayNanoValue interval_month_day_nano = 31;
-        StructValue struct_value = 32;
-        ScalarFixedSizeBinary fixed_size_binary_value = 34;
-    }
->>>>>>> 763aa238
 }
 
 message Decimal128{
