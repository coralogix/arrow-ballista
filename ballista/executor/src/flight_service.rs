--- conflicted
+++ resolved
@@ -155,7 +155,6 @@
             }
         });
 
-<<<<<<< HEAD
         let flight_data_stream = FlightDataEncoderBuilder::new()
             .with_max_flight_data_size(MAX_MESSAGE_SIZE)
             .with_schema(schema)
@@ -165,29 +164,6 @@
         Ok(Response::new(
             Box::pin(flight_data_stream) as Self::DoGetStream
         ))
-=======
-                let executor_id = self.executor_id.clone();
-                task::spawn_blocking(move || {
-                    if let Err(e) = read_partition(reader, tx) {
-                        warn!(executor_id, error = %e, "error streaming shuffle partition");
-                    }
-                });
-                let write_options = IpcWriteOptions::default()
-                    .try_with_compression(Some(CompressionType::LZ4_FRAME))
-                    .map_err(|e| from_arrow_err(&e))?;
-                let flight_data_stream = FlightDataEncoderBuilder::new()
-                    .with_max_flight_data_size(MAX_MESSAGE_SIZE)
-                    .with_schema(schema)
-                    .with_options(write_options)
-                    .build(ReceiverStream::new(rx))
-                    .map_err(|err| Status::from_error(Box::new(err)));
-
-                Ok(Response::new(
-                    Box::pin(flight_data_stream) as Self::DoGetStream
-                ))
-            }
-        }
->>>>>>> 3795a5aa
     }
 
     async fn get_schema(
